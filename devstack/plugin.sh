#!/bin/bash

# Plugin file for enabling manila services
# ----------------------------------------

# Save trace setting
XTRACE=$(set +o | grep xtrace)
set -o xtrace

# Entry Points
# ------------

function _clean_share_group {
    local vg=$1
    local vg_prefix=$2
    # Clean out existing shares
    for lv in `sudo lvs --noheadings -o lv_name $vg`; do
        # vg_prefix prefixes the LVs we want
        if [[ "${lv#$vg_prefix}" != "$lv" ]]; then
            sudo umount -f $MANILA_MNT_DIR/$lv
            sudo lvremove -f $vg/$lv
            sudo rm -rf $MANILA_MNT_DIR/$lv
        fi
    done
}

function _clean_manila_lvm_backing_file {
    local vg=$1

    # if there is no logical volume left, it's safe to attempt a cleanup
    # of the backing file
    if [ -z "`sudo lvs --noheadings -o lv_name $vg`" ]; then
        # if the backing physical device is a loop device, it was probably setup by devstack
        VG_DEV=$(sudo losetup -j $DATA_DIR/${vg}-backing-file | awk -F':' '/backing-file/ { print $1
}')
        if [[ -n "$VG_DEV" ]]; then
            sudo losetup -d $VG_DEV
            rm -f $DATA_DIR/${vg}-backing-file
        fi
    fi
}

function _clean_zfsonlinux_data {
    for filename in "$MANILA_ZFSONLINUX_BACKEND_FILES_CONTAINER_DIR"/*; do
        if [[ $(sudo zpool list | grep $filename) ]]; then
            echo "Destroying zpool named $filename"
            sudo zpool destroy -f $filename
            file="$MANILA_ZFSONLINUX_BACKEND_FILES_CONTAINER_DIR$filename"
            echo "Destroying file named $file"
            rm -f $file
        fi
    done
}

function _clean_ip_tables {
    for ipcmd in iptables ip6tables; do
        # cleanup rules in the "manila-storage" chain
        sudo $ipcmd -S -v | sed "s/-c [0-9]* [0-9]* //g" | \
            grep "manila-storage" | grep "\-A" | sed "s/-A/-D/g" | \
                awk -v ipcmd="$ipcmd" '{print "sudo " ipcmd,$0}' | bash
        # cleanup the "manila-storage" chain
        sudo $ipcmd -S -v | sed "s/-c [0-9]* [0-9]* //g" | \
            grep "manila-storage" | grep "\-N" |  sed "s/-N/-X/g" | \
                awk -v ipcmd="$ipcmd" '{print "sudo " ipcmd,$0}' | bash
    done
}

# cleanup_manila - Remove residual data files, anything left over from previous
# runs that a clean run would need to clean up
function cleanup_manila {
    # All stuff, that are created by share drivers will be cleaned up by other services.
    _clean_share_group $SHARE_GROUP $SHARE_NAME_PREFIX
    _clean_manila_lvm_backing_file $SHARE_GROUP
    _clean_zfsonlinux_data
    _clean_ip_tables

    remove_uwsgi_config "$MANILA_UWSGI_CONF" "$MANILA_WSGI"
}

# configure_backends - Configures backends enabled by MANILA_ENABLED_BACKENDS
function configure_backends {
    # Configure MANILA_ENABLED_BACKENDS backends
    for group_name in $(echo $MANILA_ENABLED_BACKENDS | sed "s/,/ /g"); do
        iniset $MANILA_CONF $group_name share_driver $SHARE_DRIVER
        iniset $MANILA_CONF $group_name share_backend_name ${group_name^^}
        iniset $MANILA_CONF $group_name path_to_public_key $MANILA_PATH_TO_PUBLIC_KEY
        iniset $MANILA_CONF $group_name path_to_private_key $MANILA_PATH_TO_PRIVATE_KEY
        iniset $MANILA_CONF $group_name service_image_name $MANILA_SERVICE_IMAGE_NAME
        iniset $MANILA_CONF $group_name service_instance_user $MANILA_SERVICE_INSTANCE_USER
        iniset $MANILA_CONF $group_name driver_handles_share_servers True

        if [ "$SHARE_DRIVER" == $MANILA_CONTAINER_DRIVER ]; then
            iniset $MANILA_CONF $group_name network_api_class $MANILA_NETWORK_API_CLASS
            iniset $MANILA_CONF $group_name neutron_host_id $(hostname)
            iniset $MANILA_CONF $group_name neutron_vnic_type $MANILA_NEUTRON_VNIC_TYPE
        fi

        if [ $(trueorfalse False MANILA_USE_SERVICE_INSTANCE_PASSWORD) == True ]; then
            iniset $MANILA_CONF $group_name service_instance_password $MANILA_SERVICE_INSTANCE_PASSWORD
        fi

        if [ "$SHARE_DRIVER" == "manila.share.drivers.generic.GenericShareDriver" ]; then
            iniset $MANILA_CONF $group_name ssh_conn_timeout $MANILA_SSH_TIMEOUT
        fi
    done
}

# set_config_opts - this allows to set any config opt to any config group,
# parsing env vars by prefix special 'MANILA_OPTGROUP_'.
function set_config_opts {
    # expects only one param - name of config group(s) as list separated by commas
    GROUP_NAMES=$1
    if [[ -n "$GROUP_NAMES" ]]; then
        for be in ${GROUP_NAMES//,/ }; do
            # get backend_specific opt values
            prefix=MANILA_OPTGROUP_$be\_
            ( set -o posix ; set ) | grep ^$prefix | while read -r line ; do
                # parse it to opt names and values
                opt=${line#$prefix}
                opt_name=${opt%%=*}
                opt_value=${opt##*=}
                iniset $MANILA_CONF $be $opt_name $opt_value
            done
        done
    fi
}

# set_cinder_quotas - Sets Cinder quotas, that is useful for generic driver,
# which uses Cinder volumes and snapshots.
function set_cinder_quotas {
    # Update Cinder configuration to make sure default quotas are enough
    # for Manila using Generic driver with parallel testing.
    if is_service_enabled cinder; then
        if [[ ! "$CINDER_CONF" ]]; then
            CINDER_CONF=/etc/cinder/cinder.conf
        fi
        iniset $CINDER_CONF DEFAULT quota_volumes 50
        iniset $CINDER_CONF DEFAULT quota_snapshots 50
        iniset $CINDER_CONF DEFAULT quota_gigabytes 1000
    fi
}

function set_backend_availability_zones {
    ENABLED_BACKENDS=$1
    echo_summary "Setting up backend_availability_zone option \
        for any enabled backends that do not use the Generic driver and have \
        not been set previously. Availability zones for the Generic driver \
        must coincide with those created for Nova and Cinder."
    local zonenum
    generic_driver='manila.share.drivers.generic.GenericShareDriver'
    for BE in ${ENABLED_BACKENDS//,/ }; do
        share_driver=$(iniget $MANILA_CONF $BE share_driver)
        az=$(iniget $MANILA_CONF $BE backend_availability_zone)
        if [[ -z $az && $share_driver != $generic_driver ]]; then
            zone="manila-zone-$((zonenum++))"
            iniset $MANILA_CONF $BE backend_availability_zone $zone
        fi
    done
}

# configure_manila - Set config files, create data dirs, etc
function configure_manila {
    if [[ ! -d $MANILA_CONF_DIR ]]; then
        sudo mkdir -p $MANILA_CONF_DIR
    fi
    sudo chown $STACK_USER $MANILA_CONF_DIR

    # Set the paths of certain binaries
    MANILA_ROOTWRAP=$(get_rootwrap_location manila)

    # If Manila ships the new rootwrap filters files, deploy them
    # (owned by root) and add a parameter to $MANILA_ROOTWRAP
    ROOTWRAP_MANILA_SUDOER_CMD="$MANILA_ROOTWRAP"
    if [[ -d $MANILA_DIR/etc/manila/rootwrap.d ]]; then
        # Wipe any existing rootwrap.d files first
        if [[ -d $MANILA_CONF_DIR/rootwrap.d ]]; then
            sudo rm -rf $MANILA_CONF_DIR/rootwrap.d
        fi
        # Deploy filters to /etc/manila/rootwrap.d
        sudo mkdir -m 755 $MANILA_CONF_DIR/rootwrap.d
        sudo cp $MANILA_DIR/etc/manila/rootwrap.d/*.filters $MANILA_CONF_DIR/rootwrap.d
        sudo chown -R root:root $MANILA_CONF_DIR/rootwrap.d
        sudo chmod 644 $MANILA_CONF_DIR/rootwrap.d/*
        # Set up rootwrap.conf, pointing to /etc/manila/rootwrap.d
        sudo cp $MANILA_DIR/etc/manila/rootwrap.conf $MANILA_CONF_DIR/
        sudo sed -e "s:^filters_path=.*$:filters_path=$MANILA_CONF_DIR/rootwrap.d:" -i $MANILA_CONF_DIR/rootwrap.conf
        sudo chown root:root $MANILA_CONF_DIR/rootwrap.conf
        sudo chmod 0644 $MANILA_CONF_DIR/rootwrap.conf
        # Specify rootwrap.conf as first parameter to manila-rootwrap
        MANILA_ROOTWRAP="$MANILA_ROOTWRAP $MANILA_CONF_DIR/rootwrap.conf"
        ROOTWRAP_MANILA_SUDOER_CMD="$MANILA_ROOTWRAP *"
    fi

    TEMPFILE=`mktemp`
    echo "$USER ALL=(root) NOPASSWD: $ROOTWRAP_MANILA_SUDOER_CMD" >$TEMPFILE
    chmod 0440 $TEMPFILE
    sudo chown root:root $TEMPFILE
    sudo mv $TEMPFILE /etc/sudoers.d/manila-rootwrap

    cp $MANILA_DIR/etc/manila/api-paste.ini $MANILA_API_PASTE_INI

    # Remove old conf file if exists
    rm -f $MANILA_CONF

    configure_keystone_authtoken_middleware $MANILA_CONF manila

    iniset $MANILA_CONF DEFAULT auth_strategy keystone
    iniset $MANILA_CONF DEFAULT debug True
    iniset $MANILA_CONF DEFAULT scheduler_driver $MANILA_SCHEDULER_DRIVER
    iniset $MANILA_CONF DEFAULT share_name_template ${SHARE_NAME_PREFIX}%s
    iniset $MANILA_CONF DATABASE connection `database_connection_url manila`
    iniset $MANILA_CONF DATABASE max_pool_size 40
    iniset $MANILA_CONF DEFAULT api_paste_config $MANILA_API_PASTE_INI
    iniset $MANILA_CONF DEFAULT rootwrap_config $MANILA_CONF_DIR/rootwrap.conf
    iniset $MANILA_CONF DEFAULT osapi_share_extension manila.api.contrib.standard_extensions
    iniset $MANILA_CONF DEFAULT state_path $MANILA_STATE_PATH

    # Note: Sample share types will still be created if the below is False

    if [ $(trueorfalse False MANILA_CONFIGURE_DEFAULT_TYPES) == True ]; then
        iniset $MANILA_CONF DEFAULT default_share_type $MANILA_DEFAULT_SHARE_TYPE
        iniset $MANILA_CONF DEFAULT default_share_group_type $MANILA_DEFAULT_SHARE_GROUP_TYPE
    fi

    if ! [[ -z $MANILA_SHARE_MIGRATION_PERIOD_TASK_INTERVAL ]]; then
        iniset $MANILA_CONF DEFAULT migration_driver_continue_update_interval $MANILA_SHARE_MIGRATION_PERIOD_TASK_INTERVAL
    fi

    if ! [[ -z $MANILA_SERVER_MIGRATION_PERIOD_TASK_INTERVAL ]]; then
        iniset $MANILA_CONF DEFAULT server_migration_driver_continue_update_interval $MANILA_SERVER_MIGRATION_PERIOD_TASK_INTERVAL
    fi

    if ! [[ -z $MANILA_CREATE_BACKUP_CONTINUE_TASK_INTERVAL ]]; then
        iniset $MANILA_CONF DEFAULT driver_backup_continue_update_interval $MANILA_CREATE_BACKUP_CONTINUE_TASK_INTERVAL
    fi

    if ! [[ -z $MANILA_RESTORE_BACKUP_CONTINUE_TASK_INTERVAL ]]; then
        iniset $MANILA_CONF DEFAULT driver_restore_continue_update_interval $MANILA_RESTORE_BACKUP_CONTINUE_TASK_INTERVAL
    fi

    if ! [[ -z $MANILA_DEFERRED_DELETE_TASK_INTERVAL ]]; then
        iniset $MANILA_CONF DEFAULT periodic_deferred_delete_interval $MANILA_DEFERRED_DELETE_TASK_INTERVAL
    fi

    if ! [[ -z $MANILA_DATA_COPY_CHECK_HASH ]]; then
        iniset $MANILA_CONF DEFAULT check_hash $MANILA_DATA_COPY_CHECK_HASH
    fi

    iniset $MANILA_CONF DEFAULT enabled_share_protocols $MANILA_ENABLED_SHARE_PROTOCOLS

    iniset $MANILA_CONF oslo_concurrency lock_path $MANILA_LOCK_PATH

    iniset $MANILA_CONF DEFAULT wsgi_keep_alive False

    iniset $MANILA_CONF DEFAULT lvm_share_volume_group $SHARE_GROUP

    # Set the replica_state_update_interval
    iniset $MANILA_CONF DEFAULT replica_state_update_interval $MANILA_REPLICA_STATE_UPDATE_INTERVAL
    # Set the use_scheduler_creating_share_from_snapshot
    iniset $MANILA_CONF DEFAULT use_scheduler_creating_share_from_snapshot $MANILA_USE_SCHEDULER_CREATING_SHARE_FROM_SNAPSHOT

    if is_service_enabled neutron; then
        configure_keystone_authtoken_middleware $MANILA_CONF neutron neutron
    fi
    if is_service_enabled nova; then
        configure_keystone_authtoken_middleware $MANILA_CONF nova nova
    fi
    if is_service_enabled cinder; then
        configure_keystone_authtoken_middleware $MANILA_CONF cinder cinder
    fi
    if is_service_enabled glance; then
        configure_keystone_authtoken_middleware $MANILA_CONF glance glance
    fi
    if [ ! $MANILA_ENABLED_BACKENDS ]; then
        # MANILA_ENABLED_BACKENDS is a required option
        echo -"No configured backends, please set a value to MANILA_ENABLED_BACKENDS"
        exit 1
    fi
    if is_service_enabled barbican; then
        configure_keystone_authtoken_middleware $MANILA_CONF barbican barbican
        iniset $MANILA_CONF barbican barbican_endpoint_type $BARBICAN_ENDPOINT_TYPE
        iniset $MANILA_CONF barbican auth_endpoint $BARBICAN_KEYSTONE_ENDPOINT
        iniset $MANILA_CONF key_manager backend $KEY_MANAGER_BACKEND
    fi

    configure_backends
    iniset $MANILA_CONF DEFAULT enabled_share_backends $MANILA_ENABLED_BACKENDS

    if [ ! -f $MANILA_PATH_TO_PRIVATE_KEY ]; then
        ssh-keygen -N "" -t $MANILA_KEY_FORMAT -f $MANILA_PATH_TO_PRIVATE_KEY;
    fi

    iniset $MANILA_CONF DEFAULT manila_service_keypair_name $MANILA_SERVICE_KEYPAIR_NAME

    REAL_MANILA_SERVICE_PORT=$MANILA_SERVICE_PORT
    if is_service_enabled tls-proxy; then
        # Set the protocol to 'https', update the endpoint base and set the default port
        MANILA_SERVICE_PROTOCOL="https"
        MANILA_ENDPOINT_BASE="${MANILA_ENDPOINT_BASE/http:/https:}"
        REAL_MANILA_SERVICE_PORT=$MANILA_SERVICE_PORT_INT
        # Set the service port for a proxy to take the original
        iniset $MANILA_CONF DEFAULT osapi_share_listen_port $REAL_MANILA_SERVICE_PORT
        iniset $MANILA_CONF oslo_middleware enable_proxy_headers_parsing True
    fi

    iniset_rpc_backend manila $MANILA_CONF DEFAULT

    setup_logging $MANILA_CONF

    MANILA_CONFIGURE_GROUPS=${MANILA_CONFIGURE_GROUPS:-"$MANILA_ENABLED_BACKENDS"}
    set_config_opts $MANILA_CONFIGURE_GROUPS
    set_config_opts DEFAULT
    set_backend_availability_zones $MANILA_ENABLED_BACKENDS

<<<<<<< HEAD
    if [ $(trueorfalse False MANILA_USE_UWSGI) == True ]; then
        write_uwsgi_config "$MANILA_UWSGI_CONF" "$MANILA_WSGI" "/share" "" "manila-api"
    fi

    if [ $(trueorfalse False MANILA_USE_MOD_WSGI) == True ]; then
        _config_manila_apache_wsgi
    fi
=======
    write_uwsgi_config "$MANILA_UWSGI_CONF" "$MANILA_WSGI" "/share" "" "manila-api"
>>>>>>> 6912cd22

    if [[ "$MANILA_ENFORCE_SCOPE" == True ]] ; then
        iniset $MANILA_CONF oslo_policy enforce_scope true
        iniset $MANILA_CONF oslo_policy enforce_new_defaults true
        OS_CLOUD="devstack-admin"
    fi
}


function create_manila_service_keypair {
    if is_service_enabled nova; then
        local keypair_exists=$( openstack --os-cloud devstack-admin keypair list | grep " $MANILA_SERVICE_KEYPAIR_NAME " )
        if [[ -z $keypair_exists ]]; then
            openstack --os-cloud devstack-admin keypair create $MANILA_SERVICE_KEYPAIR_NAME --public-key $MANILA_PATH_TO_PUBLIC_KEY
        fi
    fi
}


function is_driver_enabled {
    driver_name=$1
    for BE in ${MANILA_ENABLED_BACKENDS//,/ }; do
        share_driver=$(iniget $MANILA_CONF $BE share_driver)
        if [ "$share_driver" == "$driver_name" ]; then
            return 0
        fi
    done
    return 1
}


# create_service_share_servers - creates service Nova VMs, one per generic
# driver, and only if it is configured to mode without handling of share servers.
function create_service_share_servers {
    created_admin_network=false
    for BE in ${MANILA_ENABLED_BACKENDS//,/ }; do
        driver_handles_share_servers=$(iniget $MANILA_CONF $BE driver_handles_share_servers)
        share_driver=$(iniget $MANILA_CONF $BE share_driver)
        generic_driver='manila.share.drivers.generic.GenericShareDriver'
        if [[ $share_driver == $generic_driver ]]; then
            if [[ $(trueorfalse False driver_handles_share_servers) == False ]]; then
                vm_name='manila_service_share_server_'$BE
                local vm_exists=$( openstack --os-cloud devstack-admin server list --all-projects | grep " $vm_name " )
                if [[ -z $vm_exists ]]; then
                    private_net_id=$(openstack --os-cloud devstack-admin network show $PRIVATE_NETWORK_NAME -f value -c id)
                    vm_id=$(timeout 120 openstack --os-cloud devstack-admin server create $vm_name \
                        --flavor $MANILA_SERVICE_VM_FLAVOR_NAME \
                        --image $MANILA_SERVICE_IMAGE_NAME \
                        --nic net-id=$private_net_id \
                        --security-group $MANILA_SERVICE_SECGROUP \
                        --key-name $MANILA_SERVICE_KEYPAIR_NAME \
                        --wait \
                        | grep ' id ' | get_field 2)
                else
                    vm_id=$(openstack --os-cloud devstack-admin server show $vm_name -f value -c id)
                fi

                floating_ip=$(openstack --os-cloud devstack-admin floating ip create $PUBLIC_NETWORK_NAME --subnet $PUBLIC_SUBNET_NAME | grep 'floating_ip_address' | get_field 2)
                openstack --os-cloud devstack-admin server add floating ip $vm_id $floating_ip

                iniset $MANILA_CONF $BE service_instance_name_or_id $vm_id
                iniset $MANILA_CONF $BE service_net_name_or_ip $floating_ip
                iniset $MANILA_CONF $BE tenant_net_name_or_ip $PRIVATE_NETWORK_NAME
            else
                if is_service_enabled neutron; then
                    if ! [[ -z $MANILA_ADMIN_NET_RANGE ]]; then
                        if [ $created_admin_network == false ]; then
                            project_id=$(openstack --os-cloud devstack-admin project show $SERVICE_PROJECT_NAME -c id -f value)
                            local admin_net_id=$( openstack --os-cloud devstack-admin network show admin_net -f value -c id )
                            if [[ -z $admin_net_id ]]; then
                                openstack --os-cloud devstack-admin network create admin_net --project $project_id
                                admin_net_id=$(openstack --os-cloud devstack-admin network show admin_net -f value -c id)
                            fi

                            local admin_subnet_id=$( openstack --os-cloud devstack-admin subnet show admin_subnet -f value -c id )
                            if [[ -z $admin_subnet_id ]]; then
                                openstack --os-cloud devstack-admin subnet create admin_subnet --project $project_id --ip-version 4 --network $admin_net_id --gateway None --subnet-range $MANILA_ADMIN_NET_RANGE
                                admin_subnet_id=$(openstack --os-cloud devstack-admin subnet show admin_subnet -f value -c id)
                            fi
                            created_admin_network=true
                        fi
                        iniset $MANILA_CONF $BE admin_network_id $admin_net_id
                        iniset $MANILA_CONF $BE admin_subnet_id $admin_subnet_id
                    fi
                fi
            fi
        fi
    done
    configure_data_service_generic_driver
}

function configure_data_service_generic_driver {
    enabled_backends=(${MANILA_ENABLED_BACKENDS//,/ })
    share_driver=$(iniget $MANILA_CONF ${enabled_backends[0]} share_driver)
    generic_driver='manila.share.drivers.generic.GenericShareDriver'
    if [[ $share_driver == $generic_driver ]]; then
        driver_handles_share_servers=$(iniget $MANILA_CONF ${enabled_backends[0]} driver_handles_share_servers)
        if [[ $(trueorfalse False driver_handles_share_servers) == False ]]; then
            iniset $MANILA_CONF DEFAULT data_node_access_ips $PUBLIC_NETWORK_GATEWAY
        else
            if ! [[ -z $MANILA_DATA_NODE_IP ]]; then
                iniset $MANILA_CONF DEFAULT data_node_access_ips $MANILA_DATA_NODE_IP
            fi
        fi
    fi
}
# create_manila_service_flavor - creates flavor, that will be used by backends
# with configured generic driver to boot Nova VMs with.
function create_manila_service_flavor {
    if is_service_enabled nova; then
        local flavor_exists=$( openstack --os-cloud devstack-admin flavor list | grep " $MANILA_SERVICE_VM_FLAVOR_NAME " )
        if [[ -z $flavor_exists ]]; then
            # Create flavor for Manila's service VM
            openstack --os-cloud devstack-admin --os-cloud devstack-admin flavor create \
                $MANILA_SERVICE_VM_FLAVOR_NAME \
                --id $MANILA_SERVICE_VM_FLAVOR_REF \
                --ram $MANILA_SERVICE_VM_FLAVOR_RAM \
                --disk $MANILA_SERVICE_VM_FLAVOR_DISK \
                --vcpus $MANILA_SERVICE_VM_FLAVOR_VCPUS
        fi
    fi
}

# create_manila_service_image - creates image, that will be used by backends
# with configured generic driver to boot Nova VMs from.
function create_manila_service_image {
    if is_service_enabled nova g-api; then
        TOKEN=$(openstack --os-cloud devstack-admin token issue -c id -f value)
        local image_exists=$( openstack --os-cloud devstack-admin image list | grep " $MANILA_SERVICE_IMAGE_NAME " )
        if [[ -z $image_exists ]]; then
            # Download Manila's image
            upload_image $MANILA_SERVICE_IMAGE_URL $TOKEN
        fi
    fi
}

# create_manila_service_secgroup - creates security group that is used by
# Nova VMs when generic driver is configured.
function create_manila_service_secgroup {
    # Create a secgroup
    if ! openstack --os-cloud devstack-admin security group list | grep -q $MANILA_SERVICE_SECGROUP; then
        openstack --os-cloud devstack-admin security group create $MANILA_SERVICE_SECGROUP --description "$MANILA_SERVICE_SECGROUP description"
        if ! timeout 30 sh -c "while ! openstack --os-cloud devstack-admin security group list | grep -q $MANILA_SERVICE_SECGROUP; do sleep 1; done"; then
            echo "Security group not created"
            exit 1
        fi
    fi

    # Configure Security Group Rules
    if ! openstack --os-cloud devstack-admin security group rule list $MANILA_SERVICE_SECGROUP | grep -q icmp; then
        openstack --os-cloud devstack-admin security group rule create $MANILA_SERVICE_SECGROUP --protocol icmp
    fi
    if ! openstack --os-cloud devstack-admin security group rule list $MANILA_SERVICE_SECGROUP | grep -q " tcp .* 22 "; then
        openstack --os-cloud devstack-admin security group rule create $MANILA_SERVICE_SECGROUP --protocol tcp --dst-port 22
    fi
    if ! openstack --os-cloud devstack-admin security group rule list $MANILA_SERVICE_SECGROUP | grep -q " tcp .* 2049 "; then
        openstack --os-cloud devstack-admin security group rule create $MANILA_SERVICE_SECGROUP --protocol tcp --dst-port 2049
    fi
    if ! openstack --os-cloud devstack-admin security group rule list $MANILA_SERVICE_SECGROUP | grep -q " udp .* 2049 "; then
        openstack --os-cloud devstack-admin security group rule create $MANILA_SERVICE_SECGROUP --protocol udp --dst-port 2049
    fi
    if ! openstack --os-cloud devstack-admin security group rule list $MANILA_SERVICE_SECGROUP | grep -q " udp .* 445 "; then
        openstack --os-cloud devstack-admin security group rule create $MANILA_SERVICE_SECGROUP --protocol udp --dst-port 445
    fi
    if ! openstack --os-cloud devstack-admin security group rule list $MANILA_SERVICE_SECGROUP | grep -q " tcp .* 445 "; then
        openstack --os-cloud devstack-admin security group rule create $MANILA_SERVICE_SECGROUP --protocol tcp --dst-port 445
    fi
    if ! openstack --os-cloud devstack-admin security group rule list $MANILA_SERVICE_SECGROUP | grep -q " tcp .* 139 "; then
        openstack --os-cloud devstack-admin security group rule create $MANILA_SERVICE_SECGROUP --protocol tcp --dst-port 137:139
    fi
    if ! openstack --os-cloud devstack-admin security group rule list $MANILA_SERVICE_SECGROUP | grep -q " udp .* 139 "; then
        openstack --os-cloud devstack-admin security group rule create $MANILA_SERVICE_SECGROUP --protocol udp --dst-port 137:139
    fi

    # List secgroup rules
    openstack --os-cloud devstack-admin security group rule list $MANILA_SERVICE_SECGROUP
}

# create_manila_accounts - Set up common required manila accounts
function create_manila_accounts {

    create_service_user "manila"

    get_or_create_service "manila" "share" "Manila Shared Filesystem Service"
    get_or_create_endpoint "share" "$REGION_NAME" \
        "$MANILA_ENDPOINT_BASE/v1/\$(project_id)s"

    # Set up Manila v2 service and endpoint - as of microversion 2.60,
    # project_id is no longer necessary in the v2 endpoint
    get_or_create_service "manilav2" "sharev2" "Manila Shared Filesystem Service V2"
    get_or_create_endpoint "sharev2" "$REGION_NAME" \
        "$MANILA_ENDPOINT_BASE/v2"

    # Set up Manila legacy v2 service and endpoint - as of microversion 2.60,
    # project_id is no longer necessary in the v2 endpoint
    get_or_create_service "manilav2_legacy" "sharev2_legacy" "Manila Shared
    Filesystem Service V2 (Legacy 2.0)"
    get_or_create_endpoint "sharev2_legacy" "$REGION_NAME" \
        "$MANILA_ENDPOINT_BASE/v2/\$(project_id)s"

    # Set up an endpoint for "shared-file-system" - this is necessary to
    # standardize a naming for the v2 API and for the openstacksdk.
    # See: https://specs.openstack.org/openstack/service-types-authority/
    get_or_create_service "shared-file-system" "shared-file-system" "Manila
    Shared Filesystem Service v2 API (alias of the sharev2 service)"
    get_or_create_endpoint "shared-file-system" "$REGION_NAME" \
        "$MANILA_ENDPOINT_BASE/v2"

}

# create_default_share_group_type - create share group type that will be set as default.
function create_default_share_group_type {

    local type_exists=$( openstack --os-cloud $OS_CLOUD share group type list | grep " $MANILA_DEFAULT_SHARE_GROUP_TYPE " )
    if [[ -z $type_exists ]]; then
        openstack --os-cloud $OS_CLOUD share group type create $MANILA_DEFAULT_SHARE_GROUP_TYPE $MANILA_DEFAULT_SHARE_TYPE
    fi
    if [[ $MANILA_DEFAULT_SHARE_GROUP_TYPE_SPECS ]]; then
        openstack --os-cloud $OS_CLOUD share group type set $MANILA_DEFAULT_SHARE_GROUP_TYPE --group-specs $MANILA_DEFAULT_SHARE_GROUP_TYPE_SPECS
    fi

}

# create_default_share_type - create share type that will be set as default
# if $MANILA_CONFIGURE_DEFAULT_TYPES is set to True, if set to False, the share
# type identified by $MANILA_DEFAULT_SHARE_TYPE is still created, but not
# configured as default.
function create_default_share_type {
    enabled_backends=(${MANILA_ENABLED_BACKENDS//,/ })
    driver_handles_share_servers=$(iniget $MANILA_CONF ${enabled_backends[0]} driver_handles_share_servers)

    local type_exists=$( openstack --os-cloud $OS_CLOUD share type list | grep " $MANILA_DEFAULT_SHARE_TYPE " )
    if [[ -z $type_exists ]]; then
        local command_args="$MANILA_DEFAULT_SHARE_TYPE $driver_handles_share_servers"
        if [[ $MANILA_DEFAULT_SHARE_TYPE_EXTRA_SPECS ]]; then
            command_args="$command_args --extra-specs $MANILA_DEFAULT_SHARE_TYPE_EXTRA_SPECS"
        fi
        openstack --os-cloud $OS_CLOUD share type create $command_args
    fi

}

# create_custom_share_types - create share types suitable for both possible
# driver modes with names "dhss_true" and "dhss_false".
function create_custom_share_types {
    local command_args="dhss_true True"
    if [[ $MANILA_DHSS_TRUE_SHARE_TYPE_EXTRA_SPECS ]]; then
        command_args="$command_args --extra-specs $MANILA_DHSS_TRUE_SHARE_TYPE_EXTRA_SPECS"
    fi
    openstack --os-cloud $OS_CLOUD share type create $command_args

    command_args="dhss_false False"
    if [[ $MANILA_DHSS_FALSE_SHARE_TYPE_EXTRA_SPECS ]]; then
        command_args="$command_args --extra-specs $MANILA_DHSS_FALSE_SHARE_TYPE_EXTRA_SPECS"
    fi
    openstack --os-cloud $OS_CLOUD share type create $command_args
}

# configure_backing_file - Set up backing file for LVM
function configure_backing_file {
    sudo vgscan
    if ! sudo vgs $SHARE_GROUP; then
        if [ "$CONFIGURE_BACKING_FILE" = "True" ]; then
            SHARE_BACKING_FILE=${SHARE_BACKING_FILE:-$DATA_DIR/${SHARE_GROUP}-backing-file}
            # Only create if the file doesn't already exists
            [[ -f $SHARE_BACKING_FILE ]] || truncate -s $SHARE_BACKING_FILE_SIZE $SHARE_BACKING_FILE
            DEV=`sudo losetup -f --show $SHARE_BACKING_FILE`
        else
            DEV=$SHARE_BACKING_FILE
        fi
        # Only create if the loopback device doesn't contain $SHARE_GROUP
        if ! sudo vgs $SHARE_GROUP; then sudo vgcreate $SHARE_GROUP $DEV; fi
    fi

    mkdir -p $MANILA_STATE_PATH/shares
    mkdir -p /tmp/shares
}

# init_manila - Initializes database and creates manila dir if absent
function init_manila {

    if is_service_enabled $DATABASE_BACKENDS; then
        # (re)create manila database
        recreate_database manila

        $MANILA_BIN_DIR/manila-manage db sync

        if [[ $(trueorfalse False MANILA_USE_DOWNGRADE_MIGRATIONS) == True ]]; then
            # Use both - upgrade and downgrade migrations to verify that
            # downgrade migrations do not break structure of Manila database.
            $MANILA_BIN_DIR/manila-manage db downgrade
            $MANILA_BIN_DIR/manila-manage db sync
        fi

        # Display version as debug-action (see bug/1473400)
        $MANILA_BIN_DIR/manila-manage db version
    fi

    if [ "$SHARE_DRIVER" == "manila.share.drivers.lvm.LVMShareDriver" ]; then
        if is_service_enabled m-shr; then
            # Configure a default volume group called '`lvm-shares`' for the share
            # service if it does not yet exist.  If you don't wish to use a file backed
            # volume group, create your own volume group called ``stack-volumes`` before
            # invoking ``stack.sh``.
            #
            # By default, the backing file is 8G in size, and is stored in ``/opt/stack/data``.

            configure_backing_file
        fi
    elif [ "$SHARE_DRIVER" == $MANILA_CONTAINER_DRIVER ]; then
        if is_service_enabled m-shr; then
            SHARE_GROUP=$MANILA_CONTAINER_VOLUME_GROUP_NAME
            configure_backing_file
        fi

    elif [ "$SHARE_DRIVER" == "manila.share.drivers.zfsonlinux.driver.ZFSonLinuxShareDriver" ]; then
        if is_service_enabled m-shr; then
            mkdir -p $MANILA_ZFSONLINUX_BACKEND_FILES_CONTAINER_DIR
            file_counter=0
            MANILA_ZFSONLINUX_SERVICE_IP=${MANILA_ZFSONLINUX_SERVICE_IP:-"127.0.0.1"}
            for BE in ${MANILA_ENABLED_BACKENDS//,/ }; do
                if [[ $file_counter == 0 ]]; then
                    # NOTE(vponomaryov): create two pools for first ZFS backend
                    # to cover different use cases that are supported by driver:
                    # - Support of more than one zpool for share backend.
                    # - Support of nested datasets.
                    local first_file="$MANILA_ZFSONLINUX_BACKEND_FILES_CONTAINER_DIR"/alpha
                    local second_file="$MANILA_ZFSONLINUX_BACKEND_FILES_CONTAINER_DIR"/betta
                    truncate -s $MANILA_ZFSONLINUX_ZPOOL_SIZE $first_file
                    truncate -s $MANILA_ZFSONLINUX_ZPOOL_SIZE $second_file
                    sudo zpool create alpha $first_file
                    sudo zpool create betta $second_file
                    # Create subdir (nested dataset) for second pool
                    sudo zfs create betta/subdir
                    iniset $MANILA_CONF $BE zfs_zpool_list alpha,betta/subdir
                elif [[ $file_counter == 1 ]]; then
                    local file="$MANILA_ZFSONLINUX_BACKEND_FILES_CONTAINER_DIR"/gamma
                    truncate -s $MANILA_ZFSONLINUX_ZPOOL_SIZE $file
                    sudo zpool create gamma $file
                    iniset $MANILA_CONF $BE zfs_zpool_list gamma
                else
                    local filename=file"$file_counter"
                    local file="$MANILA_ZFSONLINUX_BACKEND_FILES_CONTAINER_DIR"/"$filename"
                    truncate -s $MANILA_ZFSONLINUX_ZPOOL_SIZE $file
                    sudo zpool create $filename $file
                    iniset $MANILA_CONF $BE zfs_zpool_list $filename
                fi
                iniset $MANILA_CONF $BE zfs_share_export_ip $MANILA_ZFSONLINUX_SHARE_EXPORT_IP
                iniset $MANILA_CONF $BE zfs_service_ip $MANILA_ZFSONLINUX_SERVICE_IP
                iniset $MANILA_CONF $BE zfs_dataset_creation_options $MANILA_ZFSONLINUX_DATASET_CREATION_OPTIONS
                iniset $MANILA_CONF $BE zfs_use_ssh $MANILA_ZFSONLINUX_USE_SSH
                iniset $MANILA_CONF $BE zfs_ssh_username $MANILA_ZFSONLINUX_SSH_USERNAME
                iniset $MANILA_CONF $BE replication_domain $MANILA_ZFSONLINUX_REPLICATION_DOMAIN
                iniset $MANILA_CONF $BE driver_handles_share_servers False
                let "file_counter=file_counter+1"
            done
            # Install the server's SSH key in our known_hosts file
            eval STACK_HOME=~$STACK_USER
            ssh-keyscan ${MANILA_ZFSONLINUX_SERVICE_IP} >> $STACK_HOME/.ssh/known_hosts
            # If the server is this machine, setup trust for ourselves (otherwise you're on your own)
            if [ "$MANILA_ZFSONLINUX_SERVICE_IP" = "127.0.0.1" ] || [ "$MANILA_ZFSONLINUX_SERVICE_IP" = "localhost" ] ; then
                # Trust our own SSH keys
                eval SSH_USER_HOME=~$MANILA_ZFSONLINUX_SSH_USERNAME
                cat $STACK_HOME/.ssh/*.pub >> $SSH_USER_HOME/.ssh/authorized_keys
                # Give ssh user sudo access
                echo "$MANILA_ZFSONLINUX_SSH_USERNAME ALL=(ALL) NOPASSWD: ALL" | sudo tee -a /etc/sudoers > /dev/null
                iniset $MANILA_CONF DEFAULT data_node_access_ips $MANILA_ZFSONLINUX_SERVICE_IP
            fi
        fi
    fi
}

# check_nfs_kernel_service_state_ubuntu- Make sure nfsd is running
function check_nfs_kernel_service_state_ubuntu {
    # (aovchinnikov): Workaround for nfs-utils bug 1052264
    if [[ $(sudo service nfs-kernel-server status &> /dev/null || echo 'fail') == 'fail' ]]; then
        echo "Apparently nfsd is not running. Trying to fix that."
        sudo mkdir -p "/media/nfsdonubuntuhelper"
        # (aovchinnikov): shell wrapping is needed for cases when a file to be written
        # is owned by root.
        sudo sh -c "echo '/media/nfsdonubuntuhelper 127.0.0.1(ro)' >> /etc/exports"
        sudo service nfs-kernel-server start
    fi
    if [[ $(sudo service nfs-kernel-server status &> /dev/null || echo 'fail') == 'fail' ]]; then
        echo "Failed to start nfsd. Exiting."
        exit 1
    fi
}

function _install_nfs_and_samba {
    if is_ubuntu; then
        install_package nfs-kernel-server nfs-common samba
        check_nfs_kernel_service_state_ubuntu
    elif is_fedora; then
        install_package nfs-utils samba
        sudo systemctl enable smb.service
        sudo systemctl start smb.service
        sudo systemctl enable nfs-server.service
        sudo systemctl start nfs-server.service
    elif is_suse; then
        install_package nfs-kernel-server nfs-utils samba
    else
        echo "This distro is not supported. Skipping step of NFS and Samba installation."
    fi
}

# install_manilaclient - Collect source and prepare
#   In order to install from git, add LIBS_FROM_GIT="python-manilaclient"
#   to local.conf
function install_manilaclient {
    if use_library_from_git "python-manilaclient"; then
        git_clone $MANILACLIENT_REPO $MANILACLIENT_DIR $MANILACLIENT_BRANCH
        setup_develop $MANILACLIENT_DIR
    else
        pip_install python-manilaclient
    fi
    if [[ "$GLOBAL_VENV" == "True" ]]; then
        sudo ln -sf /opt/stack/data/venv/bin/manila /usr/local/bin
    fi
}

# install_manila - Collect source and prepare
function install_manila {
    setup_develop $MANILA_DIR

    if is_service_enabled m-shr; then

        if [[ ! $(systemctl is-active nfs-ganesha.service) == 'active' ]] ; then
            if [ "$SHARE_DRIVER" != "manila.share.drivers.cephfs.driver.CephFSDriver" ] ; then
                _install_nfs_and_samba
            fi
        fi

        if [ "$SHARE_DRIVER" == "manila.share.drivers.zfsonlinux.driver.ZFSonLinuxShareDriver" ]; then
            if [[ $(sudo zfs list &> /dev/null && sudo zpool list &> /dev/null || echo 'absent') == 'absent' ]]; then
                # ZFS not found, try to install it
                if is_ubuntu; then
                    sudo apt-get install -y zfsutils-linux
                else
                    echo "Manila Devstack plugin supports installation "\
                        "of ZFS packages only for 'Ubuntu' distros. "\
                        "Please, install it first by other means or add its support "\
                        "for your distro."
                    exit 1
                fi
                sudo modprobe zfs
                sudo modprobe zpool
            fi
            check_nfs_kernel_service_state_ubuntu
        elif [ "$SHARE_DRIVER" == $MANILA_CONTAINER_DRIVER ]; then
            if is_ubuntu; then
                echo "Installing docker...."
                install_docker_ubuntu
                echo "Importing docker image"
                import_docker_service_image_ubuntu
            elif is_fedora; then
                echo "Installing docker...."
                install_docker_fedora
                echo "Importing docker image"
                # TODO(tbarron): See if using a fedora container image
                # is faster/smaller because of fewer extra dependencies.
                import_docker_service_image_ubuntu
            else
                echo "Manila Devstack plugin does not support Container Driver on"\
                     " distros other than Ubuntu or Fedora."
                exit 1
            fi
        fi
    fi

}

#configure_samba - Configure node as Samba server
function configure_samba {
    if [ "$SHARE_DRIVER" == "manila.share.drivers.lvm.LVMShareDriver" ]; then
        # TODO(vponomaryov): add here condition for ZFSonLinux driver too
        # when it starts to support SAMBA
        samba_daemon_name=smbd
        if is_service_enabled m-shr; then
            if is_fedora; then
                samba_daemon_name=smb
            fi
            sudo service $samba_daemon_name restart || echo "Couldn't restart '$samba_daemon_name' service"
        fi

        if [[ -e /usr/share/samba/smb.conf ]]; then
            sudo cp /usr/share/samba/smb.conf $SMB_CONF
        fi
        sudo chown $STACK_USER -R /etc/samba
        iniset $SMB_CONF global include registry
        iniset $SMB_CONF global security user
        if [ ! -d "$SMB_PRIVATE_DIR" ]; then
            sudo mkdir $SMB_PRIVATE_DIR
            sudo touch $SMB_PRIVATE_DIR/secrets.tdb
        fi

        for backend_name in ${MANILA_ENABLED_BACKENDS//,/ }; do
            iniset $MANILA_CONF $backend_name driver_handles_share_servers False
            iniset $MANILA_CONF $backend_name lvm_share_export_ips $MANILA_LVM_SHARE_EXPORT_IPS
        done
        iniset $MANILA_CONF DEFAULT data_node_access_ips $HOST_IP
    fi
}

# start_manila_api - starts manila API services and checks its availability
function start_manila_api {
    echo "Deploying with UWSGI"
    run_process m-api "$(which uwsgi) --ini $MANILA_UWSGI_CONF --procname-prefix manila-api"

    echo "Waiting for Manila API to start..."

    if ! wait_for_service $SERVICE_TIMEOUT $MANILA_ENDPOINT_BASE; then
        die $LINENO "Manila API did not start"
    fi

    # Start proxies if enabled
    #
    # If tls-proxy is enabled, a generic http-services-tls-proxy will be set up
    # to handle tls-termination to manila as well as all the other https
    # services, we don't need to create our own.
    if is_service_enabled tls-proxy; then
        start_tls_proxy manila '*' $MANILA_SERVICE_PORT $MANILA_SERVICE_HOST $MANILA_SERVICE_PORT_INT
    fi
}

# start_rest_of_manila - starts non-api manila services
function start_rest_of_manila {
    run_process m-shr "$MANILA_BIN_DIR/manila-share --config-file $MANILA_CONF"
    run_process m-sch "$MANILA_BIN_DIR/manila-scheduler --config-file $MANILA_CONF"
    run_process m-dat "$MANILA_BIN_DIR/manila-data --config-file $MANILA_CONF"
}

# start_manila - start all manila services. This function is kept for compatibility
# reasons with old approach.
function start_manila {
    start_manila_api
    start_rest_of_manila
}

# stop_manila - Stop running processes
function stop_manila {
    local serv
    # Kill all other manila processes
    for serv in m-api m-sch m-shr m-dat; do
        stop_process $serv
    done
}

# update_tempest - Function used for updating Tempest config if Tempest service enabled
function update_tempest {
    if is_service_enabled tempest; then

        if [[ "$(trueorfalse False MANILA_SETUP_IPV6)" == "True" ]]; then
            # The public network was created by us, so set it explicitly in
            # tempest.conf
            public_net_id=$(openstack --os-cloud devstack-admin network list --name $PUBLIC_NETWORK_NAME -f value -c ID )
            iniset $TEMPEST_CONFIG network public_network_id $public_net_id
        fi

        TEMPEST_CONFIG=${TEMPEST_CONFIG:-$TEMPEST_DIR/etc/tempest.conf}

        if [ $(trueorfalse False MANILA_USE_SERVICE_INSTANCE_PASSWORD) == True ]; then
            iniset $TEMPEST_CONFIG share image_password $MANILA_SERVICE_INSTANCE_PASSWORD
        fi
        iniset $TEMPEST_CONFIG share image_with_share_tools $MANILA_SERVICE_IMAGE_NAME
        iniset $TEMPEST_CONFIG enforce_scope manila "$MANILA_ENFORCE_SCOPE"

        # If testing a stable branch, we need to ensure we're testing with supported
        # API micro-versions; so set the versions from code if we're not testing the
        # master branch. If we're testing master, we'll allow manila-tempest-plugin
        # (which is branchless) tell us what versions it wants to test.
        if [[ "$TARGET_BRANCH" != "master" ]]; then
            # Grab the supported API micro-versions from the code
            _DEFAULT_MIN_VERSION=$(openstack --os-cloud devstack versions show --service sharev2 -c 'Min Microversion' --status CURRENT -f value)
            _DEFAULT_MAX_VERSION=$(openstack --os-cloud devstack versions show --service sharev2 -c 'Max Microversion' --status CURRENT -f value)
            # Override the *_api_microversion tempest options if present
            MANILA_TEMPEST_MIN_API_MICROVERSION=${MANILA_TEMPEST_MIN_API_MICROVERSION:-$_DEFAULT_MIN_VERSION}
            MANILA_TEMPEST_MAX_API_MICROVERSION=${MANILA_TEMPEST_MAX_API_MICROVERSION:-$_DEFAULT_MAX_VERSION}
            # Set these options in tempest.conf
            iniset $TEMPEST_CONFIG share min_api_microversion $MANILA_TEMPEST_MIN_API_MICROVERSION
            iniset $TEMPEST_CONFIG share max_api_microversion $MANILA_TEMPEST_MAX_API_MICROVERSION
        fi
    fi
}

function install_docker_ubuntu {
    sudo apt-get update
    install_package apparmor
    install_package docker.io
}

function install_docker_fedora {
    install_package docker
    sudo systemctl enable docker
    sudo systemctl start docker
}

function download_image {
    local image_url=$1

    local image image_fname

    image_fname=`basename "$image_url"`
    if [[ $image_url != file* ]]; then
        # Downloads the image (uec ami+akistyle), then extracts it.
        if [[ ! -f $FILES/$image_fname || "$(stat -c "%s" $FILES/$image_fname)" = "0" ]]; then
            wget --progress=dot:giga -c $image_url -O $FILES/$image_fname
            if [[ $? -ne 0 ]]; then
                echo "Not found: $image_url"
                return
            fi
        fi
        image="$FILES/${image_fname}"
    else
        # File based URL (RFC 1738): ``file://host/path``
        # Remote files are not considered here.
        # unix: ``file:///home/user/path/file``
        # windows: ``file:///C:/Documents%20and%20Settings/user/path/file``
        image=$(echo $image_url | sed "s/^file:\/\///g")
        if [[ ! -f $image || "$(stat -c "%s" $image)" == "0" ]]; then
            echo "Not found: $image_url"
            return
        fi
    fi
}

function import_docker_service_image_ubuntu {
    GZIPPED_IMG_NAME=`basename "$MANILA_DOCKER_IMAGE_URL"`
    IMG_NAME_LOAD=${GZIPPED_IMG_NAME%.*}
    LOCAL_IMG_NAME=${IMG_NAME_LOAD%.*}
    if [[ "$(sudo docker images -q $LOCAL_IMG_NAME)" == "" ]]; then
        download_image $MANILA_DOCKER_IMAGE_URL
        # Import image in Docker
        gzip -d $FILES/$GZIPPED_IMG_NAME
        sudo docker load --input $FILES/$IMG_NAME_LOAD
    fi
}

function remove_docker_service_image {
    sudo docker rmi $MANILA_DOCKER_IMAGE_ALIAS
}


function install_libraries {
    if [ $(trueorfalse True RUN_MANILA_HOST_ASSISTED_MIGRATION_TESTS) == True ]; then
        if is_ubuntu; then
            install_package nfs-common
        else
            install_package nfs-utils
        fi
    fi
}

function allow_host_ports_for_share_mounting {

    if [[ $MANILA_ENABLED_SHARE_PROTOCOLS =~ NFS ]]; then
        # 111 and 2049 are for rpcbind and NFS
        # Other ports are for NFSv3 statd, mountd and lockd daemons
        MANILA_TCP_PORTS=(2049 111 32803 892 875 662)
        MANILA_UDP_PORTS=(111 32769 892 875 662)
    fi
    if [[ $MANILA_ENABLED_SHARE_PROTOCOLS =~ CEPHFS ]]; then
        # clients need access to the ceph daemons
        MANILA_TCP_PORTS=(${MANILA_TCP_PORTS[*]} 6789 6800:7300)
    fi

    if [[ -v MANILA_TCP_PORTS || -v MANILA_UDP_PORTS ]]; then
        for ipcmd in iptables ip6tables; do
            sudo $ipcmd -N manila-storage
            sudo $ipcmd -I INPUT 1 -j manila-storage
            for port in ${MANILA_TCP_PORTS[*]}; do
                sudo $ipcmd -A manila-storage -m tcp -p tcp --dport $port -j ACCEPT
            done
            for port in ${MANILA_UDP_PORTS[*]}; do
                sudo $ipcmd -A manila-storage -m udp -p udp --dport $port -j ACCEPT
            done
        done
    fi
}

function setup_ipv6 {

    # This will fail with multiple default routes and is not needed in CI
    # but may be useful when developing with devstack locally
    if [ $(trueorfalse False MANILA_RESTORE_IPV6_DEFAULT_ROUTE) == True ]; then
        # save IPv6 default route to add back later after enabling forwarding
        local default_route=$(ip -6 route | grep default | cut -d ' ' -f1,2,3,4,5)
    fi

    # make sure those system values are set
    sudo sysctl -w net.ipv6.conf.lo.disable_ipv6=0
    sudo sysctl -w net.ipv6.conf.all.accept_ra=2
    sudo sysctl -w net.ipv6.conf.all.forwarding=1

    # Disable in-band as our communication is only internal
    sudo ovs-vsctl set Bridge $PUBLIC_BRIDGE other_config:disable-in-band=true

    # Create address scopes and subnet pools
    openstack --os-cloud devstack-admin address scope create --share --ip-version 4 scope-v4
    openstack --os-cloud devstack-admin address scope create --share --ip-version 6 scope-v6
    openstack --os-cloud devstack-admin subnet pool create $SUBNETPOOL_NAME_V4 --default-prefix-length $SUBNETPOOL_SIZE_V4 --pool-prefix $SUBNETPOOL_PREFIX_V4 --address-scope scope-v4 --default --share
    openstack --os-cloud devstack-admin subnet pool create $SUBNETPOOL_NAME_V6 --default-prefix-length $SUBNETPOOL_SIZE_V6 --pool-prefix $SUBNETPOOL_PREFIX_V6 --address-scope scope-v6 --default --share

    # Create example private network and router
    openstack --os-cloud devstack-admin router create $Q_ROUTER_NAME
    openstack --os-cloud devstack-admin network create $PRIVATE_NETWORK_NAME
    openstack --os-cloud devstack-admin subnet create --ip-version 6 --use-default-subnet-pool --ipv6-address-mode $IPV6_ADDRESS_MODE --ipv6-ra-mode $IPV6_RA_MODE --network $PRIVATE_NETWORK_NAME $IPV6_PRIVATE_SUBNET_NAME
    openstack --os-cloud devstack-admin subnet create --ip-version 4 --use-default-subnet-pool --network $PRIVATE_NETWORK_NAME $PRIVATE_SUBNET_NAME
    openstack --os-cloud devstack-admin router add subnet $Q_ROUTER_NAME $IPV6_PRIVATE_SUBNET_NAME
    openstack --os-cloud devstack-admin router add subnet $Q_ROUTER_NAME $PRIVATE_SUBNET_NAME

    # Create public network
    openstack --os-cloud devstack-admin network create $PUBLIC_NETWORK_NAME --external --default --provider-network-type flat --provider-physical-network $PUBLIC_PHYSICAL_NETWORK
    local public_gateway_ipv6=$(openstack --os-cloud devstack-admin subnet create $IPV6_PUBLIC_SUBNET_NAME --ip-version 6 --network $PUBLIC_NETWORK_NAME --subnet-pool $SUBNETPOOL_NAME_V6 --no-dhcp -c gateway_ip -f value)
    local public_gateway_ipv4=$(openstack --os-cloud devstack-admin subnet create $PUBLIC_SUBNET_NAME --ip-version 4 --network $PUBLIC_NETWORK_NAME --subnet-range $FLOATING_RANGE --no-dhcp -c gateway_ip -f value)

    # Set router to use public network
    openstack --os-cloud devstack-admin router set --external-gateway $PUBLIC_NETWORK_NAME $Q_ROUTER_NAME

    # Configure interfaces due to NEUTRON_CREATE_INITIAL_NETWORKS=False
    local ipv4_cidr_len=${FLOATING_RANGE#*/}
    sudo ip -6 addr add "$public_gateway_ipv6"/$SUBNETPOOL_SIZE_V6 dev $PUBLIC_BRIDGE
    sudo ip addr add "$public_gateway_ipv4"/"$ipv4_cidr_len" dev $PUBLIC_BRIDGE

    # Enabling interface is needed due to NEUTRON_CREATE_INITIAL_NETWORKS=False
    sudo ip link set $PUBLIC_BRIDGE up

    if [ "$SHARE_DRIVER" == "manila.share.drivers.lvm.LVMShareDriver" ]; then
        for backend_name in ${MANILA_ENABLED_BACKENDS//,/ }; do
            iniset $MANILA_CONF $backend_name lvm_share_export_ips $public_gateway_ipv4,$public_gateway_ipv6
        done
        iniset $MANILA_CONF DEFAULT data_node_access_ips $public_gateway_ipv4
    fi

    if [ "$SHARE_DRIVER" == "manila.share.drivers.cephfs.driver.CephFSDriver" ]; then
        for backend_name in ${MANILA_ENABLED_BACKENDS//,/ }; do
            iniset $MANILA_CONF $backend_name cephfs_ganesha_export_ips $public_gateway_ipv4,$public_gateway_ipv6
        done
        iniset $MANILA_CONF DEFAULT data_node_access_ips $public_gateway_ipv4
    fi

    # install Quagga for setting up the host routes dynamically
    install_package quagga

    # set Quagga daemons
    (
    echo "zebra=yes"
    echo "bgpd=yes"
    echo "ospfd=no"
    echo "ospf6d=no"
    echo "ripd=no"
    echo "ripngd=no"
    echo "isisd=no"
    echo "babeld=no"
    ) | sudo tee /etc/quagga/daemons > /dev/null

    # set Quagga zebra.conf
    (
    echo "hostname dsvm"
    echo "password openstack"
    echo "log file /var/log/quagga/zebra.log"
    ) | sudo tee /etc/quagga/zebra.conf > /dev/null

    # set Quagga vtysh.conf
    (
    echo "service integrated-vtysh-config"
    echo "username quagga nopassword"
    ) | sudo tee /etc/quagga/vtysh.conf > /dev/null

    # set Quagga bgpd.conf
    (
    echo "log file /var/log/quagga/bgpd.log"
    echo "bgp multiple-instance"
    echo "router bgp 200"
    echo " bgp router-id 1.2.3.4"
    echo " neighbor $public_gateway_ipv6 remote-as 100"
    echo " neighbor $public_gateway_ipv6 passive"
    echo " address-family ipv6"
    echo "  neighbor $public_gateway_ipv6 activate"
    echo "line vty"
    echo "debug bgp events"
    echo "debug bgp filters"
    echo "debug bgp fsm"
    echo "debug bgp keepalives"
    echo "debug bgp updates"
    ) | sudo tee /etc/quagga/bgpd.conf > /dev/null

    # Quagga logging
    sudo mkdir -p /var/log/quagga
    sudo touch /var/log/quagga/zebra.log
    sudo touch /var/log/quagga/bgpd.log
    sudo chown -R quagga:quagga /var/log/quagga


    GetOSVersion
    QUAGGA_SERVICES="zebra bgpd"
    if [[ is_ubuntu && "$os_CODENAME" == "xenial" ]]; then
        # In Ubuntu Xenial, the services bgpd and zebra are under
        # one systemd unit: quagga
        QUAGGA_SERVICES="quagga"
    elif is_fedora; then
        # Disable SELinux rule that conflicts with Zebra
        sudo setsebool -P zebra_write_config 1
    fi
    sudo systemctl enable $QUAGGA_SERVICES
    sudo systemctl restart $QUAGGA_SERVICES

    # log the systemd status
    sudo systemctl status $QUAGGA_SERVICES

    # This will fail with mutltiple default routes and is not needed in CI
    # but may be useful when developing with devstack locally
    if [ $(trueorfalse False MANILA_RESTORE_IPV6_DEFAULT_ROUTE) == True ]; then
        # add default IPv6 route back
        if ! [[ -z $default_route ]]; then
            # "replace" should ignore "RTNETLINK answers: File exists"
            # error if the route wasn't flushed by the bgp setup we did earlier.
            sudo ip -6 route replace $default_route
        fi
    fi

}

function setup_bgp_for_ipv6 {
    public_gateway_ipv6=$(openstack --os-cloud devstack-admin subnet show ipv6-public-subnet -c gateway_ip -f value)
    openstack --os-cloud devstack-admin bgp speaker create --ip-version 6 --local-as 100 bgpspeaker
    openstack --os-cloud devstack-admin bgp speaker add network bgpspeaker $PUBLIC_NETWORK_NAME
    openstack --os-cloud devstack-admin bgp peer create --peer-ip $public_gateway_ipv6 --remote-as 200 bgppeer
    openstack --os-cloud devstack-admin bgp speaker add peer bgpspeaker bgppeer
}

# Main dispatcher
if [[ "$1" == "stack" && "$2" == "install" ]]; then
    echo_summary "Installing Manila Client"
    install_manilaclient
    echo_summary "Installing Manila"
    install_manila
    set_cinder_quotas
elif [[ "$1" == "stack" && "$2" == "post-config" ]]; then
    echo_summary "Configuring Manila"
    configure_manila
    echo_summary "Initializing Manila"
    init_manila
    echo_summary "Installing extra libraries"
    install_libraries
    echo_summary "Creating Manila entities for auth service"
    create_manila_accounts

    # Cinder config update
    if is_service_enabled cinder && [[ -n "$CINDER_OVERSUBSCRIPTION_RATIO" ]]; then
        CINDER_CONF=${CINDER_CONF:-/etc/cinder/cinder.conf}
        CINDER_ENABLED_BACKENDS=$(iniget $CINDER_CONF DEFAULT enabled_backends)
        for BN in ${CINDER_ENABLED_BACKENDS//,/ }; do
            iniset $CINDER_CONF $BN lvm_max_over_subscription_ratio $CINDER_OVERSUBSCRIPTION_RATIO
        done
        iniset $CINDER_CONF DEFAULT max_over_subscription_ratio $CINDER_OVERSUBSCRIPTION_RATIO
    fi
elif [[ "$1" == "stack" && "$2" == "extra" ]]; then
    if is_service_enabled nova; then
        echo_summary "Creating Manila service flavor"
        create_manila_service_flavor

        echo_summary "Creating Manila service security group"
        create_manila_service_secgroup
    fi

    # Skip image downloads when disabled.
    # This way vendor Manila driver CI tests can skip
    # this potentially long and unnecessary download.
    if [ "$MANILA_SERVICE_IMAGE_ENABLED" = "True" ]; then
        echo_summary "Creating Manila service image"
        create_manila_service_image
    else
        echo_summary "Skipping download of Manila service image"
    fi

    if is_service_enabled nova; then
        echo_summary "Creating Manila service keypair"
        create_manila_service_keypair
    fi

    echo_summary "Configure Samba server"
    configure_samba

    echo_summary "Configuring IPv6"
    if [ $(trueorfalse False MANILA_SETUP_IPV6) == True ]; then
        setup_ipv6
    fi

    echo_summary "Starting Manila API"
    start_manila_api

    # Workaround for bug #1660304
    if [ "$SHARE_DRIVER" != "manila.share.drivers.generic.GenericShareDriver" ]; then
        echo_summary "Starting rest of Manila services - scheduler, share and data"
        start_rest_of_manila
    fi

    echo_summary "Creating Manila default share type"
    create_default_share_type

    echo_summary "Creating Manila default share group type"
    create_default_share_group_type

    echo_summary "Creating Manila custom share types"
    create_custom_share_types

    echo_summary "Manila UI is no longer enabled by default. \
        Add enable_plugin manila-ui https://opendev.org/openstack/manila-ui \
        to your local.conf file to enable Manila UI"

elif [[ "$1" == "stack" && "$2" == "test-config" ]]; then
    ###########################################################################
    # NOTE(vponomaryov): Workaround for bug #1660304
    # We are able to create Nova VMs now only when last Nova step is performed
    # which is registration of cell0. It is registered as last action in
    # "post-extra" section.
    if is_service_enabled nova; then
        echo_summary "Creating Manila service VMs for generic driver \
            backends for which handlng of share servers is disabled."
        create_service_share_servers
    fi

    if [ "$SHARE_DRIVER" == "manila.share.drivers.generic.GenericShareDriver" ]; then
        echo_summary "Starting rest of Manila services - scheduler, share and data"
        start_rest_of_manila
    fi
    ###########################################################################

    echo_summary "Update Tempest config"
    update_tempest


    if [[ "$(trueorfalse False MANILA_ALLOW_NAS_SERVER_PORTS_ON_HOST)" == "True" ]]; then
        echo_summary "Allowing IPv4 and IPv6 access to NAS ports on the host"
        allow_host_ports_for_share_mounting
    fi

    if [[ "$(trueorfalse False MANILA_SETUP_IPV6)" == "True" ]]; then
        # Now that all plugins are loaded, setup BGP
        echo_summary "Setting up BGP speaker to advertise routes to project networks"
        setup_bgp_for_ipv6
    fi

fi

if [[ "$1" == "unstack" ]]; then
    stop_manila
    cleanup_manila
fi

if [[ "$1" == "clean" ]]; then
    stop_manila
    cleanup_manila
    sudo rm -rf /etc/manila
fi

# Restore xtrace
$XTRACE<|MERGE_RESOLUTION|>--- conflicted
+++ resolved
@@ -311,18 +311,8 @@
     set_config_opts $MANILA_CONFIGURE_GROUPS
     set_config_opts DEFAULT
     set_backend_availability_zones $MANILA_ENABLED_BACKENDS
-
-<<<<<<< HEAD
-    if [ $(trueorfalse False MANILA_USE_UWSGI) == True ]; then
-        write_uwsgi_config "$MANILA_UWSGI_CONF" "$MANILA_WSGI" "/share" "" "manila-api"
-    fi
-
-    if [ $(trueorfalse False MANILA_USE_MOD_WSGI) == True ]; then
-        _config_manila_apache_wsgi
-    fi
-=======
     write_uwsgi_config "$MANILA_UWSGI_CONF" "$MANILA_WSGI" "/share" "" "manila-api"
->>>>>>> 6912cd22
+
 
     if [[ "$MANILA_ENFORCE_SCOPE" == True ]] ; then
         iniset $MANILA_CONF oslo_policy enforce_scope true
