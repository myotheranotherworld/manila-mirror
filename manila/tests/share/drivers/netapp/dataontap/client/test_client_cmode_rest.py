# Copyright (c) 2023 NetApp, Inc. All rights reserved.
#
#    Licensed under the Apache License, Version 2.0 (the "License"); you may
#    not use this file except in compliance with the License. You may obtain
#    a copy of the License at
#
#         http://www.apache.org/licenses/LICENSE-2.0
#
#    Unless required by applicable law or agreed to in writing, software
#    distributed under the License is distributed on an "AS IS" BASIS, WITHOUT
#    WARRANTIES OR CONDITIONS OF ANY KIND, either express or implied. See the
#    License for the specific language governing permissions and limitations
#    under the License.

import copy
import math
import time
from unittest import mock

import ddt
from oslo_log import log
from oslo_utils import units

from manila import exception
from manila.share.drivers.netapp.dataontap.client import client_cmode
from manila.share.drivers.netapp.dataontap.client import client_cmode_rest
from manila.share.drivers.netapp.dataontap.client import rest_api as netapp_api
from manila.share.drivers.netapp import utils as netapp_utils
from manila import test
from manila.tests.share.drivers.netapp.dataontap.client import fakes as fake
from manila import utils


@ddt.ddt
class NetAppRestCmodeClientTestCase(test.TestCase):

    def setUp(self):
        super(NetAppRestCmodeClientTestCase, self).setUp()

        # Mock loggers as themselves to allow logger arg validation
        mock_logger = log.getLogger('mock_logger')
        self.mock_object(client_cmode_rest.LOG,
                         'error',
                         mock.Mock(side_effect=mock_logger.error))
        self.mock_object(client_cmode_rest.LOG,
                         'warning',
                         mock.Mock(side_effect=mock_logger.warning))
        self.mock_object(client_cmode_rest.LOG,
                         'debug',
                         mock.Mock(side_effect=mock_logger.debug))
        self.mock_object(client_cmode.NetAppCmodeClient,
                         'get_ontapi_version',
                         mock.Mock(return_value=(1, 20)))
        # store the original reference so we can call it later in
        # test_get_ontap_version
        self.original_get_ontap_version = (
            client_cmode_rest.NetAppRestClient.get_ontap_version)
        self.mock_object(client_cmode_rest.NetAppRestClient,
                         'get_ontap_version',
                         mock.Mock(return_value={
                             'version-tuple': (9, 12, 1),
                             'version': fake.VERSION,
                         }))
        self.original_check_for_cluster_credentials = (
            client_cmode_rest.NetAppRestClient._check_for_cluster_credentials)
        self.mock_object(client_cmode_rest.NetAppRestClient,
                         '_check_for_cluster_credentials',
                         mock.Mock(return_value=True))
        self.mock_object(client_cmode.NetAppCmodeClient,
                         'get_system_version',
                         mock.Mock(return_value={
                             'version-tuple': (9, 10, 1),
                             'version': fake.VERSION,
                         }))

        self.client = client_cmode_rest.NetAppRestClient(
            **fake.CONNECTION_INFO)
        self.client.connection = mock.MagicMock()

    def _mock_api_error(self, code='fake', message='fake'):
        return mock.Mock(
            side_effect=netapp_api.api.NaApiError(code=code, message=message))

    def test_send_request(self):
        expected = 'fake_response'
        mock_get_records = self.mock_object(
            self.client, 'get_records',
            mock.Mock(return_value=expected))

        res = self.client.send_request(
            fake.FAKE_ACTION_URL, 'get',
            body=fake.FAKE_HTTP_BODY,
            query=fake.FAKE_HTTP_QUERY, enable_tunneling=False)

        self.assertEqual(expected, res)
        mock_get_records.assert_called_once_with(
            fake.FAKE_ACTION_URL,
            fake.FAKE_HTTP_QUERY, False, 10000)

    def test_send_request_post(self):
        expected = (201, 'fake_response')
        mock_invoke = self.mock_object(
            self.client.connection, 'invoke_successfully',
            mock.Mock(return_value=expected))

        res = self.client.send_request(
            fake.FAKE_ACTION_URL, 'post',
            body=fake.FAKE_HTTP_BODY,
            query=fake.FAKE_HTTP_QUERY, enable_tunneling=False)

        self.assertEqual(expected[1], res)
        mock_invoke.assert_called_once_with(
            fake.FAKE_ACTION_URL, 'post',
            body=fake.FAKE_HTTP_BODY,
            query=fake.FAKE_HTTP_QUERY, enable_tunneling=False)

    def test_send_request_wait(self):
        expected = (202, fake.JOB_RESPONSE_REST)
        mock_invoke = self.mock_object(
            self.client.connection, 'invoke_successfully',
            mock.Mock(return_value=expected))

        mock_wait = self.mock_object(
            self.client, '_wait_job_result',
            mock.Mock(return_value=expected[1]))

        res = self.client.send_request(
            fake.FAKE_ACTION_URL, 'post',
            body=fake.FAKE_HTTP_BODY,
            query=fake.FAKE_HTTP_QUERY, enable_tunneling=False)

        self.assertEqual(expected[1], res)
        mock_invoke.assert_called_once_with(
            fake.FAKE_ACTION_URL, 'post',
            body=fake.FAKE_HTTP_BODY,
            query=fake.FAKE_HTTP_QUERY, enable_tunneling=False)
        mock_wait.assert_called_once_with(
            expected[1]['job']['_links']['self']['href'][4:])

    @ddt.data(True, False)
    def test_get_records(self, enable_tunneling):
        api_responses = [
            (200, fake.VOLUME_GET_ITER_RESPONSE_REST_PAGE),
            (200, fake.VOLUME_GET_ITER_RESPONSE_REST_PAGE),
            (200, fake.VOLUME_GET_ITER_RESPONSE_REST_LAST_PAGE),
        ]

        mock_invoke = self.mock_object(
            self.client.connection, 'invoke_successfully',
            mock.Mock(side_effect=copy.deepcopy(api_responses)))

        query = {
            'fields': 'name'
        }

        result = self.client.get_records(
            '/storage/volumes/', query=query,
            enable_tunneling=enable_tunneling,
            max_page_length=10)

        num_records = result['num_records']
        self.assertEqual(28, num_records)
        self.assertEqual(28, len(result['records']))

        expected_records = []
        expected_records.extend(api_responses[0][1]['records'])
        expected_records.extend(api_responses[1][1]['records'])
        expected_records.extend(api_responses[2][1]['records'])

        self.assertEqual(expected_records, result['records'])

        next_tag = result.get('next')
        self.assertIsNone(next_tag)

        expected_query = copy.deepcopy(query)
        expected_query['max_records'] = 10

        next_url_1 = api_responses[0][1]['_links']['next']['href'][4:]
        next_url_2 = api_responses[1][1]['_links']['next']['href'][4:]

        mock_invoke.assert_has_calls([
            mock.call('/storage/volumes/', 'get', query=expected_query,
                      enable_tunneling=enable_tunneling),
            mock.call(next_url_1, 'get', query=None,
                      enable_tunneling=enable_tunneling),
            mock.call(next_url_2, 'get', query=None,
                      enable_tunneling=enable_tunneling),
        ])

    def test_get_records_single_page(self):

        api_response = (
            200, fake.VOLUME_GET_ITER_RESPONSE_REST_LAST_PAGE)
        mock_invoke = self.mock_object(self.client.connection,
                                       'invoke_successfully',
                                       mock.Mock(return_value=api_response))

        query = {
            'fields': 'name'
        }

        result = self.client.get_records(
            '/storage/volumes/', query=query, max_page_length=10)

        num_records = result['num_records']
        self.assertEqual(8, num_records)
        self.assertEqual(8, len(result['records']))

        next_tag = result.get('next')
        self.assertIsNone(next_tag)

        args = copy.deepcopy(query)
        args['max_records'] = 10

        mock_invoke.assert_has_calls([
            mock.call('/storage/volumes/', 'get', query=args,
                      enable_tunneling=True),
        ])

    def test_get_records_not_found(self):

        api_response = (200, fake.NO_RECORDS_RESPONSE_REST)
        mock_invoke = self.mock_object(self.client.connection,
                                       'invoke_successfully',
                                       mock.Mock(return_value=api_response))

        result = self.client.get_records('/storage/volumes/')

        num_records = result['num_records']
        self.assertEqual(0, num_records)
        self.assertEqual(0, len(result['records']))

        args = {
            'max_records': client_cmode_rest.DEFAULT_MAX_PAGE_LENGTH
        }

        mock_invoke.assert_has_calls([
            mock.call('/storage/volumes/', 'get', query=args,
                      enable_tunneling=True),
        ])

    def test_get_records_timeout(self):
        # To simulate timeout, max_records is 30, but the API returns less
        # records and fill the 'next url' pointing to the next page.
        max_records = 30
        api_responses = [
            (200, fake.VOLUME_GET_ITER_RESPONSE_REST_PAGE),
            (200, fake.VOLUME_GET_ITER_RESPONSE_REST_PAGE),
            (200, fake.VOLUME_GET_ITER_RESPONSE_REST_LAST_PAGE),
        ]

        mock_invoke = self.mock_object(
            self.client.connection, 'invoke_successfully',
            mock.Mock(side_effect=copy.deepcopy(api_responses)))

        query = {
            'fields': 'name'
        }

        result = self.client.get_records(
            '/storage/volumes/', query=query, max_page_length=max_records)

        num_records = result['num_records']
        self.assertEqual(28, num_records)
        self.assertEqual(28, len(result['records']))

        expected_records = []
        expected_records.extend(api_responses[0][1]['records'])
        expected_records.extend(api_responses[1][1]['records'])
        expected_records.extend(api_responses[2][1]['records'])

        self.assertEqual(expected_records, result['records'])

        next_tag = result.get('next', None)
        self.assertIsNone(next_tag)

        args1 = copy.deepcopy(query)
        args1['max_records'] = max_records

        next_url_1 = api_responses[0][1]['_links']['next']['href'][4:]
        next_url_2 = api_responses[1][1]['_links']['next']['href'][4:]

        mock_invoke.assert_has_calls([
            mock.call('/storage/volumes/', 'get', query=args1,
                      enable_tunneling=True),
            mock.call(next_url_1, 'get', query=None, enable_tunneling=True),
            mock.call(next_url_2, 'get', query=None, enable_tunneling=True),
        ])

    def test__getattr__(self):
        # NOTE(nahimsouza): get_ontapi_version is implemented only in ZAPI
        # client, therefore, it will call __getattr__
        self.client.get_ontapi_version()

    @ddt.data(True, False)
    def test_get_ontap_version(self, cached):
        self.client.get_ontap_version = self.original_get_ontap_version
        api_response = {
            'records': [
                {
                    'version': {
                        'generation': 9,
                        'major': 11,
                        'minor': 1,
                        'full': 'NetApp Release 9.11.1'
                    }
                }]

        }
        return_mock = {
            'version': 'NetApp Release 9.11.1',
            'version-tuple': (9, 11, 1)
        }
        mock_connect = self.mock_object(self.client.connection,
                                        'get_ontap_version',
                                        mock.Mock(return_value=return_mock))
        mock_send_request = self.mock_object(
            self.client,
            'send_request',
            mock.Mock(return_value=api_response))

        result = self.client.get_ontap_version(self=self.client, cached=cached)

        if cached:
            mock_connect.assert_called_once()
        else:
            mock_send_request.assert_called_once_with(
                '/cluster/nodes', 'get', query={'fields': 'version'},
                enable_tunneling=False)

        self.assertEqual(return_mock, result)

    def test__wait_job_result(self):
        response = fake.JOB_SUCCESSFUL_REST
        self.mock_object(self.client,
                         'send_request',
                         mock.Mock(return_value=response))
        result = self.client._wait_job_result(
            f'/cluster/jobs/{fake.FAKE_UUID}')
        self.assertEqual(response, result)

    def test__wait_job_result_failure(self):
        response = fake.JOB_ERROR_REST
        self.mock_object(self.client,
                         'send_request',
                         mock.Mock(return_value=response))
        self.assertRaises(netapp_utils.NetAppDriverException,
                          self.client._wait_job_result,
                          f'/cluster/jobs/{fake.FAKE_UUID}')

    def test__wait_job_result_timeout(self):
        response = fake.JOB_RUNNING_REST
        self.client.async_rest_timeout = 2
        self.mock_object(self.client,
                         'send_request',
                         mock.Mock(return_value=response))
        self.assertRaises(netapp_utils.NetAppDriverException,
                          self.client._wait_job_result,
                          f'/cluster/jobs/{fake.FAKE_UUID}')

    def test_list_cluster_nodes(self):
        """Get all available cluster nodes."""

        return_value = fake.FAKE_GET_CLUSTER_NODE_VERSION_REST

        self.mock_object(self.client, 'send_request',
                         mock.Mock(return_value=return_value))
        test_result = self.client.list_cluster_nodes()

        self.client.send_request.assert_called_once_with(
            '/cluster/nodes', 'get'
        )

        nodes = return_value.get('records', [])

        expected_result = [node['name'] for node in nodes]

        self.assertEqual(expected_result, test_result)

    @ddt.data(True, False)
    def test_check_for_cluster_credentials(self, cluster_creds):
        self.client._have_cluster_creds = cluster_creds

        result = self.client.check_for_cluster_credentials()

        self.assertEqual(cluster_creds, result)

    def test__check_for_cluster_credentials(self):
        self.client._check_for_cluster_credentials = (
            self.original_check_for_cluster_credentials)
        api_response = fake.FAKE_GET_CLUSTER_NODE_VERSION_REST
        self.mock_object(self.client,
                         'list_cluster_nodes',
                         mock.Mock(return_value=api_response))

        result = self.client._check_for_cluster_credentials(self=self.client)

        self.assertTrue(result)

    def test__check_for_cluster_credentials_not_cluster(self):
        self.client._check_for_cluster_credentials = (
            self.original_check_for_cluster_credentials)
        self.mock_object(self.client, 'list_cluster_nodes',
                         self._mock_api_error(
                             netapp_api.EREST_NOT_AUTHORIZED))

        result = self.client._check_for_cluster_credentials(self=self.client)

        self.assertFalse(result)

    def test__check_for_cluster_credentials_api_error(self):
        self.client._check_for_cluster_credentials = (
            self.original_check_for_cluster_credentials)
        self.mock_object(self.client, 'list_cluster_nodes',
                         self._mock_api_error())

        self.assertRaises(netapp_api.api.NaApiError,
                          self.client._check_for_cluster_credentials,
                          self.client)

    def test_get_licenses(self):
        return_value = fake.FAKE_GET_LICENSES_REST

        self.mock_object(self.client, 'send_request',
                         mock.Mock(return_value=return_value))

        test_result = self.client.get_licenses()

        expected_result = sorted(
            [license['name'] for license in return_value.get('records', [])])

        self.assertEqual(test_result, expected_result)

    @ddt.data(((9, 1, 0), fake.VERSION_NO_DARE), ((8, 3, 2), fake.VERSION))
    @ddt.unpack
    def test_is_nve_supported_unsupported_release_or_platform(self, gen, ver):
        system_version = {'version-tuple': gen, 'version': ver}
        self.mock_object(self.client,
                         'get_ontap_version',
                         mock.Mock(return_value=system_version))
        self.mock_object(self.client,
                         '_get_security_key_manager_nve_support',
                         mock.Mock(return_value=False))
        self.mock_object(self.client,
                         'list_cluster_nodes',
                         mock.Mock(return_value=fake.NODE_NAMES))

        result = self.client.is_nve_supported()

        self.assertFalse(result)

    def test_is_nve_supported_valid_platform_and_supported_release(self):

        system_version = {
            'version-tuple': (9, 1, 0),
            'version': fake.VERSION,
        }
        self.mock_object(self.client,
                         'get_ontap_version',
                         mock.Mock(return_value=system_version))
        self.mock_object(self.client,
                         '_get_security_key_manager_nve_support',
                         mock.Mock(return_value=True))
        self.mock_object(self.client,
                         'list_cluster_nodes',
                         mock.Mock(return_value=fake.NODE_NAMES))

        result = self.client.is_nve_supported()
        self.assertTrue(result)

    def test_is_nve_supported_key_manager_not_enabled(self):

        system_version = {
            'version-tuple': (9, 1, 0),
            'version': fake.VERSION,
        }
        self.mock_object(self.client,
                         'get_ontap_version',
                         mock.Mock(return_value=system_version))
        self.mock_object(self.client,
                         '_get_security_key_manager_nve_support',
                         mock.Mock(return_value=False))
        self.mock_object(self.client,
                         'list_cluster_nodes',
                         mock.Mock(return_value=fake.NODE_NAMES))

        result = self.client.is_nve_supported()

        self.assertFalse(result)

    def test__get_volume_by_args(self):
        response = fake.VOLUME_LIST_SIMPLE_RESPONSE_REST
        volume = fake.VOLUME_ITEM_SIMPLE_RESPONSE_REST

        self.mock_object(self.client, 'send_request',
                         mock.Mock(return_value=response))

        result = self.client._get_volume_by_args(
            vol_name=fake.VOLUME_NAMES[0],
            aggregate_name=fake.SHARE_AGGREGATE_NAME,
            vol_path=fake.VOLUME_JUNCTION_PATH,
            vserver=fake.VSERVER_NAME,
            fields='name,style,svm.name,svm.uuid')

        query = {
            'name': fake.VOLUME_NAMES[0],
            'aggregates.name': fake.SHARE_AGGREGATE_NAME,
            'nas.path': fake.VOLUME_JUNCTION_PATH,
            'svm.name': fake.VSERVER_NAME,
            'style': 'flex*',  # Match both 'flexvol' and 'flexgroup'
            'error_state.is_inconsistent': 'false',
            'fields': 'name,style,svm.name,svm.uuid'
        }
        self.client.send_request.assert_called_once_with(
            '/storage/volumes/', 'get', query=query)

        self.assertEqual(volume, result)

    def test_restore_snapshot(self):
        volume = fake.VOLUME_ITEM_SIMPLE_RESPONSE_REST
        uuid = fake.VOLUME_ITEM_SIMPLE_RESPONSE_REST["uuid"]
        body = {
            'restore_to.snapshot.name': fake.SNAPSHOT_NAME
        }

        self.mock_object(self.client, '_get_volume_by_args',
                         mock.Mock(return_value=volume))
        self.mock_object(self.client, 'send_request')

        self.client.restore_snapshot(fake.VOLUME_NAMES[0], fake.SNAPSHOT_NAME)

        self.client._get_volume_by_args.assert_called_once_with(
            vol_name=fake.VOLUME_NAMES[0])
        self.client.send_request.assert_called_once_with(
            f'/storage/volumes/{uuid}', 'patch', body=body)

    @ddt.data(0, 10)
    def test__has_records(self, num_records):
        result = self.client._has_records({'num_records': num_records})

        if not num_records or num_records == 0:
            self.assertFalse(result)
        else:
            self.assertTrue(result)

    def test_vserver_exists(self):
        query = {
            'name': fake.VSERVER_NAME
        }
        return_value = fake.SVMS_LIST_SIMPLE_RESPONSE_REST

        self.mock_object(self.client, 'send_request',
                         mock.Mock(return_value=return_value))

        self.mock_object(self.client, '_has_records',
                         mock.Mock(return_value=True))

        result = self.client.vserver_exists(fake.VSERVER_NAME)

        self.client.send_request.assert_called_once_with(
            '/svm/svms', 'get', query=query, enable_tunneling=False)
        self.client._has_records.assert_called_once_with(
            fake.SVMS_LIST_SIMPLE_RESPONSE_REST)

        self.assertEqual(result, True)

    def test_get_aggregate(self):

        response = fake.AGGR_GET_ITER_RESPONSE_REST['records']
        self.mock_object(self.client,
                         '_get_aggregates',
                         mock.Mock(return_value=response))

        result = self.client.get_aggregate(fake.SHARE_AGGREGATE_NAME)

        fields = ('name,block_storage.primary.raid_type,'
                  'block_storage.storage_type,snaplock_type')

        self.client._get_aggregates.assert_has_calls([
            mock.call(
                aggregate_names=[fake.SHARE_AGGREGATE_NAME],
                fields=fields)])

        expected = {
            'name': fake.SHARE_AGGREGATE_NAME,
            'raid-type': response[0]['block_storage']['primary']['raid_type'],
            'is-hybrid':
                response[0]['block_storage']['storage_type'] == 'hybrid',
            'snaplock-type': response[0]['snaplock_type'],
            'is-snaplock': response[0]['is_snaplock']
        }

        self.assertEqual(expected, result)

    def test_get_cluster_aggregate_capacities(self):

        response = fake.AGGR_GET_ITER_RESPONSE_REST['records']
        self.mock_object(self.client,
                         '_get_aggregates',
                         mock.Mock(return_value=response))

        result = self.client.get_cluster_aggregate_capacities(
            response)

        fields = 'name,space'
        self.client._get_aggregates.assert_has_calls([
            mock.call(
                aggregate_names=response,
                fields=fields)])
        expected = {
            response[0]['name']: {
                'available': 568692293632,
                'total': 1271819509760,
                'used': 703127216128,
            },
            response[1]['name']: {
                'available': 727211110400,
                'total': 1426876227584,
                'used': 699665117184,
            }
        }

        self.assertDictEqual(expected, result)

    def test_list_non_root_aggregates(self):
        return_value = fake.FAKE_AGGR_LIST
        self.mock_object(self.client, 'send_request',
                         mock.Mock(return_value=return_value))

        result = self.client.list_non_root_aggregates()

        expected = [fake.SHARE_AGGREGATE_NAMES_LIST[0]]
        self.assertEqual(expected, result)

    def test__get_aggregates(self):

        api_response = fake.AGGR_GET_ITER_RESPONSE_REST
        self.mock_object(self.client, 'send_request',
                         mock.Mock(return_value=api_response))
        result = self.client._get_aggregates(
            aggregate_names=fake.SHARE_AGGREGATE_NAMES)
        expected = fake.AGGR_GET_ITER_RESPONSE_REST['records']
        self.assertEqual(expected, result)

    def test_get_node_for_aggregate(self):

        response = fake.AGGR_GET_ITER_RESPONSE_REST['records']
        self.mock_object(self.client,
                         '_get_aggregates',
                         mock.Mock(return_value=response))
        result = self.client.get_node_for_aggregate(fake.SHARE_AGGREGATE_NAME)
        expected = 'fake_home_node_name'
        self.assertEqual(expected, result)

    @ddt.data({'types': {'FCAL'}, 'expected': ['FCAL']},
              {'types': {'SATA', 'SSD'}, 'expected': ['SATA', 'SSD']}, )
    @ddt.unpack
    def test_get_aggregate_disk_types(self, types, expected):

        mock_get_aggregate_disk_types = self.mock_object(
            self.client, '_get_aggregate_disk_types',
            mock.Mock(return_value=types))

        result = self.client.get_aggregate_disk_types(
            fake.SHARE_AGGREGATE_NAME)

        self.assertEqual(sorted(expected), sorted(result))
        mock_get_aggregate_disk_types.assert_called_once_with(
            fake.SHARE_AGGREGATE_NAME)

    def test_volume_exists(self):
        query = {
            'name': fake.VOLUME_NAMES[0]
        }
        return_value = fake.VOLUME_LIST_SIMPLE_RESPONSE_REST

        self.mock_object(self.client, 'send_request',
                         mock.Mock(return_value=return_value))

        self.mock_object(self.client, '_has_records',
                         mock.Mock(return_value=True))

        result = self.client.volume_exists(fake.VOLUME_NAMES[0])

        self.client.send_request.assert_called_once_with(
            '/storage/volumes', 'get', query=query)
        self.client._has_records.assert_called_once_with(
            fake.VOLUME_LIST_SIMPLE_RESPONSE_REST)
        self.assertEqual(result, True)

    def test_list_vserver_aggregates(self):

        self.mock_object(self.client,
                         'get_vserver_aggregate_capacities',
                         mock.Mock(return_value=fake.VSERVER_AGGREGATES))

        result = self.client.list_vserver_aggregates()

        self.assertListEqual(list(fake.VSERVER_AGGREGATES.keys()), result)

    def test_list_vserver_aggregates_none_found(self):

        self.mock_object(self.client,
                         'get_vserver_aggregate_capacities',
                         mock.Mock(return_value={}))

        result = self.client.list_vserver_aggregates()

        self.assertListEqual([], result)

    def test_get_vserver_aggregate_capacities(self):

        response = fake.FAKE_SVM_AGGREGATES
        self.mock_object(self.client,
                         'send_request',
                         mock.Mock(return_value=response))

        result = self.client.get_vserver_aggregate_capacities(
            fake.SHARE_AGGREGATE_NAMES_LIST)

        query = {
            'fields': 'name,aggregates.name,aggregates.available_size'
        }

        self.client.send_request.assert_has_calls([
            mock.call('/svm/svms', 'get', query=query)])

        expected = {
            response['records'][0].get('aggregates')[0].get('name'): {
                'available': 568692293632,
            },
            response['records'][0].get('aggregates')[1].get('name'): {
                'available': 727211110400,
            }
        }

        self.assertDictEqual(expected, result)

    def test_get_vserver_aggregate_capacities_partial_request(self):
        response = fake.FAKE_SVM_AGGREGATES
        size = response['records'][0].get('aggregates')[0].get(
            'available_size')
        self.mock_object(self.client,
                         'send_request',
                         mock.Mock(return_value=response))

        result = self.client.get_vserver_aggregate_capacities(
            [fake.SHARE_AGGREGATE_NAMES[0]])

        expected = {
            fake.SHARE_AGGREGATE_NAMES[0]: {
                'available': size
            }
        }
        self.assertDictEqual(expected, result)

    def test_get_vserver_aggregate_capacities_aggregate_not_found(self):
        self.mock_object(self.client,
                         'send_request',
                         mock.Mock(return_value=fake.FAKE_SVM_AGGR_EMPTY))

        result = self.client.get_vserver_aggregate_capacities(
            ['other-aggr'])

        self.assertDictEqual({}, result)
        self.assertEqual(1, client_cmode_rest.LOG.warning.call_count)

    def test_get_vserver_aggregate_capacities_none_requested(self):
        result = self.client.get_vserver_aggregate_capacities([])
        self.assertEqual({}, result)

    @ddt.data(None, fake.QOS_MAX_THROUGHPUT, fake.QOS_MAX_THROUGHPUT_IOPS)
    def test_qos_policy_group_create(self, max_throughput):
        return_value = fake.GENERIC_JOB_POST_RESPONSE
        body = {
            'name': fake.QOS_POLICY_GROUP_NAME,
            'svm.name': fake.VSERVER_NAME,
        }
        if max_throughput:
            if 'iops' in max_throughput:
                qos = fake.QOS_MAX_THROUGHPUT_IOPS_NO_UNIT
                body['fixed.max_throughput_iops'] = qos
            else:
                qos = math.ceil(fake.QOS_MAX_THROUGHPUT_NO_UNIT / units.Mi)
                body['fixed.max_throughput_mbps'] = qos

        self.mock_object(self.client, 'send_request',
                         mock.Mock(return_value=return_value))

        if max_throughput:
            result = self.client.qos_policy_group_create(
                fake.QOS_POLICY_GROUP_NAME, fake.VSERVER_NAME,
                max_throughput)
        else:
            result = self.client.qos_policy_group_create(
                fake.QOS_POLICY_GROUP_NAME, fake.VSERVER_NAME)

        self.client.send_request.assert_called_once_with(
            '/storage/qos/policies', 'post', body=body)
        self.assertEqual(result, return_value)

    @ddt.data(None, ['CIFS', 'NFS'])
    def test_get_network_interfaces(self, protocols):
        return_value = fake.GENERIC_NETWORK_INTERFACES_GET_REPONSE

        lif_info = return_value.get('records', [])[0]

        fake_lif = [{
            'uuid': lif_info['uuid'],
            'administrative-status': 'up' if lif_info['enabled'] else 'down',
            'address': lif_info['ip']['address'],
            'home-node': lif_info['location']['home_node']['name'],
            'home-port': lif_info['location']['home_port']['name'],
            'interface-name': lif_info['name'],
            'netmask': lif_info['ip']['netmask'],
            'role': lif_info['services'],
            'vserver': lif_info['svm']['name'],
        }]

        if protocols:
            query = {
                'services': 'data_cifs,data_nfs',
                'fields': 'ip.address,location.home_node.name,'
                          'location.home_port.name,ip.netmask,'
                          'services,svm.name,enabled'
            }
        else:
            query = {
                'fields': 'ip.address,location.home_node.name,'
                          'location.home_port.name,ip.netmask,'
                          'services,svm.name,enabled'
            }

        self.mock_object(self.client, 'send_request',
                         mock.Mock(return_value=return_value))

        result = self.client.get_network_interfaces(protocols)

        self.client.send_request.assert_called_once_with(
            '/network/ip/interfaces', 'get', query=query)

        self.assertEqual(result, fake_lif)

    def test_clear_nfs_export_policy_for_volume(self):

        mock_set_nfs_export_policy_for_volume = self.mock_object(
            self.client, 'set_nfs_export_policy_for_volume')

        self.client.clear_nfs_export_policy_for_volume(fake.SHARE_NAME)

        mock_set_nfs_export_policy_for_volume.assert_called_once_with(
            fake.SHARE_NAME, 'default')

    def test_set_nfs_export_policy_for_volume(self):
        volume = fake.VOLUME_ITEM_SIMPLE_RESPONSE_REST
        query = {'name': volume['name']}

        body = {
            'nas.export_policy.name': fake.EXPORT_POLICY_NAME
        }

        self.mock_object(self.client, 'send_request')

        self.client.set_nfs_export_policy_for_volume(
            fake.VOLUME_NAMES[0], fake.EXPORT_POLICY_NAME)

        self.client.send_request.assert_called_once_with(
            '/storage/volumes/', 'patch',
            query=query, body=body)

    def test_create_nfs_export_policy(self):

        body = {'name': fake.EXPORT_POLICY_NAME}

        self.mock_object(self.client, 'send_request')

        self.client.create_nfs_export_policy(fake.EXPORT_POLICY_NAME)

        self.client.send_request.assert_called_once_with(
            '/protocols/nfs/export-policies', 'post', body=body)

    def test_soft_delete_nfs_export_policy(self):
        self.mock_object(self.client, 'delete_nfs_export_policy',
                         mock.Mock(side_effect=self._mock_api_error()))
        self.mock_object(self.client, 'rename_nfs_export_policy')

        self.client.soft_delete_nfs_export_policy(fake.EXPORT_POLICY_NAME)

        self.client.rename_nfs_export_policy.assert_has_calls([
            mock.call(
                fake.EXPORT_POLICY_NAME,
                'deleted_manila_' + fake.EXPORT_POLICY_NAME)])

    def test_rename_nfs_export_policy(self):
        return_uuid = fake.GENERIC_EXPORT_POLICY_RESPONSE_AND_VOLUMES
        uuid = "fake-policy-uuid"

        self.mock_object(self.client, 'send_request',
                         mock.Mock(return_value=return_uuid))
        self.mock_object(self.client, '_has_records',
                         mock.Mock(return_value=True))

        body = {
            'name': 'fake_new_policy_name'
        }

        self.client.rename_nfs_export_policy(fake.EXPORT_POLICY_NAME,
                                             'fake_new_policy_name')

        self.client._has_records.assert_called_once_with(return_uuid)

        self.client.send_request.assert_has_calls([
            mock.call('/protocols/nfs/export-policies', 'get',
                      query={'name': fake.EXPORT_POLICY_NAME}),
            mock.call(f'/protocols/nfs/export-policies/{uuid}', 'patch',
                      body=body)])

    def test_get_volume_junction_path(self):
        return_value = fake.GENERIC_EXPORT_POLICY_RESPONSE_AND_VOLUMES

        query = {
            'name': fake.SHARE_NAME,
            'fields': 'nas.path'
        }

        self.mock_object(self.client, 'send_request',
                         mock.Mock(return_value=return_value))

        result = self.client.get_volume_junction_path(fake.SHARE_NAME)

        expected = fake.VOLUME_JUNCTION_PATH

        self.client.send_request.assert_called_once_with('/storage/volumes/',
                                                         'get', query=query)

        self.assertEqual(result, expected)

    def test_get_volume_snapshot_attributes(self):
        volume = fake.VOLUME_ITEM_SIMPLE_RESPONSE_REST
        return_value = fake.VOLUME_ITEM_SIMPLE_RESPONSE_REST

        self.mock_object(self.client, '_get_volume_by_args',
                         mock.Mock(return_value=volume))
        self.mock_object(self.client, 'send_request',
                         mock.Mock(return_value=return_value))

        expected = {
            'snapdir-access-enabled': 'false',
            'snapshot-policy': 'daily',
        }

        result = self.client.get_volume_snapshot_attributes(fake.SHARE_NAME)
        self.assertEqual(result, expected)

    def test_get_volume(self):
        return_value = fake.GENERIC_EXPORT_POLICY_RESPONSE_AND_VOLUMES

        fake_volume = return_value.get('records', [])[0]

        expected = {
            'aggregate': fake.SHARE_AGGREGATE_NAME,
            'aggr-list': [fake.SHARE_AGGREGATE_NAME],
            'junction-path': fake_volume.get('nas', {}).get('path', ''),
            'name': fake_volume.get('name', ''),
            'owning-vserver-name': fake_volume.get('svm', {}).get('name', ''),
            'type': fake_volume.get('type', ''),
            'style': fake_volume.get('style', ''),
            'size': fake_volume.get('space', {}).get('size', ''),
            'size-used': fake_volume.get('space', {}).get('used', ''),
            'qos-policy-group-name': fake_volume.get('qos', {})
            .get('policy', {})
            .get('name'),
            'style-extended': fake_volume.get('style', ''),
            'snaplock-type': fake_volume.get('snaplock', {}).get('type', '')
        }

        self.mock_object(self.client, 'send_request',
                         mock.Mock(return_value=return_value))
        self.mock_object(self.client, '_has_records',
                         mock.Mock(return_value=True))

        result = self.client.get_volume(fake.SHARE_NAME)

        self.client._has_records.assert_called_once_with(return_value)
        self.assertEqual(result, expected)

    def test_cifs_share_exists(self):
        return_value = fake.VOLUME_LIST_SIMPLE_RESPONSE_REST
        self.mock_object(self.client, 'send_request',
                         mock.Mock(return_value=return_value))
        self.mock_object(self.client, '_has_records',
                         mock.Mock(return_value=True))

        result = self.client.cifs_share_exists(fake.SHARE_NAME)

        query = {
            'name': fake.SHARE_NAME,
            'path': fake.VOLUME_JUNCTION_PATH
        }
        self.client._has_records.assert_called_once_with(return_value)
        self.client.send_request.assert_called_once_with(
            '/protocols/cifs/shares', 'get', query=query)
        self.assertTrue(result)

    def test_create_cifs_share(self):

        body = {
            'name': fake.SHARE_NAME,
            'path': fake.VOLUME_JUNCTION_PATH,
            'svm.name': self.client.vserver,
        }

        self.mock_object(self.client, 'send_request')

        self.client.create_cifs_share(fake.SHARE_NAME, f'/{fake.SHARE_NAME}')

        self.client.send_request.assert_called_once_with(
            '/protocols/cifs/shares', 'post', body=body)

    @ddt.data(None, 'fake_security_style')
    def test_set_volume_security_style(self, security_style):

        self.mock_object(self.client, 'send_request')

        if security_style:
            self.client.set_volume_security_style(fake.VOLUME_NAMES[0],
                                                  security_style)
        else:
            self.client.set_volume_security_style(fake.VOLUME_NAMES[0])

        query = {
            'name': fake.VOLUME_NAMES[0],
        }
        body = {
            'nas.security_style': security_style if security_style else 'unix'
        }
        self.client.send_request.assert_called_once_with(
            '/storage/volumes', 'patch', body=body, query=query)

    def test_remove_cifs_share_access(self):
        return_uuid = fake.GENERIC_EXPORT_POLICY_RESPONSE_AND_VOLUMES
        self.mock_object(self.client, 'send_request',
                         mock.Mock(return_value=return_uuid))

        self.client.remove_cifs_share_access(fake.SHARE_NAME, fake.USER_NAME)

        fake_uuid = "fake_uuid"
        self.client.send_request.assert_has_calls([
            mock.call('/protocols/cifs/shares', 'get',
                      query={'name': fake.SHARE_NAME, 'fields': 'svm.uuid'}),
            mock.call(f'/protocols/cifs/shares/{fake_uuid}/{fake.SHARE_NAME}/'
                      f'acls/{fake.USER_NAME}/windows', 'delete')])

    def test_create_volume(self):

        mock_create_volume_async = self.mock_object(self.client,
                                                    'create_volume_async')
        mock_update = self.mock_object(
            self.client, 'update_volume_efficiency_attributes')
        mock_max_files = self.mock_object(self.client, 'set_volume_max_files')
        options = {'efficiency_policy': fake.VOLUME_EFFICIENCY_POLICY_NAME}
        self.client.create_volume(fake.SHARE_AGGREGATE_NAME,
                                  fake.VOLUME_NAMES[0], fake.SHARE_SIZE,
                                  max_files=1, snaplock_type="enterprise",
                                  **options)
        mock_create_volume_async.assert_called_once_with(
            [fake.SHARE_AGGREGATE_NAME], fake.VOLUME_NAMES[0], fake.SHARE_SIZE,
            is_flexgroup=False, thin_provisioned=False, snapshot_policy=None,
            language=None, max_files=1, snapshot_reserve=None,
            volume_type='rw', qos_policy_group=None, encrypt=False,
            adaptive_qos_policy_group=None, mount_point_name=None,
            efficiency_policy=fake.VOLUME_EFFICIENCY_POLICY_NAME,
            snaplock_type="enterprise",
        )
        mock_update.assert_called_once_with(
            fake.VOLUME_NAMES[0], False, False,
            efficiency_policy=fake.VOLUME_EFFICIENCY_POLICY_NAME)
        mock_max_files.assert_called_once_with(fake.VOLUME_NAMES[0], 1)

    def test_create_volume_async(self):
        body = {
            'size': 1073741824,
            'name': fake.VOLUME_NAMES[0],
            'style': 'flexvol',
            'aggregates': [{'name': fake.SHARE_AGGREGATE_NAME}]
        }

        return_value = fake.GENERIC_JOB_POST_RESPONSE

        expected_result = {
            'jobid': fake.GENERIC_JOB_POST_RESPONSE['job']['uuid'],
            'error-code': '',
            'error-message': '',
        }

        self.mock_object(self.client, '_get_create_volume_body',
                         mock.Mock(return_value={}))
        self.mock_object(self.client, 'send_request',
                         mock.Mock(return_value=return_value))

        result = self.client.create_volume_async([
            fake.SHARE_AGGREGATE_NAME], fake.VOLUME_NAMES[0], 1,
            is_flexgroup=False)

        self.client._get_create_volume_body.assert_called_once_with(
            fake.VOLUME_NAMES[0], False, None, None, None, 'rw', None, False,
            None, None, None)
        self.client.send_request.assert_called_once_with(
            '/storage/volumes', 'post', body=body, wait_on_accepted=True)
        self.assertEqual(expected_result, result)

    def test_get_volume_efficiency_status(self):
        return_value = fake.VOLUME_LIST_SIMPLE_RESPONSE_REST

        query = {
            'efficiency.volume_path': '/vol/%s' % fake.VOLUME_NAMES[0],
            'fields': 'efficiency.state,efficiency.compression'
        }

        expected_result = {
            'dedupe': True,
            'compression': True
        }

        self.mock_object(self.client, 'send_request',
                         mock.Mock(return_value=return_value))

        result = self.client.get_volume_efficiency_status(fake.VOLUME_NAMES[0])

        self.client.send_request.assert_called_once_with(
            '/storage/volumes', 'get', query=query)
        self.assertEqual(expected_result, result)

    def test_enable_dedupe_async(self):
        volume = fake.VOLUME_ITEM_SIMPLE_RESPONSE_REST
        uuid = volume["uuid"]
        return_value = fake.VOLUME_ITEM_SIMPLE_RESPONSE_REST

        self.mock_object(self.client, '_get_volume_by_args',
                         mock.Mock(return_value=volume))
        self.mock_object(self.client, 'send_request',
                         mock.Mock(return_value=return_value))

        body = {
            'efficiency': {'dedupe': 'background'}
        }

        self.client.enable_dedupe_async(fake.VOLUME_NAMES[0])

        self.client.send_request.assert_called_once_with(
            f'/storage/volumes/{uuid}', 'patch', body=body)
        self.client._get_volume_by_args.assert_called_once_with(
            vol_name=fake.VOLUME_NAMES[0])

    def test_disable_dedupe_async(self):
        volume = fake.VOLUME_ITEM_SIMPLE_RESPONSE_REST
        uuid = volume["uuid"]
        return_value = fake.VOLUME_ITEM_SIMPLE_RESPONSE_REST

        self.mock_object(self.client, '_get_volume_by_args',
                         mock.Mock(return_value=volume))
        self.mock_object(self.client, 'send_request',
                         mock.Mock(return_value=return_value))

        body = {
            'efficiency': {'dedupe': 'none'}
        }

        self.client.disable_dedupe_async(fake.VOLUME_NAMES[0])

        self.client.send_request.assert_called_once_with(
            f'/storage/volumes/{uuid}', 'patch', body=body)
        self.client._get_volume_by_args.assert_called_once_with(
            vol_name=fake.VOLUME_NAMES[0])

    def test_enable_compression_async(self):
        volume = fake.VOLUME_ITEM_SIMPLE_RESPONSE_REST
        uuid = volume["uuid"]
        return_value = fake.VOLUME_ITEM_SIMPLE_RESPONSE_REST

        self.mock_object(self.client, '_get_volume_by_args',
                         mock.Mock(return_value=volume))
        self.mock_object(self.client, 'send_request',
                         mock.Mock(return_value=return_value))

        body = {
            'efficiency': {'compression': 'background'}
        }

        self.client.enable_compression_async(fake.VOLUME_NAMES[0])

        self.client.send_request.assert_called_once_with(
            f'/storage/volumes/{uuid}', 'patch', body=body)
        self.client._get_volume_by_args.assert_called_once_with(
            vol_name=fake.VOLUME_NAMES[0])

    def test_disable_compression_async(self):
        volume = fake.VOLUME_ITEM_SIMPLE_RESPONSE_REST
        uuid = volume["uuid"]
        return_value = fake.VOLUME_ITEM_SIMPLE_RESPONSE_REST

        self.mock_object(self.client, '_get_volume_by_args',
                         mock.Mock(return_value=volume))
        self.mock_object(self.client, 'send_request',
                         mock.Mock(return_value=return_value))

        body = {
            'efficiency': {'compression': 'none'}
        }

        self.client.disable_compression_async(fake.VOLUME_NAMES[0])

        self.client.send_request.assert_called_once_with(
            f'/storage/volumes/{uuid}', 'patch', body=body)
        self.client._get_volume_by_args.assert_called_once_with(
            vol_name=fake.VOLUME_NAMES[0])

    def test_apply_volume_efficiency_policy(self):
        volume = fake.VOLUME_ITEM_SIMPLE_RESPONSE_REST
        uuid = volume["uuid"]
        return_value = fake.VOLUME_ITEM_SIMPLE_RESPONSE_REST

        self.mock_object(self.client, '_get_volume_by_args',
                         mock.Mock(return_value=volume))
        self.mock_object(self.client, 'send_request',
                         mock.Mock(return_value=return_value))

        body = {
            'efficiency': {'policy': fake.VOLUME_EFFICIENCY_POLICY_NAME}
        }

        self.client.apply_volume_efficiency_policy(
            fake.VOLUME_NAMES[0],
            efficiency_policy=fake.VOLUME_EFFICIENCY_POLICY_NAME
        )

        self.client.send_request.assert_called_once_with(
            f'/storage/volumes/{uuid}', 'patch', body=body)
        self.client._get_volume_by_args.assert_called_once_with(
            vol_name=fake.VOLUME_NAMES[0])

    def test_apply_volume_efficiency_none_policy(self):
        volume = fake.VOLUME_ITEM_SIMPLE_RESPONSE_REST
        return_value = fake.VOLUME_ITEM_SIMPLE_RESPONSE_REST

        self.mock_object(self.client, '_get_volume_by_args',
                         mock.Mock(return_value=volume))
        self.mock_object(self.client, 'send_request',
                         mock.Mock(return_value=return_value))

        self.client.apply_volume_efficiency_policy(
            fake.VOLUME_NAMES[0],
            efficiency_policy=None
        )

        self.client._get_volume_by_args.assert_not_called()

    def test_set_volume_max_files(self):
        volume = fake.VOLUME_ITEM_SIMPLE_RESPONSE_REST
        uuid = volume["uuid"]
        return_value = fake.VOLUME_ITEM_SIMPLE_RESPONSE_REST
        fake_max_files = '40000'

        self.mock_object(self.client, '_get_volume_by_args',
                         mock.Mock(return_value=volume))
        self.mock_object(self.client, 'send_request',
                         mock.Mock(return_value=return_value))

        body = {
            'files.maximum': int(fake_max_files)
        }

        self.client.set_volume_max_files(fake.VOLUME_NAMES[0], fake_max_files)

        self.client.send_request.assert_called_once_with(
            f'/storage/volumes/{uuid}', 'patch', body=body)
        self.client._get_volume_by_args.assert_called_once_with(
            vol_name=fake.VOLUME_NAMES[0])

    def test_set_volume_max_files_retry_allocated(self):
        volume = fake.VOLUME_ITEM_SIMPLE_RESPONSE_REST
        uuid = volume["uuid"]
        fake_max_files = '40000'
        fake_used_files = '30000'
        alloc_files = {'maximum': fake_max_files, 'used': fake_used_files}
        side_effect = [
            netapp_api.api.NaApiError(
                code=netapp_api.EREST_CANNOT_MODITY_SPECIFIED_FIELD), None]

        self.mock_object(self.client, '_get_volume_by_args',
                         mock.Mock(return_value=volume))
        mock_sr = self.mock_object(self.client, 'send_request',
                                   mock.Mock(side_effect=side_effect))
        self.mock_object(self.client, 'get_volume_allocated_files',
                         mock.Mock(return_value=alloc_files))

        body_before = {
            'files.maximum': int(fake_max_files)
        }
        body_retry = {
            'files.maximum': int(fake_used_files)
        }

        self.client.set_volume_max_files(
            fake.VOLUME_NAMES[0], fake_max_files, retry_allocated=True)

        mock_sr.assert_has_calls([
            mock.call(f'/storage/volumes/{uuid}', 'patch', body=body_before),
            mock.call(f'/storage/volumes/{uuid}', 'patch', body=body_retry),
        ])
        self.client._get_volume_by_args.assert_called()

    def test_set_volume_snapdir_access(self):
        volume = fake.VOLUME_ITEM_SIMPLE_RESPONSE_REST
        uuid = volume["uuid"]
        return_value = fake.VOLUME_ITEM_SIMPLE_RESPONSE_REST
        fake_hide_snapdir = 'fake-snapdir'

        self.mock_object(self.client, '_get_volume_by_args',
                         mock.Mock(return_value=volume))
        self.mock_object(self.client, 'send_request',
                         mock.Mock(return_value=return_value))

        body = {
            'snapshot_directory_access_enabled': str(
                not fake_hide_snapdir).lower()
        }

        self.client.set_volume_snapdir_access(fake.VOLUME_NAMES[0],
                                              fake_hide_snapdir)

        self.client.send_request.assert_called_once_with(
            f'/storage/volumes/{uuid}', 'patch', body=body)
        self.client._get_volume_by_args.assert_called_once_with(
            vol_name=fake.VOLUME_NAMES[0])

    def test_get_fpolicy_scopes(self):
        volume = fake.VOLUME_ITEM_SIMPLE_RESPONSE_REST
        uuid = volume["uuid"]
        return_value = fake.GENERIC_FPOLICY_RESPONSE

        query = {
            'name': fake.FPOLICY_POLICY_NAME,
            'scope.include_shares': fake.VOLUME_NAMES[0],
            'scope.include_extension': fake.FPOLICY_EXT_TO_INCLUDE,
            'scope.exclude_extension': fake.FPOLICY_EXT_TO_EXCLUDE
        }

        expected_result = [
            {
                'policy-name': fake.FPOLICY_POLICY_NAME,
                'file-extensions-to-include': fake.FPOLICY_EXT_TO_INCLUDE_LIST,
                'file-extensions-to-exclude': fake.FPOLICY_EXT_TO_EXCLUDE_LIST,
                'shares-to-include': [fake.VOLUME_NAMES[0]],
            }
        ]

        self.mock_object(self.client, '_get_volume_by_args',
                         mock.Mock(return_value=volume))
        self.mock_object(self.client, '_has_records',
                         mock.Mock(return_value=True))
        self.mock_object(self.client, 'send_request',
                         mock.Mock(return_value=return_value))

        result = self.client.get_fpolicy_scopes(
            fake.VOLUME_NAMES[0], fake.FPOLICY_POLICY_NAME,
            fake.FPOLICY_EXT_TO_INCLUDE_LIST, fake.FPOLICY_EXT_TO_EXCLUDE_LIST,
            [fake.VOLUME_NAMES[0]])

        self.client._get_volume_by_args.assert_called_once_with(
            vol_name=fake.VOLUME_NAMES[0])
        self.client.send_request.assert_called_once_with(
            f'/protocols/fpolicy/{uuid}/policies', 'get', query=query)

        self.assertEqual(expected_result, result)

    def test_get_fpolicy_policies_status(self):
        volume = fake.VOLUME_ITEM_SIMPLE_RESPONSE_REST
        uuid = volume["uuid"]
        return_value = fake.GENERIC_FPOLICY_RESPONSE

        query = {
            'name': fake.FPOLICY_POLICY_NAME,
            'enabled': 'true'
        }

        expected_result = [
            {
                'policy-name': fake.FPOLICY_POLICY_NAME,
                'status': True,
                'sequence-number': 1
            }
        ]

        self.mock_object(self.client, '_get_volume_by_args',
                         mock.Mock(return_value=volume))
        self.mock_object(self.client, '_has_records',
                         mock.Mock(return_value=True))
        self.mock_object(self.client, 'send_request',
                         mock.Mock(return_value=return_value))

        result = self.client.get_fpolicy_policies_status(
            fake.VOLUME_NAMES[0], fake.FPOLICY_POLICY_NAME, 'true')

        self.client._get_volume_by_args.assert_called_once_with(
            vol_name=fake.VOLUME_NAMES[0])
        self.client.send_request.assert_called_once_with(
            f'/protocols/fpolicy/{uuid}/policies', 'get', query=query)

        self.assertEqual(expected_result, result)

    def test_get_fpolicy_policies(self):
        volume = fake.VOLUME_ITEM_SIMPLE_RESPONSE_REST
        uuid = volume["uuid"]
        return_value = fake.GENERIC_FPOLICY_RESPONSE

        query = {
            'name': fake.FPOLICY_POLICY_NAME,
            'engine.name': 'native',
            'events': fake.FPOLICY_EVENT_NAME
        }

        expected_result = [
            {
                'policy-name': fake.FPOLICY_POLICY_NAME,
                'engine-name': 'native',
                'events': [fake.FPOLICY_EVENT_NAME]
            }
        ]

        self.mock_object(self.client, '_get_volume_by_args',
                         mock.Mock(return_value=volume))
        self.mock_object(self.client, '_has_records',
                         mock.Mock(return_value=True))
        self.mock_object(self.client, 'send_request',
                         mock.Mock(return_value=return_value))

        result = self.client.get_fpolicy_policies(
            fake.VOLUME_NAMES[0], fake.FPOLICY_POLICY_NAME, 'native',
            [fake.FPOLICY_EVENT_NAME])

        self.client._get_volume_by_args.assert_called_once_with(
            vol_name=fake.VOLUME_NAMES[0])
        self.client.send_request.assert_called_once_with(
            f'/protocols/fpolicy/{uuid}/policies', 'get', query=query)

        self.assertEqual(expected_result, result)

    def test_get_fpolicy_events(self):
        volume = fake.VOLUME_ITEM_SIMPLE_RESPONSE_REST
        uuid = volume["uuid"]
        return_value = fake.GENERIC_FPOLICY_EVENTS_RESPONSE

        query = {
            'name': fake.FPOLICY_EVENT_NAME,
            'protocol': fake.FPOLICY_PROTOCOL,
            'fields': 'file_operations.create,file_operations.write,'
                      'file_operations.rename'
        }

        expected_result = [
            {
                'event-name': fake.FPOLICY_EVENT_NAME,
                'protocol': fake.FPOLICY_PROTOCOL,
                'file-operations': fake.FPOLICY_FILE_OPERATIONS_LIST
            }
        ]

        self.mock_object(self.client, '_get_volume_by_args',
                         mock.Mock(return_value=volume))
        self.mock_object(self.client, '_has_records',
                         mock.Mock(return_value=True))
        self.mock_object(self.client, 'send_request',
                         mock.Mock(return_value=return_value))

        result = self.client.get_fpolicy_events(
            fake.VOLUME_NAMES[0], fake.FPOLICY_EVENT_NAME,
            fake.FPOLICY_PROTOCOL, fake.FPOLICY_FILE_OPERATIONS_LIST)

        self.client._get_volume_by_args.assert_called_once_with(
            vol_name=fake.VOLUME_NAMES[0])
        self.client.send_request.assert_called_once_with(
            f'/protocols/fpolicy/{uuid}/events', 'get', query=query)

        self.assertEqual(expected_result, result)

    def test_create_fpolicy_event(self):
        volume = fake.VOLUME_ITEM_SIMPLE_RESPONSE_REST
        uuid = volume["uuid"]

        body = {
            'name': fake.FPOLICY_EVENT_NAME,
            'protocol': fake.FPOLICY_PROTOCOL,
            'file_operations.create': 'true',
            'file_operations.write': 'true',
            'file_operations.rename': 'true'
        }

        self.mock_object(self.client, '_get_volume_by_args',
                         mock.Mock(return_value=volume))
        self.mock_object(self.client, 'send_request')

        self.client.create_fpolicy_event(
            fake.VOLUME_NAMES[0], fake.FPOLICY_EVENT_NAME,
            fake.FPOLICY_PROTOCOL, fake.FPOLICY_FILE_OPERATIONS_LIST)

        self.client._get_volume_by_args.assert_called_once_with(
            vol_name=fake.VOLUME_NAMES[0])
        self.client.send_request.assert_called_once_with(
            f'/protocols/fpolicy/{uuid}/events', 'post', body=body)

    def test_delete_fpolicy_policy(self):
        volume = fake.VOLUME_ITEM_SIMPLE_RESPONSE_REST
        uuid = volume["uuid"]

        self.mock_object(self.client, '_get_volume_by_args',
                         mock.Mock(return_value=volume))
        self.mock_object(self.client, 'send_request')

        self.client.delete_fpolicy_policy(
            fake.VOLUME_NAMES[0], fake.FPOLICY_POLICY_NAME)

        self.client._get_volume_by_args.assert_called_once_with(
            vol_name=fake.VOLUME_NAMES[0])
        self.client.send_request.assert_called_once_with(
            f'/protocols/fpolicy/{uuid}/policies/{fake.FPOLICY_POLICY_NAME}',
            'delete')

    def test_delete_fpolicy_event(self):
        volume = fake.VOLUME_ITEM_SIMPLE_RESPONSE_REST
        uuid = volume["uuid"]

        self.mock_object(self.client, '_get_volume_by_args',
                         mock.Mock(return_value=volume))
        self.mock_object(self.client, 'send_request')

        self.client.delete_fpolicy_event(
            fake.VOLUME_NAMES[0], fake.FPOLICY_EVENT_NAME)

        self.client._get_volume_by_args.assert_called_once_with(
            vol_name=fake.VOLUME_NAMES[0])
        self.client.send_request.assert_called_once_with(
            f'/protocols/fpolicy/{uuid}/events/{fake.FPOLICY_EVENT_NAME}',
            'delete')

    def test_enable_fpolicy_policy(self):
        volume = fake.VOLUME_ITEM_SIMPLE_RESPONSE_REST
        uuid = volume["uuid"]

        body = {
            'priority': 1,
        }

        self.mock_object(self.client, '_get_volume_by_args',
                         mock.Mock(return_value=volume))
        self.mock_object(self.client, 'send_request')

        self.client.enable_fpolicy_policy(
            fake.VOLUME_NAMES[0], fake.FPOLICY_POLICY_NAME, 1)

        self.client._get_volume_by_args.assert_called_once_with(
            vol_name=fake.VOLUME_NAMES[0])
        self.client.send_request.assert_called_once_with(
            f'/protocols/fpolicy/{uuid}/policies/{fake.FPOLICY_POLICY_NAME}',
            'patch', body=body)

    def test_create_fpolicy_policy_with_scope(self):
        volume = fake.VOLUME_ITEM_SIMPLE_RESPONSE_REST
        uuid = volume["uuid"]

        body = {
            'name': fake.FPOLICY_POLICY_NAME,
            'events.name': fake.FPOLICY_EVENT_NAME,
            'engine.name': fake.FPOLICY_ENGINE,
            'scope.include_shares': [fake.VOLUME_NAMES[0]],
            'scope.include_extension': fake.FPOLICY_EXT_TO_INCLUDE_LIST,
            'scope.exclude_extension': fake.FPOLICY_EXT_TO_EXCLUDE_LIST
        }

        self.mock_object(self.client, '_get_volume_by_args',
                         mock.Mock(return_value=volume))
        self.mock_object(self.client, 'send_request')

        self.client.create_fpolicy_policy_with_scope(
            fake.FPOLICY_POLICY_NAME, fake.VOLUME_NAMES[0],
            fake.FPOLICY_EVENT_NAME, fake.FPOLICY_ENGINE,
            extensions_to_include=fake.FPOLICY_EXT_TO_INCLUDE,
            extensions_to_exclude=fake.FPOLICY_EXT_TO_EXCLUDE)

        self.client._get_volume_by_args.assert_called_once_with(
            vol_name=fake.VOLUME_NAMES[0])
        self.client.send_request.assert_called_once_with(
            f'/protocols/fpolicy/{uuid}/policies', 'post', body=body)

    def test_delete_nfs_export_policy(self):
        policy_name = 'fake_policy_name'

        query = {
            'name': policy_name,
        }

        api_response = fake.EXPORT_POLICY_REST

        mock_sr = self.mock_object(self.client, 'send_request', mock.Mock(
            return_value=api_response))

        if not api_response.get('records'):
            return
        id = api_response.get('records')[0]['id']

        self.client.delete_nfs_export_policy(policy_name)

        mock_sr.assert_has_calls([
            mock.call('/protocols/nfs/export-policies', 'get',
                      query=query),
            mock.call(f'/protocols/nfs/export-policies/{id}', 'delete'),
        ])

    def test_delete_volume(self):
        """Deletes a volume."""
        volume = fake.VOLUME_ITEM_SIMPLE_RESPONSE_REST

        self.mock_object(self.client, '_get_volume_by_args',
                         mock.Mock(return_value=volume))

        mock_sr = self.mock_object(self.client, 'send_request')
        # Get volume UUID.
        uuid = volume['uuid']

        self.client.delete_volume('fake_volume_name')

        mock_sr.assert_called_once_with(f'/storage/volumes/{uuid}', 'delete')

    def test__unmount_volume(self):
        volume = fake.VOLUME_ITEM_SIMPLE_RESPONSE_REST

        self.mock_object(self.client, '_get_volume_by_args',
                         mock.Mock(return_value=volume))
        mock_send_request = self.mock_object(self.client, 'send_request')
        uuid = volume['uuid']

        # Unmount volume async operation.
        body = {"nas": {"path": ""}}

        self.client._unmount_volume('fake_volume_name')
        mock_send_request.assert_called_once_with(
            f'/storage/volumes/{uuid}', 'patch', body=body)

    def test_offline_volume(self):
        volume = fake.VOLUME_ITEM_SIMPLE_RESPONSE_REST

        self.mock_object(self.client, '_get_volume_by_args',
                         mock.Mock(return_value=volume))
        mock_send_request = self.mock_object(self.client, 'send_request')
        uuid = volume['uuid']

        body = {'state': 'offline'}
        self.client.offline_volume('fake_volume_name')
        mock_send_request.assert_called_once_with(f'/storage/volumes/{uuid}',
                                                  'patch', body=body)

    def test_qos_policy_group_rename(self):
        """Renames a QoS policy group."""

        qos_policy_group_name = 'extreme'
        new_name = 'new_name'
        res = fake.QOS_POLICY_GROUP_REST
        mock_send_request = self.mock_object(self.client, 'send_request',
                                             mock.Mock(return_value=res))
        query = {
            'name': qos_policy_group_name,
            'fields': 'uuid',
        }
        uuid = res.get('records')[0]['uuid']
        body = {"name": new_name}

        self.client.qos_policy_group_rename(qos_policy_group_name, new_name)

        mock_send_request.assert_has_calls([
            mock.call('/storage/qos/policies', 'get', query=query),
            mock.call(f'/storage/qos/policies/{uuid}', 'patch',
                      body=body),
        ])

    def test_qos_policy_group_get(self):
        qos_policy_group_name = 'extreme'
        qos_policy_group = fake.QOS_POLICY_GROUP_REST
        qos_policy = qos_policy_group.get('records')[0]
        max_throughput = qos_policy.get('fixed',
                                        {}).get('max_throughput_iops')

        expected = {
            'policy-group': qos_policy.get('name'),
            'vserver': qos_policy.get('svm', {}).get('name'),
            'max-throughput': max_throughput if max_throughput else None,
            'num-workloads': int(qos_policy.get('object_count')),
        }

        query = {
            'name': qos_policy_group_name,
            'fields': 'name,object_count,fixed.max_throughput_iops,' +
                      'fixed.max_throughput_mbps,svm.name'
        }

        mock_sr = self.mock_object(self.client, 'send_request',
                                   mock.Mock(return_value=qos_policy_group))

        result = self.client.qos_policy_group_get(qos_policy_group_name)
        mock_sr.assert_called_once_with('/storage/qos/policies', 'get',
                                        query=query)
        self.assertEqual(expected, result)

    def test_remove_unused_qos_policy_groups(self):

        result = fake.QOS_POLICY_GROUP_REST

        query = {
            'name': '%s*' % client_cmode_rest.DELETED_PREFIX,
            'fields': 'uuid,name',
        }

        mock_send_request = self.mock_object(self.client, 'send_request',
                                             mock.Mock(return_value=result))

        res = result.get('records')
        for record in res:
            uuid = record['uuid']

        self.client.remove_unused_qos_policy_groups()

        mock_send_request.assert_has_calls([
            mock.call('/storage/qos/policies', 'get', query=query),
            mock.call(f'/storage/qos/policies/{uuid}', 'delete')])

    def test_unmount_volume(self):

        self.mock_object(self.client, '_unmount_volume')

        self.client.unmount_volume(fake.SHARE_NAME)

        self.client._unmount_volume.assert_called_once_with(fake.SHARE_NAME)
        self.assertEqual(1, client_cmode_rest.LOG.debug.call_count)
        self.assertEqual(0, client_cmode_rest.LOG.warning.call_count)

    def test_unmount_volume_api_error(self):

        self.mock_object(self.client,
                         '_unmount_volume',
                         self._mock_api_error())

        self.assertRaises(netapp_api.api.NaApiError,
                          self.client.unmount_volume,
                          fake.SHARE_NAME)

        self.assertEqual(1, self.client._unmount_volume.call_count)
        self.assertEqual(0, client_cmode_rest.LOG.debug.call_count)
        self.assertEqual(0, client_cmode_rest.LOG.warning.call_count)

    def test_unmount_volume_with_retries(self):
        return_code = netapp_api.EREST_UNMOUNT_FAILED_LOCK
        side_effect = [netapp_api.api.NaApiError(code=return_code,
                                                 message='...job ID...')] * 5
        side_effect.append(None)
        self.mock_object(self.client,
                         '_unmount_volume',
                         mock.Mock(side_effect=side_effect))
        self.mock_object(time, 'sleep')

        self.client.unmount_volume(fake.SHARE_NAME)

        self.assertEqual(6, self.client._unmount_volume.call_count)
        self.assertEqual(1, client_cmode_rest.LOG.debug.call_count)
        self.assertEqual(5, client_cmode_rest.LOG.warning.call_count)

    def test_unmount_volume_with_max_retries(self):
        return_code = netapp_api.EREST_UNMOUNT_FAILED_LOCK
        side_effect = [netapp_api.api.NaApiError(code=return_code,
                                                 message='...job ID...')] * 30
        self.mock_object(self.client,
                         '_unmount_volume',
                         mock.Mock(side_effect=side_effect))
        self.mock_object(time, 'sleep')

        self.assertRaises(exception.NetAppException,
                          self.client.unmount_volume,
                          fake.SHARE_NAME)

        self.assertEqual(10, self.client._unmount_volume.call_count)
        self.assertEqual(0, client_cmode_rest.LOG.debug.call_count)
        self.assertEqual(10, client_cmode_rest.LOG.warning.call_count)

    def test_qos_policy_group_exists(self):
        mock = self.mock_object(self.client, 'qos_policy_group_get')
        response = self.client.qos_policy_group_exists('extreme')
        mock.assert_called_once_with('extreme')
        self.assertTrue(response)

    def test_mark_qos_policy_group_for_deletion_rename_failure(self):
        self.mock_object(self.client, 'qos_policy_group_exists',
                         mock.Mock(return_value=True))
        self.mock_object(self.client, 'qos_policy_group_rename',
                         mock.Mock(side_effect=netapp_api.api.NaApiError))
        self.mock_object(client_cmode_rest.LOG, 'warning')
        self.mock_object(self.client, 'remove_unused_qos_policy_groups')

        retval = self.client.mark_qos_policy_group_for_deletion(
            fake.QOS_POLICY_GROUP_NAME)

        self.assertIsNone(retval)
        client_cmode_rest.LOG.warning.assert_called_once()
        self.client.qos_policy_group_exists.assert_called_once_with(
            fake.QOS_POLICY_GROUP_NAME)
        self.client.qos_policy_group_rename.assert_called_once_with(
            fake.QOS_POLICY_GROUP_NAME,
            client_cmode_rest.DELETED_PREFIX + fake.QOS_POLICY_GROUP_NAME)
        self.client.remove_unused_qos_policy_groups.assert_called_once_with()

    @ddt.data(True, False)
    def test_mark_qos_policy_group_for_deletion_policy_exists(self, exists):
        self.mock_object(self.client, 'qos_policy_group_exists',
                         mock.Mock(return_value=exists))
        self.mock_object(self.client, 'qos_policy_group_rename')
        mock_remove_unused_policies = self.mock_object(
            self.client, 'remove_unused_qos_policy_groups')
        self.mock_object(client_cmode_rest.LOG, 'warning')

        retval = self.client.mark_qos_policy_group_for_deletion(
            fake.QOS_POLICY_GROUP_NAME)

        self.assertIsNone(retval)

        if exists:
            self.client.qos_policy_group_rename.assert_called_once_with(
                fake.QOS_POLICY_GROUP_NAME,
                client_cmode_rest.DELETED_PREFIX + fake.QOS_POLICY_GROUP_NAME)
            mock_remove_unused_policies.assert_called_once_with()
        else:
            self.assertFalse(self.client.qos_policy_group_rename.called)
            self.assertFalse(
                self.client.remove_unused_qos_policy_groups.called)
        self.assertFalse(client_cmode_rest.LOG.warning.called)

    def test_set_volume_size(self):
        unique_volume_return = {'uuid': 'fake_uuid'}
        self.mock_object(self.client, '_get_volume_by_args',
                         mock.Mock(return_value=unique_volume_return))
        mock_sr = self.mock_object(self.client, 'send_request')
        self.client.set_volume_size('fake_name', 1)

        body = {
            'space.size': 1 * units.Gi
        }
        mock_sr.assert_called_once_with(
            '/storage/volumes/fake_uuid', 'patch', body=body)

    def test_qos_policy_group_modify(self):
        return_request = {
            'records': [{'uuid': 'fake_uuid'}]
        }
        mock_sr = self.mock_object(self.client, 'send_request',
                                   mock.Mock(return_value=return_request))
        self.client.qos_policy_group_modify('qos_fake_name', '1000iops')

        query = {
            'name': 'qos_fake_name',
        }
        body = {
            'fixed.max_throughput_iops': 1000,
            'fixed.max_throughput_mbps': 0
        }
        mock_sr.assert_has_calls([
            mock.call('/storage/qos/policies', 'get', query=query),
            mock.call('/storage/qos/policies/fake_uuid', 'patch', body=body),
        ])

    @ddt.data(True, False)
    def test_set_volume_filesys_size_fixed(self, filesys_size_fixed):
        volume = fake.VOLUME_ITEM_SIMPLE_RESPONSE_REST

        self.mock_object(self.client, '_get_volume_by_args',
                         mock.Mock(return_value=volume))
        mock_send_request = self.mock_object(self.client, 'send_request')
        fake_uuid = volume['uuid']

        self.client.set_volume_filesys_size_fixed(fake.SHARE_NAME,
                                                  filesys_size_fixed)
        body = {
            'space.filesystem_size_fixed': filesys_size_fixed}
        mock_send_request.assert_called_once_with(
            f'/storage/volumes/{fake_uuid}',
            'patch', body=body)

    def test_create_snapshot(self):
        volume = fake.VOLUME_ITEM_SIMPLE_RESPONSE_REST
        mock_get_volume = self.mock_object(
            self.client, '_get_volume_by_args',
            mock.Mock(return_value=volume))
        mock_send_request = self.mock_object(self.client, 'send_request')

        self.client.create_snapshot(fake.VOLUME_NAMES[0], fake.SNAPSHOT_NAME)

        mock_get_volume.assert_called_once_with(
            vol_name=fake.VOLUME_NAMES[0])
        body = {
            'name': fake.SNAPSHOT_NAME,
        }
        uuid = volume['uuid']
        mock_send_request.assert_called_once_with(
            f'/storage/volumes/{uuid}/snapshots', 'post', body=body)

    def test_is_flexgroup_supported(self):
        flexgroup_supported = self.client.is_flexgroup_supported()

        self.assertTrue(flexgroup_supported)

    @ddt.data(True, False)
    def test_is_flexgroup_volume(self, is_flexgroup):
        response = copy.deepcopy(fake.VOLUME_LIST_SIMPLE_RESPONSE_REST)
        expected_style = 'flexgroup' if is_flexgroup else 'flexvol'
        response['records'][0]['style'] = expected_style
        mock_send_request = self.mock_object(self.client, 'send_request',
                                             mock.Mock(return_value=response))
        mock_has_records = self.mock_object(
            self.client, '_has_records', mock.Mock(return_value=True))
        mock_na_utils_is_flexgroup = self.mock_object(
            netapp_utils, 'is_style_extended_flexgroup',
            mock.Mock(return_value=is_flexgroup))

        result = self.client.is_flexgroup_volume(fake.VOLUME_NAMES[0])

        self.assertEqual(is_flexgroup, result)
        query = {
            'name': fake.VOLUME_NAMES[0],
            'fields': 'style'
        }
        mock_send_request.assert_called_once_with('/storage/volumes/', 'get',
                                                  query=query)
        mock_has_records.assert_called_once_with(response)
        mock_na_utils_is_flexgroup.assert_called_once_with(expected_style)

    def test_is_flexgroup_volume_raise_no_records(self):
        self.mock_object(self.client, 'send_request',
                         mock.Mock(return_value=fake.NO_RECORDS_RESPONSE_REST))
        self.mock_object(
            self.client, '_has_records', mock.Mock(return_value=False))

        self.assertRaises(
            exception.StorageResourceNotFound,
            self.client.is_flexgroup_volume,
            fake.VOLUME_NAMES[0])

    def test_is_flexgroup_volume_raise_more_than_one_volume(self):
        self.mock_object(
            self.client, 'send_request',
            mock.Mock(return_value=fake.VOLUME_GET_ITER_RESPONSE_REST_PAGE))
        self.mock_object(
            self.client, '_has_records', mock.Mock(return_value=True))

        self.assertRaises(
            exception.NetAppException,
            self.client.is_flexgroup_volume,
            fake.VOLUME_NAMES[0])

    @ddt.data(
        {'is_busy': True, 'owners': ['volume_clone']},
        {'is_busy': False, 'owners': ['snap_restore_dependent']})
    @ddt.unpack
    def test__is_busy_snapshot(self, is_busy, owners):
        result = self.client._is_busy_snapshot(owners)

        self.assertEqual(is_busy, result)

    @ddt.data(True, False)
    def test_get_snapshot(self, locked):
        volume = fake.VOLUME_ITEM_SIMPLE_RESPONSE_REST
        mock_get_volume = self.mock_object(
            self.client, '_get_volume_by_args',
            mock.Mock(return_value=volume))
        response = copy.deepcopy(fake.SNAPSHOTS_REST_RESPONSE)
        owners = ['volume_clone'] if locked else []
        response['records'][0]['owners'] = owners
        mock_send_request = self.mock_object(self.client, 'send_request',
                                             mock.Mock(return_value=response))
        mock_has_records = self.mock_object(
            self.client, '_has_records', mock.Mock(return_value=True))

        mock_is_busy = self.mock_object(self.client, '_is_busy_snapshot',
                                        mock.Mock(return_value=True))

        result = self.client.get_snapshot(fake.VOLUME_NAMES[0],
                                          fake.SNAPSHOT_NAME)

        expected_snapshot = {
            'access-time': fake.SNAPSHOT_REST['create_time'],
            'name': fake.SNAPSHOT_REST['name'],
            'volume': fake.SNAPSHOT_REST['volume']['name'],
            'owners': set(owners),
            'busy': True,
            'locked_by_clone': locked,
        }
        self.assertEqual(expected_snapshot, result)
        mock_get_volume.assert_called_once_with(
            vol_name=fake.VOLUME_NAMES[0])
        uuid = volume['uuid']
        query = {
            'name': fake.SNAPSHOT_NAME,
            'fields': 'name,volume,create_time,owners'
        }
        mock_send_request.assert_called_once_with(
            f'/storage/volumes/{uuid}/snapshots', 'get', query=query)
        mock_has_records.assert_called_once_with(response)
        mock_is_busy.assert_called_once_with(set(owners))

    def test_get_snapshot_raise_not_found(self):
        volume = fake.VOLUME_ITEM_SIMPLE_RESPONSE_REST
        self.mock_object(
            self.client, '_get_volume_by_args',
            mock.Mock(return_value=volume))
        self.mock_object(
            self.client, 'send_request',
            mock.Mock(return_value=fake.NO_RECORDS_RESPONSE_REST))
        self.mock_object(
            self.client, '_has_records', mock.Mock(return_value=False))

        self.assertRaises(
            exception.SnapshotResourceNotFound,
            self.client.get_snapshot,
            fake.VOLUME_NAMES[0],
            fake.SNAPSHOT_NAME)

    def test_get_snapshot_raise_more_than_one(self):
        volume = fake.VOLUME_ITEM_SIMPLE_RESPONSE_REST
        self.mock_object(
            self.client, '_get_volume_by_args',
            mock.Mock(return_value=volume))
        self.mock_object(
            self.client, 'send_request',
            mock.Mock(return_value=fake.SNAPSHOTS_MULTIPLE_REST_RESPONSE))
        self.mock_object(
            self.client, '_has_records', mock.Mock(return_value=True))

        self.assertRaises(
            exception.NetAppException,
            self.client.get_snapshot,
            fake.VOLUME_NAMES[0],
            fake.SNAPSHOT_NAME)

    def test_get_clone_children_for_snapshot(self):
        mock_get_records = self.mock_object(
            self.client, 'get_records',
            mock.Mock(return_value=fake.VOLUME_LIST_SIMPLE_RESPONSE_REST))

        result = self.client.get_clone_children_for_snapshot(
            fake.VOLUME_NAMES[0], fake.SNAPSHOT_NAME)

        expected_children = [{'name': fake.VOLUME_NAMES[0]}]
        self.assertEqual(expected_children, result)
        query = {
            'clone.parent_snapshot.name': fake.SNAPSHOT_NAME,
            'clone.parent_volume.name': fake.VOLUME_NAMES[0],
            'fields': 'name'
        }
        mock_get_records.assert_called_once_with(
            '/storage/volumes', query=query)

    def test_volume_clone_split_start(self):
        fake_resp_vol = fake.REST_SIMPLE_RESPONSE["records"][0]
        fake_uuid = fake_resp_vol['uuid']
        mock_get_unique_volume = self.mock_object(
            self.client, "_get_volume_by_args",
            mock.Mock(return_value=fake_resp_vol)
        )
        mock_send_request = self.mock_object(
            self.client, 'send_request',
            mock.Mock(return_value=fake.VOLUME_LIST_SIMPLE_RESPONSE_REST))

        self.client.volume_clone_split_start(fake.VOLUME_NAMES[0])
        mock_get_unique_volume.assert_called_once()
        body = {
            'clone.split_initiated': 'true',
        }
        mock_send_request.assert_called_once_with(
            f'/storage/volumes/{fake_uuid}', 'patch', body=body,
            wait_on_accepted=False)

    def test_volume_clone_split_stop(self):
        fake_resp_vol = fake.REST_SIMPLE_RESPONSE["records"][0]
        fake_uuid = fake_resp_vol['uuid']
        mock_get_unique_volume = self.mock_object(
            self.client, "_get_volume_by_args",
            mock.Mock(return_value=fake_resp_vol)
        )
        mock_send_request = self.mock_object(
            self.client, 'send_request',
            mock.Mock(return_value=fake.VOLUME_LIST_SIMPLE_RESPONSE_REST))

        self.client.volume_clone_split_stop(fake.VOLUME_NAMES[0])
        mock_get_unique_volume.assert_called_once()
        body = {
            'clone.split_initiated': 'false',
        }
        mock_send_request.assert_called_once_with(
            f'/storage/volumes/{fake_uuid}', 'patch', body=body,
            wait_on_accepted=False)

    def test_rename_snapshot(self):
        volume = fake.VOLUME_ITEM_SIMPLE_RESPONSE_REST
        mock_get_volume = self.mock_object(
            self.client, '_get_volume_by_args',
            mock.Mock(return_value=volume))
        mock_send_request = self.mock_object(self.client, 'send_request')

        self.client.rename_snapshot(
            fake.VOLUME_NAMES[0], fake.SNAPSHOT_NAME,
            'new_' + fake.SNAPSHOT_NAME)

        mock_get_volume.assert_called_once_with(
            vol_name=fake.VOLUME_NAMES[0])
        query = {
            'name': fake.SNAPSHOT_NAME,
        }
        body = {
            'name': 'new_' + fake.SNAPSHOT_NAME,
        }
        uuid = volume['uuid']
        mock_send_request.assert_called_once_with(
            f'/storage/volumes/{uuid}/snapshots', 'patch', query=query,
            body=body)

    def test__get_soft_deleted_snapshots(self):
        mock_get_records = self.mock_object(
            self.client, 'get_records',
            mock.Mock(return_value=fake.SNAPSHOTS_MULTIPLE_REST_RESPONSE))
        self.mock_object(
            self.client, '_is_busy_snapshot',
            mock.Mock(side_effect=[True, False]))

        snapshots_map = self.client._get_soft_deleted_snapshots()

        expected_snapshots = {
            fake.VSERVER_NAME: [{
                "uuid": fake.FAKE_SNAPSHOT_UUID,
                "volume_uuid": fake.FAKE_VOLUME_UUID,
            }]
        }
        self.assertEqual(expected_snapshots, snapshots_map)
        query = {
            'name': 'deleted_manila_*',
            'fields': 'uuid,volume,owners,svm.name'
        }
        mock_get_records.assert_called_once_with(
            '/storage/volumes/*/snapshots', query=query)

    @ddt.data(True, False)
    def test_prune_deleted_snapshots(self, fail_deleting):
        soft_deleted_snapshots = {
            fake.VSERVER_NAME: [{
                "uuid": fake.FAKE_SNAPSHOT_UUID,
                "volume_uuid": fake.FAKE_VOLUME_UUID,
            }]
        }
        mock_get_snaps = self.mock_object(
            self.client, '_get_soft_deleted_snapshots',
            mock.Mock(return_value=soft_deleted_snapshots)
        )
        if fail_deleting:
            mock_send_request = self.mock_object(
                self.client, 'send_request',
                mock.Mock(side_effect=netapp_api.api.NaApiError))
        else:
            mock_send_request = self.mock_object(self.client, 'send_request')

        self.client.prune_deleted_snapshots()

        mock_get_snaps.assert_called_once_with()
        vol_uuid = fake.FAKE_VOLUME_UUID
        snap_uuid = fake.FAKE_SNAPSHOT_UUID
        mock_send_request.assert_called_once_with(
            f'/storage/volumes/{vol_uuid}/snapshots/{snap_uuid}', 'delete')

    @ddt.data(True, False)
    def test_snapshot_exists(self, exists):
        volume = fake.VOLUME_ITEM_SIMPLE_RESPONSE_REST
        vol_uuid = volume['uuid']
        mock_get_vol = self.mock_object(
            self.client, '_get_volume_by_args',
            mock.Mock(return_value=volume))
        mock_send_request = self.mock_object(
            self.client, 'send_request',
            mock.Mock(return_value=fake.SNAPSHOTS_REST_RESPONSE))
        mock_has_records = self.mock_object(self.client, '_has_records',
                                            mock.Mock(return_value=exists))

        res = self.client.snapshot_exists(fake.SNAPSHOT_NAME,
                                          fake.VOLUME_NAMES[0])

        self.assertEqual(exists, res)
        mock_get_vol.assert_called_once_with(
            vol_name=fake.VOLUME_NAMES[0], fields='uuid,state')
        query = {
            'name': fake.SNAPSHOT_NAME
        }
        mock_send_request.assert_called_once_with(
            f'/storage/volumes/{vol_uuid}/snapshots/', 'get', query=query)
        mock_has_records.assert_called_once_with(fake.SNAPSHOTS_REST_RESPONSE)

    def test_snapshot_exists_error(self):
        volume = {'state': 'offline'}
        self.mock_object(
            self.client, '_get_volume_by_args',
            mock.Mock(return_value=volume))

        self.assertRaises(
            exception.SnapshotUnavailable,
            self.client.snapshot_exists,
            fake.SNAPSHOT_NAME, fake.VOLUME_NAMES[0])

    @ddt.data('source', 'destination', None)
    def test_volume_has_snapmirror_relationships(self, snapmirror_rel_type):
        """Snapmirror relationships can be both ways."""

        vol = fake.FAKE_MANAGE_VOLUME
        snapmirror = {
            'source-vserver': fake.SM_SOURCE_VSERVER,
            'source-volume': fake.SM_SOURCE_VOLUME,
            'destination-vserver': fake.SM_DEST_VSERVER,
            'destination-volume': fake.SM_DEST_VOLUME,
            'mirror-state': 'snapmirrored',
            'schedule': 'daily',
        }
        expected_get_snapmirrors_call_count = 2
        expected_get_snapmirrors_calls = [
            mock.call(source_vserver=vol['owning-vserver-name'],
                      source_volume=vol['name']),
            mock.call(dest_vserver=vol['owning-vserver-name'],
                      dest_volume=vol['name']),
        ]
        if snapmirror_rel_type is None:
            side_effect = ([], [])
        elif snapmirror_rel_type == 'source':
            snapmirror['source-vserver'] = vol['owning-vserver-name']
            snapmirror['source-volume'] = vol['name']
            side_effect = ([snapmirror], None)
            expected_get_snapmirrors_call_count = 1
            expected_get_snapmirrors_calls.pop()
        else:
            snapmirror['destination-vserver'] = vol['owning-vserver-name']
            snapmirror['destination-volume'] = vol['name']
            side_effect = (None, [snapmirror])
        mock_get_snapmirrors_call = self.mock_object(
            self.client, 'get_snapmirrors', mock.Mock(side_effect=side_effect))
        mock_exc_log = self.mock_object(client_cmode.LOG, 'exception')
        expected_retval = True if snapmirror_rel_type else False

        retval = self.client.volume_has_snapmirror_relationships(vol)

        self.assertEqual(expected_retval, retval)
        self.assertEqual(expected_get_snapmirrors_call_count,
                         mock_get_snapmirrors_call.call_count)
        mock_get_snapmirrors_call.assert_has_calls(
            expected_get_snapmirrors_calls)
        self.assertFalse(mock_exc_log.called)

    def test_volume_has_snapmirror_relationships_api_error(self):

        vol = fake.FAKE_MANAGE_VOLUME
        expected_get_snapmirrors_calls = [
            mock.call(source_vserver=vol['owning-vserver-name'],
                      source_volume=vol['name']),
        ]
        mock_get_snapmirrors_call = self.mock_object(
            self.client, 'get_snapmirrors', mock.Mock(
                side_effect=self._mock_api_error()))
        mock_exc_log = self.mock_object(client_cmode_rest.LOG, 'exception')

        retval = self.client.volume_has_snapmirror_relationships(vol)

        self.assertFalse(retval)
        self.assertEqual(1, mock_get_snapmirrors_call.call_count)
        mock_get_snapmirrors_call.assert_has_calls(
            expected_get_snapmirrors_calls)
        self.assertTrue(mock_exc_log.called)

    def test_get_snapmirrors_svm(self):
        return_get_snp = fake.REST_GET_SNAPMIRRORS_RESPONSE

        mock_get_snap = self.mock_object(
            self.client, 'get_snapmirrors',
            mock.Mock(return_value=return_get_snp))

        res = self.client.get_snapmirrors_svm(fake.SM_SOURCE_VSERVER,
                                              fake.SM_DEST_VSERVER,
                                              None)

        mock_get_snap.assert_called_once_with(
            source_path=fake.SM_SOURCE_VSERVER + ':*',
            dest_path=fake.SM_DEST_VSERVER + ':*',
            desired_attributes=None)
        self.assertEqual(return_get_snp, res)

    def test_get_snapmirrors(self):

        api_response = fake.SNAPMIRROR_GET_ITER_RESPONSE_REST
        mock_send_request = self.mock_object(
            self.client,
            'send_request',
            mock.Mock(return_value=api_response))

        result = self.client.get_snapmirrors(
            fake.SM_SOURCE_PATH, fake.SM_DEST_PATH,
            fake.SM_SOURCE_VSERVER, fake.SM_SOURCE_VOLUME,
            fake.SM_DEST_VSERVER, fake.SM_DEST_VOLUME,
            enable_tunneling=True)

        expected = fake.REST_GET_SNAPMIRRORS_RESPONSE

        query = {
            'source.path': (fake.SM_SOURCE_VSERVER + ':' +
                            fake.SM_SOURCE_VOLUME),
            'destination.path': (fake.SM_DEST_VSERVER +
                                 ':' + fake.SM_DEST_VOLUME),
            'fields': 'state,source.svm.name,source.path,destination.svm.name,'
                      'destination.path,transfer.end_time,uuid,policy.type,'
                      'transfer_schedule.name,transfer.state,'
                      'last_transfer_type,transfer.bytes_transferred,healthy'
        }

        mock_send_request.assert_called_once_with('/snapmirror/relationships',
                                                  'get', query=query,
                                                  enable_tunneling=True)
        self.assertEqual(expected, result)

    @ddt.data(
        {'source_path': fake.SM_SOURCE_PATH, 'dest_path': fake.SM_DEST_PATH},
        {'source_path': None, 'dest_path': None})
    @ddt.unpack
    def test__get_snapmirrors(self, source_path, dest_path):

        api_response = fake.SNAPMIRROR_GET_ITER_RESPONSE_REST
        mock_send_request = self.mock_object(
            self.client,
            'send_request',
            mock.Mock(return_value=api_response))

        result = self.client._get_snapmirrors(
            source_path, dest_path,
            fake.SM_SOURCE_VSERVER, fake.SM_SOURCE_VOLUME,
            fake.SM_DEST_VSERVER, fake.SM_DEST_VOLUME)

        query = {
            'source.path': (fake.SM_SOURCE_VSERVER + ':' +
                            fake.SM_SOURCE_VOLUME),
            'destination.path': (fake.SM_DEST_VSERVER +
                                 ':' + fake.SM_DEST_VOLUME),
            'fields': 'state,source.svm.name,source.path,destination.svm.name,'
                      'destination.path,transfer.end_time,uuid,policy.type,'
                      'transfer_schedule.name,transfer.state,'
                      'last_transfer_type,transfer.bytes_transferred,healthy'
        }

        mock_send_request.assert_called_once_with('/snapmirror/relationships',
                                                  'get', query=query,
                                                  enable_tunneling=True)
        self.assertEqual(1, len(result))

    def test__get_snapmirrors_not_found(self):

        api_response = fake.NO_RECORDS_RESPONSE_REST
        mock_send_request = self.mock_object(
            self.client,
            'send_request',
            mock.Mock(return_value=api_response))

        result = self.client._get_snapmirrors(
            fake.SM_SOURCE_PATH, fake.SM_DEST_PATH,
            fake.SM_SOURCE_VSERVER, fake.SM_SOURCE_VOLUME,
            fake.SM_DEST_VSERVER, fake.SM_DEST_VOLUME)

        query = {
            'source.path': (fake.SM_SOURCE_VSERVER + ':' +
                            fake.SM_SOURCE_VOLUME),
            'destination.path': (fake.SM_DEST_VSERVER +
                                 ':' + fake.SM_DEST_VOLUME),
            'fields': 'state,source.svm.name,source.path,destination.svm.name,'
                      'destination.path,transfer.end_time,uuid,policy.type,'
                      'transfer_schedule.name,transfer.state,'
                      'last_transfer_type,transfer.bytes_transferred,healthy'
        }

        mock_send_request.assert_called_once_with('/snapmirror/relationships',
                                                  'get', query=query,
                                                  enable_tunneling=True)
        self.assertEqual([], result)

    @ddt.data(True, False)
    def test_modify_volume_no_optional_args(self, is_flexgroup):

        self.mock_object(self.client, 'send_request')
        mock_update_volume_efficiency_attributes = self.mock_object(
            self.client, 'update_volume_efficiency_attributes')

        volume = fake.VOLUME_ITEM_SIMPLE_RESPONSE_REST
        self.mock_object(self.client, '_get_volume_by_args',
                         mock.Mock(return_value=volume))
        self.mock_object(self.client, '_is_snaplock_enabled_volume',
                         mock.Mock(return_value=True))
        aggr = fake.SHARE_AGGREGATE_NAME
        if is_flexgroup:
            aggr = list(fake.SHARE_AGGREGATE_NAMES)

        self.client.modify_volume(aggr, fake.SHARE_NAME)

        # default body for call with no optional params
        body = {'guarantee': {'type': 'volume'}}
        self.client.send_request.assert_called_once_with(
            '/storage/volumes/' + volume['uuid'], 'patch', body=body)
        mock_update_volume_efficiency_attributes.assert_called_once_with(
            fake.SHARE_NAME, False, False,
            is_flexgroup=is_flexgroup, efficiency_policy=None
        )

    @ddt.data((fake.QOS_POLICY_GROUP_NAME, None),
              (None, fake.ADAPTIVE_QOS_POLICY_GROUP_NAME))
    @ddt.unpack
    def test_modify_volume_all_optional_args(self, qos_group,
                                             adaptive_qos_group):
        self.client.features.add_feature('ADAPTIVE_QOS')
        self.mock_object(self.client, 'send_request')
        mock_update_volume_efficiency_attributes = self.mock_object(
            self.client, 'update_volume_efficiency_attributes')

        volume = fake.VOLUME_ITEM_SIMPLE_RESPONSE_REST
        self.mock_object(self.client, '_get_volume_by_args',
                         mock.Mock(return_value=volume))
        options = {'efficiency_policy': fake.VOLUME_EFFICIENCY_POLICY_NAME}
        self.mock_object(self.client, '_is_snaplock_enabled_volume',
                         mock.Mock(return_value=True))

        self.client.modify_volume(
            fake.SHARE_AGGREGATE_NAME,
            fake.SHARE_NAME,
            thin_provisioned=True,
            snapshot_policy=fake.SNAPSHOT_POLICY_NAME,
            language=fake.LANGUAGE,
            dedup_enabled=True,
            compression_enabled=False,
            max_files=fake.MAX_FILES,
            qos_policy_group=qos_group,
            adaptive_qos_policy_group=adaptive_qos_group,
            autosize_attributes=fake.VOLUME_AUTOSIZE_ATTRS,
            hide_snapdir=True,
            **options
        )

        qos_policy_name = qos_group or adaptive_qos_group
        body = {
            'guarantee': {'type': 'none'},
            'autosize': {
                'mode': 'off',
                'grow_threshold': '85',
                'shrink_threshold': '50',
                'maximum': '1258288',
                'minimum': '1048576'
            },
            'files': {'maximum': 5000},
            'snapshot_policy': {'name': 'fake_snapshot_policy'},
            'qos': {'policy': {'name': qos_policy_name}},
            'snapshot_directory_access_enabled': 'false',
            'language': 'fake_language'
        }

        self.client.send_request.assert_called_once_with(
            '/storage/volumes/' + volume['uuid'], 'patch', body=body)
        mock_update_volume_efficiency_attributes.assert_called_once_with(
            fake.SHARE_NAME, True, False,
            is_flexgroup=False,
            efficiency_policy=fake.VOLUME_EFFICIENCY_POLICY_NAME
        )

    def test__parse_timestamp(self):
        test_time_str = '2022-11-25T14:41:20+00:00'
        res = self.client._parse_timestamp(test_time_str)
        self.assertEqual(1669387280.0, res)

    def test__parse_timestamp_exception(self):
        test_time_str = None
        self.assertRaises(TypeError,
                          self.client._parse_timestamp,
                          test_time_str)

    def test_start_volume_move(self):

        mock__send_volume_move_request = self.mock_object(
            self.client, '_send_volume_move_request')

        self.client.start_volume_move(fake.VOLUME_NAMES[0], fake.VSERVER_NAME,
                                      fake.SHARE_AGGREGATE_NAME,
                                      'fake_cutover', False)

        mock__send_volume_move_request.assert_called_once_with(
            fake.VOLUME_NAMES[0], fake.VSERVER_NAME, fake.SHARE_AGGREGATE_NAME,
            cutover_action='fake_cutover', encrypt_destination=False)

    def test_check_volume_move(self):

        mock__send_volume_move_request = self.mock_object(
            self.client, '_send_volume_move_request')

        self.client.check_volume_move(fake.VOLUME_NAMES[0], fake.VSERVER_NAME,
                                      fake.SHARE_AGGREGATE_NAME, False)

        mock__send_volume_move_request.assert_called_once_with(
            fake.VOLUME_NAMES[0], fake.VSERVER_NAME, fake.SHARE_AGGREGATE_NAME,
            validation_only=True, encrypt_destination=False)

    def test__send_volume_move_request(self):
        mock_sr = self.mock_object(self.client, 'send_request')
        self.client._send_volume_move_request('volume_name', 'vserver',
                                              'destination_aggregate',
                                              cutover_action='wait',
                                              validation_only=True,
                                              encrypt_destination=False)
        query = {'name': 'volume_name'}
        body = {
            'movement.destination_aggregate.name': 'destination_aggregate',
            'encryption.enabled': 'false',
            'validate_only': 'true',
            'movement.state': 'wait',
        }
        mock_sr.assert_called_once_with(
            '/storage/volumes/', 'patch', query=query, body=body,
            wait_on_accepted=False)

    def test_get_nfs_export_policy_for_volume(self):

        fake_query = {
            'name': 'fake_volume_name',
            'fields': 'nas.export_policy.name'
        }

        ret = {
            'records': [
                {
                    'nas': {
                        'export_policy': {
                            'name': 'fake_name'
                        }
                    }
                }
            ]
        }

        mock_records = self.mock_object(self.client, '_has_records',
                                        mock.Mock(return_value=True))
        mock_sr = self.mock_object(self.client, 'send_request',
                                   mock.Mock(return_value=ret))

        res = self.client.get_nfs_export_policy_for_volume('fake_volume_name')

        mock_records.assert_called_once_with(ret)
        mock_sr.assert_called_once_with('/storage/volumes/', 'get',
                                        query=fake_query)
        expected = 'fake_name'
        self.assertEqual(expected, res)

    def test_get_unique_export_policy_id(self):
        mock_records = self.mock_object(self.client, '_has_records',
                                        mock.Mock(return_value=True))
        expected = 'fake_uuid'
        ret = {
            'records': [
                {
                    'id': 'fake_uuid'
                }
            ]
        }
        mock_sr = self.mock_object(self.client, 'send_request',
                                   mock.Mock(return_value=ret))
        res = self.client.get_unique_export_policy_id('fake_policy_name')
        mock_records.assert_called_once_with(ret)
        mock_sr.assert_called_once_with(
            '/protocols/nfs/export-policies', 'get',
            query={'name': 'fake_policy_name'})
        self.assertEqual(expected, res)

    def test__get_nfs_export_rule_indices(self):
        mockpid = self.mock_object(self.client, 'get_unique_export_policy_id',
                                   mock.Mock(return_value='fake_policy_id'))

        fake_uuid = 'fake_policy_id'

        fake_query = {
            'clients.match': 'fakecl',
            'fields': 'clients.match,index'
        }

        ret = {
            'records': [
                {
                    'index': '0'
                }
            ]
        }

        mock_sr = self.mock_object(self.client, 'send_request',
                                   mock.Mock(return_value=ret))
        res = self.client._get_nfs_export_rule_indices('fake_policy', 'fakecl')
        mockpid.assert_called_once_with('fake_policy')
        mock_sr.assert_called_once_with(
            f'/protocols/nfs/export-policies/{fake_uuid}/rules', 'get',
            query=fake_query)
        expected = ['0']
        self.assertEqual(expected, res)

    def test__add_nfs_export_rule(self):
        mockpid = self.mock_object(self.client, 'get_unique_export_policy_id',
                                   mock.Mock(return_value='fake_policy_id'))
        mock_sr = self.mock_object(self.client, 'send_request')
        self.client._add_nfs_export_rule('fake_policy', 'fakecl', False,
                                         ['rw'])
        mockpid.assert_called_once_with('fake_policy')

        body = {
            'clients': [{'match': 'fakecl'}],
            'ro_rule': ['rw'],
            'rw_rule': ['rw'],
            'superuser': ['rw']
        }
        mock_sr.assert_called_once_with(
            '/protocols/nfs/export-policies/fake_policy_id/rules',
            'post', body=body)

    def test__update_nfs_export_rule(self):

        fake_body = {
            'client_match': 'fake_cli',
            'ro_rule': ['rw'],
            'rw_rule': ['rw'],
            'superuser': ['rw']
        }

        mockpid = self.mock_object(self.client, 'get_unique_export_policy_id',
                                   mock.Mock(return_value='fake_policy_id'))
        mock_sr = self.mock_object(self.client, 'send_request')
        self.client._update_nfs_export_rule('fake_policy', 'fake_cli', False,
                                            '0', ['rw'])
        mockpid.assert_called_once_with('fake_policy')
        mock_sr.assert_called_once_with(
            '/protocols/nfs/export-policies/fake_policy_id/rules/0',
            'patch', body=fake_body)

    def test__remove_nfs_export_rules(self):

        fake_body = {
            'index': 0
        }

        mockpid = self.mock_object(self.client, 'get_unique_export_policy_id',
                                   mock.Mock(return_value='fake_policy_id'))
        mock_sr = self.mock_object(self.client, 'send_request')
        self.client._remove_nfs_export_rules('fake_policy', [0])
        mockpid.assert_called_once_with('fake_policy')
        mock_sr.assert_called_once_with(
            '/protocols/nfs/export-policies/fake_policy_id/rules/0', 'delete',
            body=fake_body)

    def test_modify_cifs_share_access(self):
        return_uuid = fake.GENERIC_EXPORT_POLICY_RESPONSE_AND_VOLUMES
        self.mock_object(self.client, 'send_request',
                         mock.Mock(return_value=return_uuid))
        self.client.modify_cifs_share_access(fake.SHARE_NAME, fake.USER_NAME,
                                             'read')
        fake_user = 'fake_user'
        FAKE_CIFS_USER_GROUP_TYPE = 'windows'
        fake_uuid = 'fake_uuid'
        fake_share = fake.SHARE_NAME
        query = {'name': 'fake_share'}
        body = {'permission': 'read'}

        self.client.send_request.assert_has_calls([
            mock.call('/protocols/cifs/shares', 'get', query=query),
            mock.call(f'/protocols/cifs/shares/{fake_uuid}/{fake_share}'
                      f'/acls/{fake_user}/{FAKE_CIFS_USER_GROUP_TYPE}',
                      'patch', body=body)])

    def test_add_cifs_share_access(self):
        return_uuid = fake.GENERIC_EXPORT_POLICY_RESPONSE_AND_VOLUMES
        self.mock_object(self.client, 'send_request',
                         mock.Mock(return_value=return_uuid))
        self.client.add_cifs_share_access(fake.SHARE_NAME,
                                          fake.USER_NAME, 'read')
        fake_uuid = "fake_uuid"
        query = {'name': 'fake_share'}
        body = {'permission': 'read',
                'user_or_group': 'fake_user'}
        self.client.send_request.assert_has_calls([
            mock.call('/protocols/cifs/shares', 'get', query=query),
            mock.call(f'/protocols/cifs/shares/{fake_uuid}/{fake.SHARE_NAME}'
                      '/acls', 'post', body=body)])

    def test_get_cifs_share_access_rules_empty(self):
        return_uuid = fake.GENERIC_EXPORT_POLICY_RESPONSE_AND_VOLUMES
        self.mock_object(self.client, 'send_request',
                         mock.Mock(return_value=return_uuid))

    def test_get_cifs_share_access_rules_not_empty(self):
        return_uuid = fake.GENERIC_EXPORT_POLICY_RESPONSE_AND_VOLUMES
        self.mock_object(self.client, 'send_request',
                         mock.Mock(return_value=return_uuid))

        rules = {}

        fake_results = fake.FAKE_CIFS_RECORDS

        for record in fake_results['records']:
            user_or_group = record['user_or_group']
            permission = record['permission']
            rules[user_or_group] = permission

    def test_mount_volume_with_junction_path(self):
        volume_name = fake.SHARE_NAME
        junction_path = '/fake_path'
        volume = fake.VOLUME

        self.mock_object(self.client, '_get_volume_by_args',
                         mock.Mock(return_value=volume))
        self.mock_object(self.client, 'send_request')

        self.client.mount_volume(volume_name, junction_path=junction_path)

        uuid = volume['uuid']

        body = {
            'nas.path': junction_path
        }

        self.client.send_request.assert_called_once_with(
            f'/storage/volumes/{uuid}', 'patch', body=body)

    def test_mount_volume_with_volume_name(self):
        volume_name = fake.SHARE_NAME
        volume = fake.VOLUME

        self.mock_object(self.client, '_get_volume_by_args',
                         mock.Mock(return_value=volume))
        self.mock_object(self.client, 'send_request')

        self.client.mount_volume(volume_name)

        uuid = volume['uuid']

        body = {
            'nas.path': '/%s' % volume_name
        }

        self.client.send_request.assert_called_once_with(
            f'/storage/volumes/{uuid}', 'patch', body=body)

    def test_set_volume_name(self):
        volume_name = fake.SHARE_NAME
        new_volume_name = 'fake_name'

        volume = fake.VOLUME

        self.mock_object(self.client, '_get_volume_by_args',
                         mock.Mock(return_value=volume))
        self.mock_object(self.client, 'send_request')

        self.client.set_volume_name(volume_name, new_volume_name)

        uuid = volume['uuid']

        body = {
            'name': new_volume_name
        }

        self.client.send_request.assert_called_once_with(
            f'/storage/volumes/{uuid}', 'patch', body=body)

    def test_get_job(self):
        mock_sr = self.mock_object(self.client, 'send_request')
        self.client.get_job('fake_job_uuid')
        mock_sr.assert_called_once_with('/cluster/jobs/fake_job_uuid',
                                        'get', enable_tunneling=False)

    @ddt.data(netapp_api.EREST_VSERVER_NOT_FOUND, 'fake')
    def test_vserver_exists_exception(self, er):
        self.mock_object(self.client, 'send_request',
                         mock.Mock(side_effect=self._mock_api_error(code=er)))
        if er == netapp_api.EREST_VSERVER_NOT_FOUND:
            result = self.client.vserver_exists(fake.VSERVER_NAME)
            self.assertFalse(result)
        else:
            self.assertRaises(netapp_api.api.NaApiError,
                              self.client.vserver_exists,
                              fake.VSERVER_NAME)

    def test__get_aggregate_disk_types(self):
        response = fake.FAKE_DISK_TYPE_RESPONSE
        aggr = fake.SHARE_AGGREGATE_NAME
        mock_sr = self.mock_object(self.client, 'send_request',
                                   mock.Mock(return_value=response))
        query = {
            'aggregates.name': aggr,
            'fields': 'effective_type'
        }
        expected = {'fakedisk'}

        result = self.client._get_aggregate_disk_types(aggr)

        mock_sr.assert_called_once_with('/storage/disks', 'get', query=query)
        self.assertEqual(expected, result)

    def test__get_aggregate_disk_types_exception(self):
        aggr = fake.SHARE_AGGREGATE_NAME
        self.mock_object(self.client, 'send_request',
                         mock.Mock(side_effect=self._mock_api_error()))
        result = self.client._get_aggregate_disk_types(aggr)
        self.assertEqual(set(), result)

    def test_create_nfs_export_policy_exception(self):
        self.mock_object(self.client, 'send_request',
                         mock.Mock(side_effect=self._mock_api_error()))
        self.assertRaises(netapp_api.api.NaApiError,
                          self.client.create_nfs_export_policy,
                          fake.EXPORT_POLICY_NAME)

    @ddt.data(True, False)
    def test__get_create_volume_body(self, thin_provisioned):
        expected = {
            'type': 'fake_type',
            'guarantee.type': ('none' if thin_provisioned else 'volume'),
            'nas.path': '/%s' % fake.SHARE_MOUNT_POINT,
            'snapshot_policy.name': fake.SNAPSHOT_POLICY_NAME,
            'language': 'fake_language',
            'space.snapshot.reserve_percent': 'fake_percent',
            'qos.policy.name': fake.QOS_POLICY_GROUP_NAME,
            'svm.name': 'fake_vserver',
            'encryption.enabled': 'true',
            'snaplock.type': 'compliance',
        }

        self.mock_object(self.client.connection, 'get_vserver',
                         mock.Mock(return_value='fake_vserver'))
        res = self.client._get_create_volume_body(fake.VOLUME_NAMES[0],
                                                  thin_provisioned,
                                                  fake.SNAPSHOT_POLICY_NAME,
                                                  'fake_language',
                                                  'fake_percent',
                                                  'fake_type',
                                                  fake.QOS_POLICY_GROUP_NAME,
                                                  True,
                                                  fake.QOS_POLICY_GROUP_NAME,
                                                  fake.SHARE_MOUNT_POINT,
                                                  "compliance")
        self.assertEqual(expected, res)

    def test_get_job_state(self):
        expected = 'success'
        query = {
            'uuid': 'fake_uuid',
            'fields': 'state'
        }
        response = {
            'records': [fake.JOB_SUCCESSFUL_REST]
        }
        mock_sr = self.mock_object(self.client, 'send_request',
                                   mock.Mock(return_value=response))
        self.mock_object(self.client, '_has_records',
                         mock.Mock(return_value=True))
        result = self.client.get_job_state('fake_uuid')
        mock_sr.assert_called_once_with('/cluster/jobs/', 'get', query=query,
                                        enable_tunneling=False)
        self.assertEqual(expected, result)

    def test_get_job_state_not_found(self):
        self.mock_object(self.client, 'send_request')
        self.mock_object(self.client, '_has_records',
                         mock.Mock(return_value=False))
        self.assertRaises(exception.NetAppException,
                          self.client.get_job_state,
                          'fake_uuid')

    def test_update_volume_snapshot_policy(self):
        return_uuid = {
            'uuid': 'fake_uuid'
        }
        mock_get_vol = self.mock_object(self.client, '_get_volume_by_args',
                                        mock.Mock(return_value=return_uuid))
        mock_sr = self.mock_object(self.client, 'send_request')

        self.client.update_volume_snapshot_policy('fake_volume_name',
                                                  fake.SNAPSHOT_POLICY_NAME)
        body = {
            'snapshot_policy.name': fake.SNAPSHOT_POLICY_NAME
        }
        mock_sr.assert_called_once_with('/storage/volumes/fake_uuid',
                                        'patch', body=body)
        mock_get_vol.assert_called_once_with(vol_name='fake_volume_name')

    @ddt.data(True, False)
    def test_update_volume_efficiency_attributes(self, status):
        response = {
            'dedupe': not status,
            'compression': not status
        }
        self.mock_object(self.client, 'get_volume_efficiency_status',
                         mock.Mock(return_value=response))
        en_dedupe = self.mock_object(self.client, 'enable_dedupe_async')
        dis_dedupe = self.mock_object(self.client, 'disable_dedupe_async')
        en_comp = self.mock_object(self.client, 'enable_compression_async')
        dis_comp = self.mock_object(self.client, 'disable_compression_async')
        apply_efficiency_policy = self.mock_object(
            self.client, 'apply_volume_efficiency_policy'
        )

        self.client.update_volume_efficiency_attributes(
            fake.VOLUME_NAMES[0],
            status, status,
            efficiency_policy=fake.VOLUME_EFFICIENCY_POLICY_NAME)

        if status:
            en_dedupe.assert_called_once_with(fake.VOLUME_NAMES[0])
            en_comp.assert_called_once_with(fake.VOLUME_NAMES[0])
            apply_efficiency_policy.assert_called_once_with(
                fake.VOLUME_NAMES[0],
                efficiency_policy=fake.VOLUME_EFFICIENCY_POLICY_NAME
            )
        else:
            dis_dedupe.assert_called_once_with(fake.VOLUME_NAMES[0])
            dis_comp.assert_called_once_with(fake.VOLUME_NAMES[0])
            apply_efficiency_policy.assert_called_once_with(
                fake.VOLUME_NAMES[0],
                efficiency_policy=fake.VOLUME_EFFICIENCY_POLICY_NAME
            )

    def test_trigger_volume_move_cutover(self):
        query = {
            'name': fake.VOLUME_NAMES[0]
        }
        body = {
            'movement.state': 'cutover'
        }
        self.mock_object(self.client, 'send_request')
        self.client.trigger_volume_move_cutover(
            fake.VOLUME_NAMES[0], fake.VSERVER_NAME)
        self.client.send_request.assert_called_once_with(
            '/storage/volumes/', 'patch', query=query,
            body=body)

    def test_abort_volume_move(self):
        return_uuid = {
            'uuid': 'fake_uuid'
        }
        mock_get_vol = self.mock_object(self.client, '_get_volume_by_args',
                                        mock.Mock(return_value=return_uuid))
        mock_sr = self.mock_object(self.client, 'send_request')

        self.client.abort_volume_move('fake_volume_name', 'fake_vserver')

        mock_sr.assert_called_once_with('/storage/volumes/fake_uuid', 'patch')
        mock_get_vol.assert_called_once_with(vol_name='fake_volume_name')

    def test_get_volume_move_status(self):
        """Gets the current state of a volume move operation."""

        return_sr = fake.FAKE_VOL_MOVE_STATUS

        fields = 'movement.percent_complete,movement.state'

        query = {
            'name': 'fake_name',
            'svm.name': 'fake_svm',
            'fields': fields
        }

        mock_sr = self.mock_object(self.client, 'send_request',
                                   mock.Mock(return_value=return_sr))

        result = self.client.get_volume_move_status('fake_name', 'fake_svm')

        mock_sr.assert_called_once_with('/storage/volumes/',
                                        'get', query=query)

        volume_move_info = return_sr.get('records')[0]
        volume_movement = volume_move_info['movement']

        expected = {
            'percent-complete': volume_movement['percent_complete'],
            'estimated-completion-time': '',
            'state': volume_movement['state'],
            'details': '',
            'cutover-action': '',
            'phase': volume_movement['state'],
        }

        self.assertEqual(expected, result)

    def test_list_snapmirror_snapshots(self):
        fake_response = fake.SNAPSHOTS_REST_RESPONSE
        api_response = fake.VOLUME_ITEM_SIMPLE_RESPONSE_REST
        mock_volume = self.mock_object(self.client,
                                       '_get_volume_by_args',
                                       mock.Mock(return_value=api_response))
        mock_request = self.mock_object(self.client, 'send_request',
                                        mock.Mock(return_value=fake_response))
        self.client.list_snapmirror_snapshots(fake.VOLUME_NAMES[0])

        query = {
            'owners': 'snapmirror_dependent',
        }
        mock_request.assert_called_once_with(
            '/storage/volumes/fake_uuid/snapshots/',
            'get', query=query)
        mock_volume.assert_called_once_with(vol_name=fake.VOLUME_NAMES[0])

    @ddt.data({'policy': 'fake_policy'},
              {'policy': None})
    @ddt.unpack
    def test_create_snapmirror_vol(self, policy):
        api_responses = [
            {
                "job": {
                    "uuid": fake.FAKE_UUID,
                },
            },
        ]
        self.mock_object(self.client, 'send_request',
                         mock.Mock(side_effect=copy.deepcopy(api_responses)))
        self.client.create_snapmirror_vol(
            fake.SM_SOURCE_VSERVER, fake.SM_SOURCE_VOLUME,
            fake.SM_DEST_VSERVER, fake.SM_DEST_VOLUME,
            relationship_type=netapp_utils.EXTENDED_DATA_PROTECTION_TYPE,
            policy=policy)

        body = {
            'source': {
                'path': (fake.SM_SOURCE_VSERVER + ':' +
                         fake.SM_SOURCE_VOLUME),
            },
            'destination': {
                'path': (fake.SM_DEST_VSERVER + ':' +
                         fake.SM_DEST_VOLUME)
            }
        }

        if policy:
            body['policy.name'] = policy

        self.client.send_request.assert_has_calls([
            mock.call('/snapmirror/relationships/', 'post', body=body)])

    def test_create_snapmirror_vol_already_exists(self):
        api_responses = netapp_api.api.NaApiError(
            code=netapp_api.EREST_ERELATION_EXISTS)
        self.mock_object(self.client, 'send_request',
                         mock.Mock(side_effect=api_responses))

        response = self.client.create_snapmirror_vol(
            fake.SM_SOURCE_VSERVER,
            fake.SM_SOURCE_VOLUME,
            fake.SM_DEST_VSERVER,
            fake.SM_DEST_VOLUME,
            schedule=None,
            policy=None,
            relationship_type='data_protection')
        self.assertIsNone(response)
        self.assertTrue(self.client.send_request.called)

    def test_create_snapmirror_vol_error(self):
        self.mock_object(
            self.client, 'send_request',
            mock.Mock(side_effect=netapp_api.api.NaApiError(code=123)))

        self.assertRaises(netapp_api.api.NaApiError,
                          self.client.create_snapmirror_vol,
                          fake.SM_SOURCE_VSERVER,
                          fake.SM_SOURCE_VOLUME,
                          fake.SM_DEST_VSERVER,
                          fake.SM_DEST_VOLUME,
                          schedule=None,
                          policy=None,
                          relationship_type='data_protection')
        self.assertTrue(self.client.send_request.called)

    def test__set_snapmirror_state(self):

        api_responses = [
            fake.SNAPMIRROR_GET_ITER_RESPONSE_REST,
            {
                "job":
                    {
                        "uuid": fake.FAKE_UUID
                    },
                "num_records": 1
            }
        ]

        expected_body = {'state': 'snapmirrored'}
        self.mock_object(self.client,
                         'send_request',
                         mock.Mock(side_effect=copy.deepcopy(api_responses)))

        result = self.client._set_snapmirror_state(
            'snapmirrored', None, None,
            fake.SM_SOURCE_VSERVER, fake.SM_SOURCE_VOLUME,
            fake.SM_DEST_VSERVER, fake.SM_DEST_VOLUME)

        self.client.send_request.assert_has_calls([
            mock.call('/snapmirror/relationships/' + fake.FAKE_UUID,
                      'patch', body=expected_body, wait_on_accepted=True)])

        expected = {
            'operation-id': None,
            'status': None,
            'jobid': fake.FAKE_UUID,
            'error-code': None,
            'error-message': None,
            'relationship-uuid': fake.FAKE_UUID
        }
        self.assertEqual(expected, result)

    def test_initialize_snapmirror_vol(self):

        expected_job = {
            'operation-id': None,
            'status': None,
            'jobid': fake.FAKE_UUID,
            'error-code': None,
            'error-message': None,
        }

        mock_set_snapmirror_state = self.mock_object(
            self.client,
            '_set_snapmirror_state',
            mock.Mock(return_value=expected_job))

        result = self.client.initialize_snapmirror_vol(
            fake.SM_SOURCE_VSERVER, fake.SM_SOURCE_VOLUME,
            fake.SM_DEST_VSERVER, fake.SM_DEST_VOLUME)

        mock_set_snapmirror_state.assert_called_once_with(
            'snapmirrored', None, None,
            fake.SM_SOURCE_VSERVER, fake.SM_SOURCE_VOLUME,
            fake.SM_DEST_VSERVER, fake.SM_DEST_VOLUME,
            wait_result=False)

        self.assertEqual(expected_job, result)

    def test_modify_snapmirror_vol(self):

        expected_job = {
            'operation-id': None,
            'status': None,
            'jobid': fake.FAKE_UUID,
            'error-code': None,
            'error-message': None,
        }

        mock_set_snapmirror_state = self.mock_object(
            self.client,
            '_set_snapmirror_state',
            mock.Mock(return_value=expected_job))

        result = self.client.modify_snapmirror_vol(
            fake.SM_SOURCE_VSERVER, fake.SM_SOURCE_VOLUME,
            fake.SM_DEST_VSERVER, fake.SM_DEST_VOLUME,
            None)

        mock_set_snapmirror_state.assert_called_once_with(
            None, None, None,
            fake.SM_SOURCE_VSERVER, fake.SM_SOURCE_VOLUME,
            fake.SM_DEST_VSERVER, fake.SM_DEST_VOLUME,
            wait_result=False, schedule=None)

        self.assertEqual(expected_job, result)

    def test__abort_snapmirror(self):
        return_snp = fake.REST_GET_SNAPMIRRORS_RESPONSE
        mock_get_snap = self.mock_object(self.client, '_get_snapmirrors',
                                         mock.Mock(return_value=return_snp))
        return_sr = fake.REST_SIMPLE_RESPONSE
        mock_sr = self.mock_object(self.client, 'send_request',
                                   mock.Mock(return_value=return_sr))

        self.client._abort_snapmirror(fake.SM_SOURCE_PATH, fake.SM_DEST_PATH)

        mock_get_snap.assert_called_once_with(
            source_path=fake.SM_SOURCE_PATH,
            dest_path=fake.SM_DEST_PATH,
            source_vserver=None,
            source_volume=None,
            dest_vserver=None,
            dest_volume=None,
            enable_tunneling=None,
            list_destinations_only=None)

        mock_sr.assert_has_calls([
            mock.call(f'/snapmirror/relationships/{return_snp[0]["uuid"]}'
                      '/transfers/', 'get',
                      query={'state': 'transferring'}),
            mock.call(f'/snapmirror/relationships/{return_snp[0]["uuid"]}'
                      f'/transfers/{return_sr["records"][0]["uuid"]}',
                      'patch', body={'state': 'aborted'}),
        ])

    def test_abort_snapmirror_vol(self):
        mock_abort = self.mock_object(self.client, '_abort_snapmirror')
        self.client.abort_snapmirror_vol(fake.VSERVER_NAME,
                                         fake.VOLUME_NAMES[0],
                                         fake.VSERVER_NAME_2,
                                         fake.VOLUME_NAMES[1])
        mock_abort.assert_called_once_with(source_vserver=fake.VSERVER_NAME,
                                           source_volume=fake.VOLUME_NAMES[0],
                                           dest_vserver=fake.VSERVER_NAME_2,
                                           dest_volume=fake.VOLUME_NAMES[1],
                                           clear_checkpoint=False)

    def test_release_snapmirror_vol(self):
        mock_sr = self.mock_object(self.client, 'send_request')
        return_snp = fake.REST_GET_SNAPMIRRORS_RESPONSE
        mock_sd = self.mock_object(self.client, 'get_snapmirror_destinations',
                                   mock.Mock(return_value=return_snp))

        self.client.release_snapmirror_vol(fake.VSERVER_NAME,
                                           fake.VOLUME_NAMES[0],
                                           fake.VSERVER_NAME_2,
                                           fake.VOLUME_NAMES[1])

        mock_sd.assert_called_once_with(source_vserver=fake.VSERVER_NAME,
                                        source_volume=fake.VOLUME_NAMES[0],
                                        dest_vserver=fake.VSERVER_NAME_2,
                                        dest_volume=fake.VOLUME_NAMES[1],
                                        desired_attributes=['relationship-id'])

        uuid = return_snp[0].get("uuid")
        query = {"source_only": 'true'}
        mock_sr.assert_called_once_with(f'/snapmirror/relationships/{uuid}',
                                        'delete', query=query)

    def test_delete_snapmirror_no_records(self):
        query_uuid = {}
        query_uuid['source.path'] = (fake.SM_SOURCE_VSERVER + ':' +
                                     fake.SM_SOURCE_VOLUME)

        query_uuid['destination.path'] = (fake.SM_DEST_VSERVER + ':' +
                                          fake.SM_DEST_VOLUME)
        query_uuid['fields'] = 'uuid'

        self.mock_object(self.client, 'send_request',
                         mock.Mock(return_value=fake.NO_RECORDS_RESPONSE_REST))
        self.client._delete_snapmirror(fake.SM_SOURCE_VSERVER,
                                       fake.SM_SOURCE_VOLUME,
                                       fake.SM_DEST_VSERVER,
                                       fake.SM_DEST_VOLUME)
        self.client.send_request.assert_called_once_with(
            '/snapmirror/relationships/', 'get', query=query_uuid)

    def test_delete_snapmirror(self):
        query_uuid = {}
        query_uuid['source.path'] = (fake.SM_SOURCE_VSERVER + ':' +
                                     fake.SM_SOURCE_VOLUME)

        query_uuid['destination.path'] = (fake.SM_DEST_VSERVER + ':' +
                                          fake.SM_DEST_VOLUME)
        query_uuid['fields'] = 'uuid'
        fake_cluster = fake.FAKE_GET_CLUSTER_NODE_VERSION_REST
        self.mock_object(self.client, 'send_request',
                         mock.Mock(return_value=fake_cluster))
        self.client._delete_snapmirror(fake.SM_SOURCE_VSERVER,
                                       fake.SM_SOURCE_VOLUME,
                                       fake.SM_DEST_VSERVER,
                                       fake.SM_DEST_VOLUME)

        query_delete = {"destination_only": "true"}
        snapmirror_uuid = fake_cluster.get('records')[0].get('uuid')
        self.client.send_request.assert_has_calls([
            mock.call('/snapmirror/relationships/', 'get', query=query_uuid),
            mock.call('/snapmirror/relationships/' + snapmirror_uuid, 'delete',
                      query=query_delete)
        ])

    def test_get_snapmirror_destinations(self):
        mock_get_sm = self.mock_object(self.client, '_get_snapmirrors')
        self.client.get_snapmirror_destinations(fake.SM_SOURCE_PATH,
                                                fake.SM_DEST_PATH,
                                                fake.SM_SOURCE_VSERVER,
                                                fake.SM_SOURCE_VOLUME,
                                                fake.SM_DEST_VSERVER,
                                                fake.SM_DEST_VOLUME)

        mock_get_sm.assert_called_once_with(
            source_path=fake.SM_SOURCE_PATH,
            dest_path=fake.SM_DEST_PATH,
            source_vserver=fake.SM_SOURCE_VSERVER,
            source_volume=fake.SM_SOURCE_VOLUME,
            dest_vserver=fake.SM_DEST_VSERVER,
            dest_volume=fake.SM_DEST_VOLUME,
            enable_tunneling=False,
            list_destinations_only=True)

    def test_delete_snapmirror_vol(self):
        mock_delete = self.mock_object(self.client, '_delete_snapmirror')
        self.client.delete_snapmirror_vol(fake.SM_SOURCE_VSERVER,
                                          fake.SM_SOURCE_VOLUME,
                                          fake.SM_DEST_VSERVER,
                                          fake.SM_DEST_VOLUME)
        mock_delete.assert_called_once_with(
            source_vserver=fake.SM_SOURCE_VSERVER,
            dest_vserver=fake.SM_DEST_VSERVER,
            source_volume=fake.SM_SOURCE_VOLUME,
            dest_volume=fake.SM_DEST_VOLUME)

    def test_disable_fpolicy_policy(self):
        query = {
            'name': fake.VSERVER_NAME,
            'fields': 'uuid'
        }
        response_svm = fake.SVMS_LIST_SIMPLE_RESPONSE_REST
        self.client.vserver = fake.VSERVER_NAME
        self.mock_object(self.client,
                         'send_request',
                         mock.Mock(side_effect=[response_svm, None]))

        self.client.disable_fpolicy_policy(fake.FPOLICY_POLICY_NAME)

        svm_id = response_svm.get('records')[0]['uuid']

        self.client.send_request.assert_has_calls([
            mock.call('/svm/svms', 'get', query=query,
                      enable_tunneling=False),
            mock.call(f'/protocols/fpolicy/{svm_id}/policies'
                      f'/{fake.FPOLICY_POLICY_NAME}', 'patch')
        ])

    @ddt.data([fake.NO_RECORDS_RESPONSE_REST, None],
              [fake.SVMS_LIST_SIMPLE_RESPONSE_REST,
               netapp_api.api.NaApiError(code="1000", message="")])
    def test_disable_fpolicy_policy_failure(self, side_effect):
        self.mock_object(self.client,
                         'send_request',
                         mock.Mock(side_effect=side_effect))

        self.assertRaises(exception.NetAppException,
                          self.client.disable_fpolicy_policy,
                          fake.FPOLICY_POLICY_NAME)

    @ddt.data({'qos_policy_group_name': None,
               'adaptive_qos_policy_group_name': None},
              {'qos_policy_group_name': fake.QOS_POLICY_GROUP_NAME,
               'adaptive_qos_policy_group_name': None},
              {'qos_policy_group_name': None,
               'adaptive_qos_policy_group_name':
                   fake.ADAPTIVE_QOS_POLICY_GROUP_NAME},
              {'mount_point_name': None},
              )
    @ddt.unpack
    def test_create_volume_clone(self, qos_policy_group_name=None,
                                 adaptive_qos_policy_group_name=None,
                                 mount_point_name=None):
        self.mock_object(self.client, 'send_request')

        if qos_policy_group_name:
            volume = fake.VOLUME_ITEM_SIMPLE_RESPONSE_REST
            uuid = volume["uuid"]
            self.mock_object(self.client,
                             '_get_volume_by_args',
                             mock.Mock(return_value=volume))
        self.mock_object(self.client, 'volume_clone_split_start')
        self.mock_object(
            self.client.connection, 'get_vserver',
            mock.Mock(return_value='fake_svm'))
        set_qos_adapt_mock = self.mock_object(
            self.client,
            'set_qos_adaptive_policy_group_for_volume')

        self.client.create_volume_clone(
            fake.SHARE_NAME,
            fake.PARENT_SHARE_NAME,
            fake.PARENT_SNAPSHOT_NAME,
            mount_point_name=mount_point_name,
            qos_policy_group=qos_policy_group_name,
            adaptive_qos_policy_group=adaptive_qos_policy_group_name)

        body = {
            'name': fake.SHARE_NAME,
            'clone.parent_volume.name': fake.PARENT_SHARE_NAME,
            'clone.parent_snapshot.name': fake.PARENT_SNAPSHOT_NAME,
            'nas.path': '/%s' % (mount_point_name or fake.SHARE_NAME),
            'clone.is_flexclone': 'true',
            'svm.name': 'fake_svm',
        }

        if adaptive_qos_policy_group_name is not None:
            set_qos_adapt_mock.assert_called_once_with(
                fake.SHARE_NAME, fake.ADAPTIVE_QOS_POLICY_GROUP_NAME
            )

        if qos_policy_group_name:
            self.client._get_volume_by_args.assert_called_once_with(
                vol_name=fake.SHARE_NAME)
            self.client.send_request.assert_has_calls([
                mock.call('/storage/volumes', 'post', body=body),
                mock.call(f'/storage/volumes/{uuid}', 'patch',
                          body={'qos.policy.name': qos_policy_group_name})
            ])
        else:
            self.client.send_request.assert_called_once_with(
                '/storage/volumes', 'post', body=body)
            self.assertFalse(self.client.volume_clone_split_start.called)

    @ddt.data(True, False)
    def test_create_volume_split(self, split):
        self.mock_object(self.client, 'send_request')
        self.mock_object(self.client, 'volume_clone_split_start')
        self.mock_object(
            self.client.connection, 'get_vserver',
            mock.Mock(return_value='fake_svm'))
        body = {
            'name': fake.SHARE_NAME,
            'clone.parent_volume.name': fake.PARENT_SHARE_NAME,
            'clone.parent_snapshot.name': fake.PARENT_SNAPSHOT_NAME,
            'nas.path': '/%s' % fake.SHARE_NAME,
            'clone.is_flexclone': 'true',
            'svm.name': 'fake_svm',
        }

        self.client.create_volume_clone(
            fake.SHARE_NAME,
            fake.PARENT_SHARE_NAME,
            fake.PARENT_SNAPSHOT_NAME,
            split=split)

        self.assertFalse(self.client.volume_clone_split_start.called)

        self.client.send_request.assert_called_once_with(
            '/storage/volumes', 'post', body=body)

    def test_quiesce_snapmirror_vol(self):
        mock__quiesce_snapmirror = self.mock_object(
            self.client, '_quiesce_snapmirror')

        self.client.quiesce_snapmirror_vol(fake.SM_SOURCE_VSERVER,
                                           fake.SM_SOURCE_VOLUME,
                                           fake.SM_DEST_VSERVER,
                                           fake.SM_DEST_VOLUME)

        mock__quiesce_snapmirror.assert_called_once_with(
            source_vserver=fake.SM_SOURCE_VSERVER,
            source_volume=fake.SM_SOURCE_VOLUME,
            dest_vserver=fake.SM_DEST_VSERVER,
            dest_volume=fake.SM_DEST_VOLUME)

    def test__quiesce_snapmirror(self):
        fake_snapmirror = fake.REST_GET_SNAPMIRRORS_RESPONSE
        fake_uuid = fake_snapmirror[0]['uuid']
        fake_body = {'state': 'paused'}

        self.mock_object(self.client, 'send_request')

        mock_get_snap = self.mock_object(
            self.client, '_get_snapmirrors',
            mock.Mock(return_value=fake_snapmirror))

        self.client._quiesce_snapmirror()

        mock_get_snap.assert_called_once()
        self.client.send_request.assert_called_once_with(
            f'/snapmirror/relationships/{fake_uuid}', 'patch', body=fake_body)

    def test_break_snapmirror_vol(self):

        self.mock_object(self.client, '_break_snapmirror')

        self.client.break_snapmirror_vol(source_vserver=fake.SM_SOURCE_VSERVER,
                                         source_volume=fake.SM_SOURCE_VOLUME,
                                         dest_vserver=fake.SM_DEST_VSERVER,
                                         dest_volume=fake.SM_DEST_VOLUME)

        self.client._break_snapmirror.assert_called_once_with(
            source_vserver=fake.SM_SOURCE_VSERVER,
            source_volume=fake.SM_SOURCE_VOLUME,
            dest_vserver=fake.SM_DEST_VSERVER,
            dest_volume=fake.SM_DEST_VOLUME)

    def test__break_snapmirror(self):
        fake_snapmirror = fake.REST_GET_SNAPMIRRORS_RESPONSE
        fake_uuid = fake_snapmirror[0]['uuid']
        fake_body = {'state': 'broken_off'}

        self.mock_object(self.client, 'send_request')

        mock_get_snap = self.mock_object(
            self.client, '_get_snapmirrors',
            mock.Mock(return_value=fake_snapmirror))

        self.client._break_snapmirror()

        mock_get_snap.assert_called_once()
        self.client.send_request.assert_called_once_with(
            f'/snapmirror/relationships/{fake_uuid}', 'patch', body=fake_body)

    def test_resume_snapmirror_vol(self):
        mock = self.mock_object(self.client, '_resume_snapmirror')
        self.client.resume_snapmirror_vol(fake.SM_SOURCE_VSERVER,
                                          fake.SM_SOURCE_VOLUME,
                                          fake.SM_DEST_VSERVER,
                                          fake.SM_DEST_VOLUME)
        mock.assert_called_once_with(
            source_vserver=fake.SM_SOURCE_VSERVER,
            dest_vserver=fake.SM_DEST_VSERVER,
            source_volume=fake.SM_SOURCE_VOLUME,
            dest_volume=fake.SM_DEST_VOLUME)

    def test_resync_snapmirror_vol(self):
        mock = self.mock_object(self.client, '_resync_snapmirror')
        self.client.resync_snapmirror_vol(fake.SM_SOURCE_VSERVER,
                                          fake.SM_SOURCE_VOLUME,
                                          fake.SM_DEST_VSERVER,
                                          fake.SM_DEST_VOLUME)
        mock.assert_called_once_with(
            source_vserver=fake.SM_SOURCE_VSERVER,
            dest_vserver=fake.SM_DEST_VSERVER,
            source_volume=fake.SM_SOURCE_VOLUME,
            dest_volume=fake.SM_DEST_VOLUME)

    @ddt.data('async', 'sync')
    def test__resume_snapmirror(self, snapmirror_policy):
        api_response = copy.deepcopy(fake.REST_GET_SNAPMIRRORS_RESPONSE)
        api_response[0]['policy-type'] = snapmirror_policy
        mock_snapmirror = self.mock_object(
            self.client, '_get_snapmirrors',
            mock.Mock(return_value=api_response))
        mock_request = self.mock_object(self.client, 'send_request')

        snapmirror_uuid = fake.FAKE_UUID

        body_resync = {}
        if snapmirror_policy == 'async':
            body_resync['state'] = 'snapmirrored'
        elif snapmirror_policy == 'sync':
            body_resync['state'] = 'in_sync'

        self.client._resume_snapmirror(fake.SM_SOURCE_PATH, fake.SM_DEST_PATH)

        mock_request.assert_called_once_with('/snapmirror/relationships/' +
                                             snapmirror_uuid, 'patch',
                                             body=body_resync,
                                             wait_on_accepted=False)

        mock_snapmirror.assert_called_once_with(
            source_path=fake.SM_SOURCE_PATH,
            dest_path=fake.SM_DEST_PATH,
            source_vserver=None,
            source_volume=None,
            dest_vserver=None,
            dest_volume=None,
            enable_tunneling=None,
            list_destinations_only=None)

    def test__resync_snapmirror(self):
        mock = self.mock_object(self.client, '_resume_snapmirror')
        self.client._resume_snapmirror(fake.SM_SOURCE_PATH,
                                       fake.SM_DEST_PATH)
        mock.assert_called_once_with(fake.SM_SOURCE_PATH, fake.SM_DEST_PATH)

    def test_add_nfs_export_rule(self):

        mock_get_nfs_export_rule_indices = self.mock_object(
            self.client, '_get_nfs_export_rule_indices',
            mock.Mock(return_value=[]))
        mock_add_nfs_export_rule = self.mock_object(
            self.client, '_add_nfs_export_rule')
        mock_update_nfs_export_rule = self.mock_object(
            self.client, '_update_nfs_export_rule')
        auth_methods = ['sys']

        self.client.add_nfs_export_rule(fake.EXPORT_POLICY_NAME,
                                        fake.IP_ADDRESS,
                                        False,
                                        auth_methods)

        mock_get_nfs_export_rule_indices.assert_called_once_with(
            fake.EXPORT_POLICY_NAME, fake.IP_ADDRESS)
        mock_add_nfs_export_rule.assert_called_once_with(
            fake.EXPORT_POLICY_NAME, fake.IP_ADDRESS, False, auth_methods)
        self.assertFalse(mock_update_nfs_export_rule.called)

    def test_set_qos_policy_group_for_volume(self):
        volume = fake.VOLUME_ITEM_SIMPLE_RESPONSE_REST
        mock_get_volume = self.mock_object(
            self.client, '_get_volume_by_args',
            mock.Mock(return_value=volume))

        mock_send_request = self.mock_object(
            self.client, 'send_request')

        self.client.set_qos_policy_group_for_volume(
            volume['name'], fake.QOS_POLICY_GROUP_NAME)

        mock_get_volume.assert_called_once_with(vol_name=volume['name'])

        body = {'qos.policy.name': fake.QOS_POLICY_GROUP_NAME}
        mock_send_request.assert_called_once_with(
            f'/storage/volumes/{volume["uuid"]}', 'patch', body=body)

    def test__update_snapmirror(self):
        api_response = copy.deepcopy(fake.REST_GET_SNAPMIRRORS_RESPONSE)
        mock_snapmirror = self.mock_object(
            self.client, '_get_snapmirrors',
            mock.Mock(return_value=api_response))
        mock_sr = self.mock_object(self.client, 'send_request')
        self.client._update_snapmirror(fake.SM_SOURCE_PATH,
                                       fake.SM_DEST_PATH,
                                       fake.SM_SOURCE_VSERVER,
                                       fake.SM_DEST_VSERVER,
                                       fake.SM_SOURCE_VOLUME,
                                       fake.SM_DEST_VOLUME)
        mock_sr.assert_called_once()
        mock_snapmirror.assert_called_once_with(
            source_path=fake.SM_SOURCE_PATH,
            dest_path=fake.SM_DEST_PATH,
            source_vserver=fake.SM_SOURCE_VSERVER,
            source_volume=fake.SM_SOURCE_VOLUME,
            dest_vserver=fake.SM_DEST_VSERVER,
            dest_volume=fake.SM_DEST_VOLUME,
            enable_tunneling=None,
            list_destinations_only=None)

    def test_get_cluster_name(self):
        """Get all available cluster nodes."""

        return_value = fake.FAKE_GET_CLUSTER_NODE_VERSION_REST

        self.mock_object(self.client, 'send_request',
                         mock.Mock(return_value=return_value))
        test_result = self.client.get_cluster_name()

        self.client.send_request.assert_called_once_with(
            '/cluster', 'get', enable_tunneling=False
        )

        expected_result = return_value.get('name')

        self.assertEqual(test_result, expected_result)

    @ddt.data(True, False)
    def test_check_volume_clone_split_completed(self, clone):
        mock__get_volume_by_args = self.mock_object(
            self.client, '_get_volume_by_args',
            mock.Mock(return_value={'clone': {'is_flexclone': clone}}))

        res = self.client.check_volume_clone_split_completed(
            fake.VOLUME_NAMES[0])

        mock__get_volume_by_args.assert_called_once_with(
            vol_name=fake.VOLUME_NAMES[0], fields='clone.is_flexclone')
        self.assertEqual(not clone, res)

    def test_rehost_volume(self):
        self.mock_object(self.client, 'send_request')
        self.client.rehost_volume("fake_vol", "fake_svm", "fake_svm_2")
        body = {
            "vserver": "fake_svm",
            "volume": "fake_vol",
            "destination_vserver": "fake_svm_2"
        }
        self.client.send_request.assert_called_once_with(
            "/private/cli/volume/rehost", 'post', body=body)

    def test_get_net_options(self):

        res = self.client.get_net_options()

        self.assertTrue(res['ipv6-enabled'])

    def test_set_qos_adaptive_policy_group_for_volume(self):
        volume = fake.VOLUME_ITEM_SIMPLE_RESPONSE_REST
        mock_get_volume = self.mock_object(
            self.client, '_get_volume_by_args',
            mock.Mock(return_value=volume))

        mock_send_request = self.mock_object(
            self.client, 'send_request')

        self.client.set_qos_adaptive_policy_group_for_volume(
            volume['name'], fake.QOS_POLICY_GROUP_NAME)

        mock_get_volume.assert_called_once_with(vol_name=volume['name'])

        body = {'qos.policy.name': fake.QOS_POLICY_GROUP_NAME}
        mock_send_request.assert_called_once_with(
            f'/storage/volumes/{volume["uuid"]}', 'patch', body=body)

    def test__list_vservers(self):
        api_response = fake.VSERVER_DATA_LIST_RESPONSE_REST
        self.mock_object(self.client,
                         'send_request',
                         mock.Mock(return_value=api_response))
        result = self.client._list_vservers()
        query = {
            'fields': 'name',
        }
        self.client.send_request.assert_has_calls([
            mock.call('/svm/svms', 'get', query=query,
                      enable_tunneling=False)])
        self.assertListEqual(
            [fake.VSERVER_NAME, fake.VSERVER_NAME_2], result)

    def test_list_vservers_not_found(self):
        api_response = fake.NO_RECORDS_RESPONSE_REST
        self.mock_object(self.client,
                         'send_request',
                         mock.Mock(return_value=api_response))
        result = self.client._list_vservers()
        self.assertListEqual([], result)

    def test_get_ems_log_destination_vserver(self):
        mock_list_vservers = self.mock_object(
            self.client,
            '_list_vservers',
            mock.Mock(return_value=[fake.VSERVER_NAME]))
        result = self.client._get_ems_log_destination_vserver()
        mock_list_vservers.assert_called_once_with()
        self.assertEqual(fake.VSERVER_NAME, result)

    def test_get_ems_log_destination_vserver_not_found(self):
        mock_list_vservers = self.mock_object(
            self.client,
            '_list_vservers',
            mock.Mock(return_value=[]))

        self.assertRaises(exception.NotFound,
                          self.client._get_ems_log_destination_vserver)

        mock_list_vservers.assert_called_once_with()

    def test_send_ems_log_message(self):

        message_dict = {
            'computer-name': '25-dev-vm',
            'event-source': 'Cinder driver NetApp_iSCSI_Cluster_direct',
            'app-version': '20.1.0.dev|vendor|Linux-5.4.0-120-generic-x86_64',
            'category': 'provisioning',
            'log-level': '5',
            'auto-support': 'false',
            'event-id': '1',
            'event-description':
                '{"pools": {"vserver": "vserver_name",'
                + '"aggregates": [], "flexvols": ["flexvol_01"]}}'
        }

        body = {
            'computer_name': message_dict['computer-name'],
            'event_source': message_dict['event-source'],
            'app_version': message_dict['app-version'],
            'category': message_dict['category'],
            'severity': 'notice',
            'autosupport_required': message_dict['auto-support'] == 'true',
            'event_id': message_dict['event-id'],
            'event_description': message_dict['event-description'],
        }

        self.mock_object(self.client, '_get_ems_log_destination_vserver',
                         mock.Mock(return_value='vserver_name'))
        self.mock_object(self.client, 'send_request')

        self.client.send_ems_log_message(message_dict)

        self.client.send_request.assert_called_once_with(
            '/support/ems/application-logs', 'post', body=body)

    @ddt.data('cp_phase_times', 'domain_busy')
    def test_get_performance_counter_info(self, counter_name):

        response1 = fake.PERF_COUNTER_LIST_INFO_WAFL_RESPONSE_REST
        response2 = fake.PERF_COUNTER_TABLE_ROWS_WAFL

        object_name = 'wafl'

        mock_send_request = self.mock_object(
            self.client, 'send_request',
            mock.Mock(side_effect=[response1, response2]))

        result = self.client.get_performance_counter_info(object_name,
                                                          counter_name)

        expected = {
            'name': 'cp_phase_times',
            'base-counter': 'total_cp_msecs',
            'labels': fake.PERF_COUNTER_TOTAL_CP_MSECS_LABELS_RESULT,
        }

        query1 = {
            'counter_schemas.name': counter_name,
            'fields': 'counter_schemas.*'
        }

        query2 = {
            'counters.name': counter_name,
            'fields': 'counters.*'
        }

        if counter_name == 'domain_busy':
            expected['name'] = 'domain_busy'
            expected['labels'] = (
                fake.PERF_COUNTER_TOTAL_CP_MSECS_LABELS_REST)
            query1['counter_schemas.name'] = 'domain_busy_percent'
            query2['counters.name'] = 'domain_busy_percent'

        self.assertEqual(expected, result)

        mock_send_request.assert_has_calls([
            mock.call(f'/cluster/counter/tables/{object_name}',
                      'get', query=query1),
            mock.call(f'/cluster/counter/tables/{object_name}/rows',
                      'get', query=query2, enable_tunneling=False),
        ])

    def test_get_performance_counter_info_not_found_rows(self):
        response1 = fake.PERF_COUNTER_LIST_INFO_WAFL_RESPONSE_REST
        response2 = fake.NO_RECORDS_RESPONSE_REST

        object_name = 'wafl'
        counter_name = 'cp_phase_times'

        self.mock_object(
            self.client, 'send_request',
            mock.Mock(side_effect=[response1, response2]))

        result = self.client.get_performance_counter_info(object_name,
                                                          counter_name)

        expected = {
            'name': 'cp_phase_times',
            'base-counter': 'total_cp_msecs',
            'labels': [],
        }
        self.assertEqual(expected, result)

    def test_get_performance_instance_uuids(self):
        response = fake.PERF_COUNTER_TABLE_ROWS_WAFL

        mock_send_request = self.mock_object(
            self.client, 'send_request',
            mock.Mock(return_value=response))

        object_name = 'wafl'
        result = self.client.get_performance_instance_uuids(
            object_name, fake.NODE_NAME)

        expected = [fake.NODE_NAME + ':wafl']
        self.assertEqual(expected, result)

        query = {
            'id': fake.NODE_NAME + ':*',
        }
        mock_send_request.assert_called_once_with(
            f'/cluster/counter/tables/{object_name}/rows',
            'get', query=query, enable_tunneling=False)

    def test_get_performance_counters(self):
        response = fake.PERF_GET_INSTANCES_PROCESSOR_RESPONSE_REST

        mock_send_request = self.mock_object(
            self.client, 'send_request',
            mock.Mock(return_value=response))

        instance_uuids = [
            fake.NODE_NAME + ':processor0',
            fake.NODE_NAME + ':processor1',
        ]
        object_name = 'processor'
        counter_names = ['domain_busy', 'processor_elapsed_time']
        rest_counter_names = ['domain_busy_percent', 'elapsed_time']
        result = self.client.get_performance_counters(object_name,
                                                      instance_uuids,
                                                      counter_names)

        expected = fake.PERF_COUNTERS_PROCESSOR_EXPECTED
        self.assertEqual(expected, result)

        query = {
            'id': '|'.join(instance_uuids),
            'counters.name': '|'.join(rest_counter_names),
            'fields': 'id,counter_table.name,counters.*',
        }

        mock_send_request.assert_called_once_with(
            f'/cluster/counter/tables/{object_name}/rows',
            'get', query=query)

    def test__get_deleted_nfs_export_policies(self):

        api_response = fake.DELETED_EXPORT_POLICY_GET_ITER_RESPONSE_REST
        self.mock_object(self.client,
                         'send_request',
                         mock.Mock(return_value=api_response))

        result = self.client._get_deleted_nfs_export_policies()

        query = {
            'name': 'deleted_manila_*',
            'fields': 'name,svm.name',
        }

        self.assertSequenceEqual(fake.DELETED_EXPORT_POLICIES, result)
        self.client.send_request.assert_has_calls([
            mock.call('/protocols/nfs/export-policies',
                      'get', query=query)])

    def test_prune_deleted_nfs_export_policies(self):
        self.mock_object(self.client, '_get_deleted_nfs_export_policies',
                         mock.Mock(return_value=fake.DELETED_EXPORT_POLICIES))
        self.mock_object(self.client, 'delete_nfs_export_policy')

        self.client.prune_deleted_nfs_export_policies()

        self.assertTrue(self.client.delete_nfs_export_policy.called)

        self.client.delete_nfs_export_policy.assert_has_calls([
            mock.call(fake.DELETED_EXPORT_POLICIES[fake.VSERVER_NAME][0]),
            mock.call(fake.DELETED_EXPORT_POLICIES[fake.VSERVER_NAME][1]),
            mock.call(fake.DELETED_EXPORT_POLICIES[fake.VSERVER_NAME_2][0]),
        ])

    def test_prune_deleted_nfs_export_policies_api_error(self):
        self.mock_object(self.client,
                         '_get_deleted_nfs_export_policies',
                         mock.Mock(return_value=fake.DELETED_EXPORT_POLICIES))
        self.mock_object(self.client,
                         'delete_nfs_export_policy',
                         self._mock_api_error())

        self.client.prune_deleted_nfs_export_policies()

    def test__get_security_key_manager_nve_support_enabled(self):
        api_response = fake.SECUTITY_KEY_MANAGER_SUPPORT_RESPONSE_TRUE_REST
        self.mock_object(self.client,
                         'send_request',
                         mock.Mock(return_value=api_response))

        result = self.client._get_security_key_manager_nve_support()

        self.assertTrue(result)

        query = {'fields': 'volume_encryption.*'}
        self.client.send_request.assert_has_calls([
            mock.call('/security/key-managers', 'get', query=query)])

    def test__get_security_key_manager_nve_support_disabled(self):
        api_response = fake.SECUTITY_KEY_MANAGER_SUPPORT_RESPONSE_FALSE_REST
        self.mock_object(self.client,
                         'send_request',
                         mock.Mock(return_value=api_response))

        result = self.client._get_security_key_manager_nve_support()

        self.assertFalse(result)

        query = {'fields': 'volume_encryption.*'}
        self.client.send_request.assert_has_calls([
            mock.call('/security/key-managers', 'get', query=query)])

    def test__get_security_key_manager_nve_support_no_records(self):
        self.mock_object(self.client,
                         'send_request',
                         mock.Mock(return_value=fake.NO_RECORDS_RESPONSE_REST))

        result = self.client._get_security_key_manager_nve_support()

        self.assertFalse(result)

        query = {'fields': 'volume_encryption.*'}
        self.client.send_request.assert_has_calls([
            mock.call('/security/key-managers', 'get', query=query)])

    def test__get_security_key_manager_nve_support_no_license(self):
        self.mock_object(self.client,
                         'send_request',
                         self._mock_api_error())

        result = self.client._get_security_key_manager_nve_support()

        self.assertFalse(result)

        query = {'fields': 'volume_encryption.*'}
        self.client.send_request.assert_has_calls([
            mock.call('/security/key-managers', 'get', query=query)])

    def test_get_nfs_config_default(self):
        api_response = fake.NFS_CONFIG_DEFAULT_RESULT_REST
        self.mock_object(self.client,
                         'send_request',
                         mock.Mock(return_value=api_response))

        result = self.client.get_nfs_config_default(['tcp-max-xfer-size',
                                                     'udp-max-xfer-size'])
        expected = {
            'tcp-max-xfer-size': '65536',
            'udp-max-xfer-size': '32768',
        }
        self.assertEqual(expected, result)

        query = {'fields': 'transport.*'}
        self.client.send_request.assert_called_once_with(
            '/protocols/nfs/services/', 'get', query=query)

    def test_get_kerberos_service_principal_name(self):

        spn = self.client._get_kerberos_service_principal_name(
            fake.KERBEROS_SECURITY_SERVICE, fake.VSERVER_NAME
        )
        self.assertEqual(fake.KERBEROS_SERVICE_PRINCIPAL_NAME, spn)

    def test_get_cifs_server_name(self):

        expected_return = 'FAKE-VSE-SERVER'

        cifs_server = self.client._get_cifs_server_name(fake.VSERVER_NAME)

        self.assertEqual(expected_return, cifs_server)

    def test_list_network_interfaces(self):

        api_response = fake.GENERIC_NETWORK_INTERFACES_GET_REPONSE
        expected_result = [fake.LIF_NAME]

        self.mock_object(self.client,
                         'send_request',
                         mock.Mock(return_value=api_response))
        self.mock_object(self.client, '_has_records',
                         mock.Mock(return_value=True))

        fake_query = {
            'fields': 'name'
        }

        result = self.client.list_network_interfaces()

        self.client.send_request.assert_has_calls([
            mock.call('/network/ip/interfaces', 'get', query=fake_query)])
        self.assertEqual(expected_result, result)

    def test_create_kerberos_realm(self):

        fake_security = fake.KERBEROS_SECURITY_SERVICE

        fake_body = {
            'comment': '',
            'kdc.ip': fake_security['server'],
            'kdc.port': '88',
            'kdc.vendor': 'other',
            'name': fake_security['domain'].upper(),
        }

        self.mock_object(self.client, 'send_request')

        self.client.create_kerberos_realm(fake.KERBEROS_SECURITY_SERVICE)

        self.client.send_request.assert_called_once_with(
            '/protocols/nfs/kerberos/realms', 'post', body=fake_body)

    def test_configure_kerberos(self):

        fake_api_response = fake.NFS_LIFS_REST
        fake_security = fake.KERBEROS_SECURITY_SERVICE
        fake_keberos_name = fake.KERBEROS_SERVICE_PRINCIPAL_NAME

        fake_body = {
            'password': fake_security['password'],
            'user': fake_security['user'],
            'interface.name': fake.LIF_NAME,
            'enabled': True,
            'spn': fake_keberos_name
        }

        self.mock_object(self.client, 'configure_dns')
        self_get_kerberos = self.mock_object(
            self.client, '_get_kerberos_service_principal_name',
            mock.Mock(return_value=fake_keberos_name))
        self.mock_object(self.client, 'get_network_interfaces',
                         mock.Mock(return_value=fake_api_response))
        self.mock_object(self.client, 'send_request')

        self.client.configure_kerberos(fake.KERBEROS_SECURITY_SERVICE,
                                       fake.VSERVER_NAME)

        self.client.configure_dns.assert_called_once_with(
            fake.KERBEROS_SECURITY_SERVICE, vserver_name=fake.VSERVER_NAME)
        self_get_kerberos.assert_called_once_with(
            fake.KERBEROS_SECURITY_SERVICE, fake.VSERVER_NAME)
        self.client.get_network_interfaces.assert_called_once_with()
        self.client.send_request.assert_has_calls([
            mock.call('/protocols/nfs/kerberos/interfaces/fake_uuid_1',
                      'patch', body=fake_body),
            mock.call('/protocols/nfs/kerberos/interfaces/fake_uuid_2',
                      'patch', body=fake_body),
            mock.call('/protocols/nfs/kerberos/interfaces/fake_uuid_3',
                      'patch', body=fake_body)
        ])

    @ddt.data(fake.CIFS_SECURITY_SERVICE, fake.CIFS_SECURITY_SERVICE_3)
    def test_configure_active_directory(self, security_service):

        fake_security = copy.deepcopy(security_service)

        fake_body1 = {
            'ad_domain.user': fake_security['user'],
            'ad_domain.password': fake_security['password'],
            'force': 'true',
            'name': 'FAKE-VSE-SERVER',
            'ad_domain.fqdn': fake_security['domain'],
        }

        self.mock_object(self.client, 'configure_dns')
        self.mock_object(self.client, 'set_preferred_dc')
        self.mock_object(self.client, 'configure_cifs_aes_encryption')
        self.mock_object(self.client, '_get_cifs_server_name',
                         mock.Mock(return_value='FAKE-VSE-SERVER'))
        self.mock_object(self.client, 'send_request')

        self.client.configure_active_directory(fake_security,
                                               fake.VSERVER_NAME,
                                               False)

        self.client.configure_dns.assert_called_once_with(
            fake_security, vserver_name=fake.VSERVER_NAME)
        self.client.set_preferred_dc.assert_called_once_with(
            fake_security, fake.VSERVER_NAME)
        self.client.configure_cifs_aes_encryption.assert_called_once_with(
            fake.VSERVER_NAME, False)
        self.client._get_cifs_server_name.assert_called_once_with(
            fake.VSERVER_NAME)

        if fake_security['ou'] is not None:
            fake_body1['ad_domain.organizational_unit'] = fake_security['ou']
            fake_body2 = fake_body1

            self.client.send_request.assert_called_once_with(
                '/protocols/cifs/services', 'post', body=fake_body2)
        else:
            self.client.send_request.assert_called_once_with(
                '/protocols/cifs/services', 'post', body=fake_body1)

    def test__create_ldap_client_ad(self):
        mock_dns = self.mock_object(self.client, 'configure_dns')
        mock_sr = self.mock_object(self.client, 'send_request')
        security_service = {
            'domain': 'fake_domain',
            'user': 'fake_user',
            'ou': 'fake_ou',
            'dns_ip': 'fake_ip',
            'password': 'fake_password'
        }

        ad_domain = security_service.get('domain')
        body = {
            'port': '389',
            'schema': 'MS-AD-BIS',
            'bind_dn': (security_service.get('user') + '@' + ad_domain),
            'bind_password': security_service.get('password'),
            'svm.name': fake.VSERVER_NAME,
            'base_dn': security_service.get('ou'),
            'ad_domain': security_service.get('domain'),
        }

        self.client._create_ldap_client(security_service,
                                        vserver_name=fake.VSERVER_NAME)
        mock_dns.assert_called_once_with(security_service)
        mock_sr.assert_called_once_with('/name-services/ldap', 'post',
                                        body=body)

    def test__create_ldap_client_linux(self):
        mock_dns = self.mock_object(self.client, 'configure_dns')
        mock_sr = self.mock_object(self.client, 'send_request')
        security_service = {
            'server': 'fake_server',
            'user': 'fake_user',
            'ou': 'fake_ou',
            'dns_ip': 'fake_ip'
        }

        body = {
            'port': '389',
            'schema': 'RFC-2307',
            'bind_dn': security_service.get('user'),
            'bind_password': security_service.get('password'),
            'svm.name': fake.VSERVER_NAME,
            'base_dn': security_service.get('ou'),
            'servers': [security_service.get('server')]
        }

        self.client._create_ldap_client(security_service,
                                        vserver_name=fake.VSERVER_NAME)
        mock_dns.assert_called_once_with(security_service)
        mock_sr.assert_called_once_with('/name-services/ldap', 'post',
                                        body=body)

    def test_configure_dns_already_present(self):
        dns_config = {
            'domains': [fake.KERBEROS_SECURITY_SERVICE['domain']],
            'dns-ips': [fake.KERBEROS_SECURITY_SERVICE['dns_ip']],
        }
        self.mock_object(self.client, 'get_dns_config',
                         mock.Mock(return_value=dns_config))
        self.mock_object(self.client, 'send_request',
                         mock.Mock(return_value=fake.FAKE_VOL_MOVE_STATUS))

        security_service = copy.deepcopy(fake.KERBEROS_SECURITY_SERVICE)
        self.client.configure_dns(security_service)

        net_dns_create_args = {
            'domains': [security_service['domain']],
            'servers': [security_service['dns_ip']],
        }

        uuid = fake.FAKE_VOL_MOVE_STATUS['records'][0]['uuid']
        self.client.send_request.assert_has_calls([
            mock.call('/svm/svms', 'get',
                      query={'name': None, 'fields': 'uuid'}),
            mock.call(f'/name-services/dns/{uuid}', 'patch',
                      body=net_dns_create_args)])

    def test_configure_dns_for_active_directory(self):

        self.mock_object(self.client, 'send_request',
                         mock.Mock(return_value=fake.FAKE_VOL_MOVE_STATUS))
        self.mock_object(self.client, 'get_dns_config',
                         mock.Mock(return_value={}))

        security_service = copy.deepcopy(fake.CIFS_SECURITY_SERVICE)
        self.client.configure_dns(security_service)

        net_dns_create_args = {
            'domains': [security_service['domain']],
            'servers': [security_service['dns_ip']],
        }

        self.client.send_request.assert_has_calls([
            mock.call('/svm/svms', 'get',
                      query={'name': None, 'fields': 'uuid'}),
            mock.call('/name-services/dns', 'post', body=net_dns_create_args)])

    def test_configure_dns_multiple_dns_ip(self):

        self.mock_object(self.client, 'send_request',
                         mock.Mock(return_value=fake.FAKE_VOL_MOVE_STATUS))
        self.mock_object(self.client, 'get_dns_config',
                         mock.Mock(return_value={}))
        mock_dns_ips = '10.0.0.5, 10.0.0.6, 10.0.0.7'
        security_service = copy.deepcopy(fake.CIFS_SECURITY_SERVICE)
        security_service['dns_ip'] = mock_dns_ips

        args_dns = {'domains': [security_service['domain']],
                    'servers': ['10.0.0.5',
                                '10.0.0.6',
                                '10.0.0.7']}
        self.client.configure_dns(security_service)

        self.client.send_request.assert_has_calls([
            mock.call('/svm/svms', 'get',
                      query={'name': None, 'fields': 'uuid'}),
            mock.call('/name-services/dns', 'post', body=args_dns)])

    def test_configure_dns_for_kerberos(self):

        self.mock_object(self.client, 'send_request',
                         mock.Mock(return_value=fake.FAKE_VOL_MOVE_STATUS))
        self.mock_object(self.client, 'get_dns_config',
                         mock.Mock(return_value={}))

        security_service = copy.deepcopy(fake.KERBEROS_SECURITY_SERVICE)
        self.client.configure_dns(security_service)

        net_dns_create_args = {
            'domains': [security_service['domain']],
            'servers': [security_service['dns_ip']],
        }

        self.client.send_request.assert_has_calls([
            mock.call('/svm/svms', 'get',
                      query={'name': None, 'fields': 'uuid'}),
            mock.call('/name-services/dns', 'post', body=net_dns_create_args)])

    def test_configure_dns_api_error(self):
        self.mock_object(self.client, 'send_request', self._mock_api_error())
        self.mock_object(self.client, 'get_dns_config',
                         mock.Mock(return_value={}))
        self.mock_object(self.client, '_get_unique_svm_by_name',
                         mock.Mock(return_value={}))

        self.assertRaises(exception.NetAppException,
                          self.client.configure_dns,
                          copy.deepcopy(fake.KERBEROS_SECURITY_SERVICE))

    def test_get_dns_config_no_response(self):
        self.mock_object(self.client, 'send_request',
                         mock.Mock(side_effect=netapp_api.api.NaApiError))
        self.mock_object(self.client, '_get_unique_svm_by_name',
                         mock.Mock(return_value={}))
        self.assertRaises(exception.NetAppException,
                          self.client.get_dns_config)

    def test_get_dns_config(self):
        api_response = fake.DNS_REST_RESPONSE
        self.mock_object(self.client, 'send_request',
                         mock.Mock(return_value=api_response))
        fake_uuid = fake.FAKE_VOL_MOVE_STATUS['records'][0]['svm']['uuid']
        self.mock_object(self.client, '_get_unique_svm_by_name',
                         mock.Mock(return_value=fake_uuid))

        result = self.client.get_dns_config()

        expected_result = {
            'dns-state': 'true',
            'domains': ['example.com', 'example2.example3.com'],
            'dns-ips': ['10.224.65.20', '2001:db08:a0b:12f0::1']
        }
        self.assertEqual(expected_result, result)
        self.client.send_request.assert_called_once_with(
            f'/name-services/dns/{fake_uuid}', 'get')

    @ddt.data(fake.LDAP_AD_SECURITY_SERVICE, fake.CIFS_SECURITY_SERVICE_3,
              fake.KERBEROS_SECURITY_SERVICE)
    def test_setup_security_services(self, security_service):
        fake_response = fake.FAKE_GET_CLUSTER_NODE_VERSION_REST
        mock_request = self.mock_object(self.client, 'send_request',
                                        mock.Mock(return_value=fake_response))
        self.mock_object(self.client, 'configure_ldap')
        self.mock_object(self.client, 'configure_active_directory')
        self.mock_object(self.client, 'configure_cifs_options')
        self.mock_object(self.client, 'create_kerberos_realm')
        self.mock_object(self.client, 'configure_kerberos')

        ss_copy = copy.deepcopy(security_service)
        self.client.setup_security_services([ss_copy], self.client,
                                            'fake_vservername', False)
        uuid = fake_response.get('records')[0].get('uuid')
        body = {
            'nsswitch.namemap': ['ldap', 'files'],
            'nsswitch.group': ['ldap', 'files'],
            'nsswitch.netgroup': ['ldap', 'files'],
            'nsswitch.passwd': ['ldap', 'files'],
        }
        mock_request.assert_has_calls([
            mock.call('/svm/svms', 'get',
                      query={'name': 'fake_vservername', 'fields': 'uuid'}),
            mock.call(f'/svm/svms/{uuid}', 'patch', body=body)])

    def test_modify_ldap_ad(self):
        fake_svm_uuid = fake.FAKE_UUID
        mock_svm_uuid = self.mock_object(self.client,
                                         '_get_unique_svm_by_name',
                                         mock.Mock(return_value=fake_svm_uuid))
        mock_sr = self.mock_object(self.client, 'send_request')
        security_service = {
            'domain': 'fake_domain',
            'user': 'fake_user',
            'ou': 'fake_ou',
            'dns_ip': 'fake_ip',
            'password': 'fake_password'
        }

        ad_domain = security_service.get('domain')
        body = {
            'port': '389',
            'schema': 'MS-AD-BIS',
            'bind_dn': (security_service.get('user') + '@' + ad_domain),
            'bind_password': security_service.get('password'),
            'base_dn': security_service.get('ou'),
            'ad_domain': security_service.get('domain'),
        }

        self.client.modify_ldap(security_service, None)
        mock_svm_uuid.assert_called_once_with(None)
        mock_sr.assert_called_once_with(f'/name-services/ldap/{fake_svm_uuid}',
                                        'patch', body=body)

    def test_modify_ldap_linux(self):
        fake_svm_uuid = fake.FAKE_UUID
        mock_svm_uuid = self.mock_object(self.client,
                                         '_get_unique_svm_by_name',
                                         mock.Mock(return_value=fake_svm_uuid))
        mock_sr = self.mock_object(self.client, 'send_request')
        security_service = {
            'server': 'fake_server',
            'user': 'fake_user',
            'ou': 'fake_ou',
            'dns_ip': 'fake_ip'
        }

        body = {
            'port': '389',
            'schema': 'RFC-2307',
            'bind_dn': security_service.get('user'),
            'bind_password': security_service.get('password'),
            'base_dn': security_service.get('ou'),
            'servers': [security_service.get('server')]
        }

        self.client.modify_ldap(security_service, None)
        mock_svm_uuid.assert_called_once_with(None)
        mock_sr.assert_called_once_with(f'/name-services/ldap/{fake_svm_uuid}',
                                        'patch', body=body)

    def test_update_kerberos_realm(self):
        self.mock_object(self.client,
                         '_get_unique_svm_by_name',
                         mock.Mock(return_value=fake.FAKE_UUID))
        fake_uuid = fake.FAKE_UUID
        self.mock_object(self.client, 'send_request')
        self.client.update_kerberos_realm(fake.KERBEROS_SECURITY_SERVICE)
        fake_domain = fake.KERBEROS_SECURITY_SERVICE['domain']
        body = {
            'kdc-ip': fake.KERBEROS_SECURITY_SERVICE['server'],
        }

        self.client.send_request.assert_has_calls([
            mock.call(
                f'/protocols/nfs/kerberos/realms/{fake_uuid}/{fake_domain}',
                'patch', body=body)])

    def test__get_unique_svm_by_name(self):
        response = fake.SVMS_LIST_SIMPLE_RESPONSE_REST
        svm = fake.SVM_ITEM_SIMPLE_RESPONSE_REST['uuid']

        fake_query = {
            'name': fake.VSERVER_NAME,
            'fields': 'uuid'
        }

        self.mock_object(self.client, 'send_request',
                         mock.Mock(return_value=response))

        result = self.client._get_unique_svm_by_name(
            fake.VSERVER_NAME)

        self.client.send_request.assert_called_once_with(
            '/svm/svms', 'get', query=fake_query)

        self.assertEqual(svm, result)

    def test_update_dns_configuration(self):
        dns_config = {
            'domains': [fake.KERBEROS_SECURITY_SERVICE['domain']],
            'dns-ips': [fake.KERBEROS_SECURITY_SERVICE['dns_ip']],
        }

        body = {
            'domains': [fake.KERBEROS_SECURITY_SERVICE['domain']],
            'servers': [fake.KERBEROS_SECURITY_SERVICE['dns_ip']]
        }

        fake_uuid = 'fake_uuid'

        self.mock_object(self.client, 'get_dns_config',
                         mock.Mock(return_value=dns_config))

        self.mock_object(self.client,
                         '_get_unique_svm_by_name',
                         mock.Mock(return_value=fake_uuid))

        self.mock_object(self.client, 'send_request',
                         mock.Mock(return_value=fake.FAKE_VOL_MOVE_STATUS))

        self.client.configure_dns(fake.KERBEROS_SECURITY_SERVICE)
        body = {
            'domains': [fake.KERBEROS_SECURITY_SERVICE['domain']],
            'servers': [fake.KERBEROS_SECURITY_SERVICE['dns_ip']]
        }

        self.client.send_request.assert_called_once_with(
            f'/name-services/dns/{fake_uuid}', 'patch', body=body)

    def test_remove_preferred_dcs(self):
        svm_uuid = copy.deepcopy(fake.FAKE_UUID)
        fqdn = copy.deepcopy(fake.PREFERRED_DC_REST.get('fqdn'))
        server_ip = copy.deepcopy(fake.PREFERRED_DC_REST.get('server_ip'))
        fake_response = copy.deepcopy(fake.PREFERRED_DC_REST)
        fake_ss = copy.deepcopy(fake.LDAP_AD_SECURITY_SERVICE)
        self.mock_object(self.client, 'send_request',
                         mock.Mock(return_value=fake_response))
        self.client.remove_preferred_dcs(fake_ss, svm_uuid)
        query = {
            'fqdn': fake.LDAP_AD_SECURITY_SERVICE.get('domain'),
        }
        self.client.send_request.assert_has_calls([
            mock.call(f'/protocols/cifs/domains/{svm_uuid}/'
                      f'preferred-domain-controllers/', 'get'),
            mock.call(f'/protocols/cifs/domains/{svm_uuid}/'
                      f'preferred-domain-controllers/{fqdn}/{server_ip}',
                      'delete', query=query)
        ])

    def test_remove_preferred_dcs_api_error(self):
        fake_response = copy.deepcopy(fake.PREFERRED_DC_REST)
        fake_ss = copy.deepcopy(fake.LDAP_AD_SECURITY_SERVICE)
        self.mock_object(self.client, 'send_request',
                         mock.Mock(return_value=fake_response))
        self.mock_object(self.client, 'send_request',
                         mock.Mock(side_effect=netapp_api.api.NaApiError))
        self.assertRaises(netapp_api.api.NaApiError,
                          self.client.remove_preferred_dcs,
                          fake_ss, fake.FAKE_UUID)

    def test_configure_cifs_aes_encryption_enable(self):
        self.mock_object(self.client, 'send_request')
        self.mock_object(self.client, '_get_unique_svm_by_name',
                         mock.Mock(return_value=fake.FAKE_UUID))

        self.client.configure_cifs_aes_encryption(fake.VSERVER_NAME, True)
        self.client._get_unique_svm_by_name.assert_called_once_with(
            fake.VSERVER_NAME)

        body = {
            'security.advertised_kdc_encryptions': ['aes-128', 'aes-256'],
        }
        self.client.send_request.assert_called_once_with(
            f'/protocols/cifs/services/{fake.FAKE_UUID}',
            'patch', body=body)

    def test_configure_cifs_aes_encryption_disable(self):
        self.mock_object(self.client, 'send_request')
        self.mock_object(self.client, '_get_unique_svm_by_name',
                         mock.Mock(return_value=fake.FAKE_UUID))

        self.client.configure_cifs_aes_encryption(fake.VSERVER_NAME, False)
        self.client._get_unique_svm_by_name.assert_called_once_with(
            fake.VSERVER_NAME)

        body = {
            'security.advertised_kdc_encryptions': ['des', 'rc4'],
        }
        self.client.send_request.assert_called_once_with(
            f'/protocols/cifs/services/{fake.FAKE_UUID}',
            'patch', body=body)

    def test_set_preferred_dc(self):
        fake_ss = copy.deepcopy(fake.LDAP_AD_SECURITY_SERVICE_WITH_SERVER)
        self.mock_object(self.client, 'send_request')
        self.mock_object(self.client, '_get_unique_svm_by_name',
                         mock.Mock(return_value=fake.FAKE_UUID))

        self.client.set_preferred_dc(fake_ss, fake.VSERVER_NAME)

        self.client._get_unique_svm_by_name.assert_called_once_with(
            fake.VSERVER_NAME)

        query = {
            'fqdn': fake_ss['domain'],
            'skip_config_validation': 'false',
            'server_ip': ['10.10.10.1']
        }
        self.client.send_request.assert_called_once_with(
            f'/protocols/cifs/domains/{fake.FAKE_UUID}'
            '/preferred-domain-controllers', 'post', query=query)

    @ddt.data(None, 'cluster_name')
    def test_create_vserver_peer(self, cluster_name):

        self.mock_object(self.client, 'send_request')

        self.client.create_vserver_peer(fake.VSERVER_NAME,
                                        fake.VSERVER_PEER_NAME,
                                        peer_cluster_name=cluster_name)

        body = {
            'svm.name': fake.VSERVER_NAME,
            'peer.svm.name': fake.VSERVER_PEER_NAME,
            'applications': ['snapmirror'],
        }
        if cluster_name:
            body['peer.cluster.name'] = cluster_name

        self.client.send_request.assert_has_calls([
            mock.call('/svm/peers', 'post', body=body,
                      enable_tunneling=False)])

    def test__get_svm_peer_uuid(self):
        response = {
            "records": [{
                "uuid": "fake-vserver-uuid",
                "name": fake.VSERVER_NAME,
                "svm": {
                    "name": fake.VSERVER_NAME,
                },
                "peer": {
                    "svm": {
                        "name": fake.VSERVER_PEER_NAME,
                    }
                }
            }],
        }
        expected_result = "fake-vserver-uuid"
        return_value = response['records'][0]['uuid']
        self.mock_object(self.client, '_get_svm_peer_uuid',
                         mock.Mock(return_value=return_value))

        result = self.client._get_svm_peer_uuid(
            fake.VSERVER_NAME, fake.VSERVER_PEER_NAME)

        self.client._get_svm_peer_uuid.assert_called_once_with(
            fake.VSERVER_NAME, fake.VSERVER_PEER_NAME)

        self.assertEqual(expected_result, result)

    def test_accept_vserver_peer(self):

        fake_resp = {
            'records': [{'uuid': 'fake-vserver-uuid'}],
            'num_records': 1,
        }

        self.mock_object(
            self.client, 'send_request',
            mock.Mock(side_effect=[fake_resp, None]))
        self.client.accept_vserver_peer(
            fake.VSERVER_NAME, fake.VSERVER_PEER_NAME)

        body = {'state': 'peered'}

        uuid = "fake-vserver-uuid"
        self.client.send_request.assert_has_calls([
            mock.call(f'/svm/peers/{uuid}', 'patch', body=body,
                      enable_tunneling=False)])

    def test_get_vserver_peers(self):
        self.mock_object(self.client,
                         'send_request',
                         mock.Mock(return_value=fake.FAKE_PEER_GET_RESPONSE))

        result = self.client.get_vserver_peers(
            vserver_name=fake.VSERVER_NAME,
            peer_vserver_name=fake.VSERVER_NAME_2)

        query = {
            'name': fake.VSERVER_NAME_2,
            'svm.name': fake.VSERVER_NAME
        }
        query['fields'] = 'uuid,svm.name,peer.svm.name,state,peer.cluster.name'
        self.client.send_request.assert_has_calls([
            mock.call('/svm/peers', 'get', query=query)])

        expected = [{
            'uuid': fake.FAKE_UUID,
            'vserver': fake.VSERVER_NAME,
            'peer-vserver': fake.VSERVER_NAME_2,
            'peer-state': fake.VSERVER_PEER_STATE,
            'peer-cluster': fake.CLUSTER_NAME
        }]
        self.assertEqual(expected, result)

    def test_get_vserver_peers_not_found(self):

        self.mock_object(self.client,
                         'send_request',
                         mock.Mock(return_value=fake.NO_RECORDS_RESPONSE_REST))

        result = self.client.get_vserver_peers(
            vserver_name=fake.VSERVER_NAME,
            peer_vserver_name=fake.VSERVER_NAME_2)

        self.assertEqual([], result)
        self.assertTrue(self.client.send_request.called)

    def test_delete_vserver_peer(self):

        self.mock_object(self.client, 'get_vserver_peers',
                         mock.Mock(return_value=fake.FAKE_VSERVER_PEERS))

        self.mock_object(self.client, 'send_request')

        self.client.delete_vserver_peer(fake.VSERVER_NAME,
                                        fake.VSERVER_PEER_NAME)

        self.client.get_vserver_peers.assert_called_once_with(
            fake.VSERVER_NAME, fake.VSERVER_PEER_NAME)
        self.client.send_request.assert_called_once_with(
            '/svm/peers/fake_uuid', 'delete', enable_tunneling=False)

    def test_update_showmount(self):
        query = {
            'name': fake.VSERVER_NAME,
            'fields': 'uuid'
        }
        response_svm = fake.SVMS_LIST_SIMPLE_RESPONSE_REST
        self.client.vserver = fake.VSERVER_NAME
        self.mock_object(self.client,
                         'send_request',
                         mock.Mock(side_effect=[response_svm, None]))

        fake_showmount = 'true'
        self.client.update_showmount(fake_showmount)

        svm_id = response_svm.get('records')[0]['uuid']

        body = {
            'showmount_enabled': fake_showmount,
        }
        self.client.send_request.assert_has_calls([
            mock.call('/svm/svms', 'get', query=query),
            mock.call(f'/protocols/nfs/services/{svm_id}',
                      'patch', body=body)
        ])

    @ddt.data({'tcp-max-xfer-size': 10000}, {}, None)
    def test_enable_nfs(self, nfs_config):
        self.mock_object(self.client, '_get_unique_svm_by_name',
                         mock.Mock(return_value=fake.FAKE_UUID))
        self.mock_object(self.client, 'send_request')
        self.mock_object(self.client,
                         '_enable_nfs_protocols')
        self.mock_object(self.client,
                         '_configure_nfs')
        self.mock_object(self.client,
                         '_create_default_nfs_export_rules')

        self.mock_object(self.client, '_enable_nfs_protocols')

        self.client.enable_nfs(fake.NFS_VERSIONS, nfs_config)
        body = {
            'svm.uuid': fake.FAKE_UUID,
            'enabled': 'true'
        }

        self.client.send_request.assert_called_once_with(
            '/protocols/nfs/services/', 'post', body=body)
        self.client._get_unique_svm_by_name.assert_called_once_with()
        self.client._enable_nfs_protocols.assert_called_once_with(
            fake.NFS_VERSIONS, fake.FAKE_UUID)
        if nfs_config:
            self.client._configure_nfs.assert_called_once_with(nfs_config,
                                                               fake.FAKE_UUID)
        else:
            self.client._configure_nfs.assert_not_called()
        self.client._create_default_nfs_export_rules.assert_called_once_with()

    @ddt.data((True, True, True), (True, False, False), (False, True, True))
    @ddt.unpack
    def test_enable_nfs_protocols(self, v3, v40, v41):

        self.mock_object(self.client, 'send_request')

        versions = []
        if v3:
            versions.append('nfs3')
        if v40:
            versions.append('nfs4.0')
        if v41:
            versions.append('nfs4.1')

        self.client._enable_nfs_protocols(versions, fake.FAKE_UUID)

        body = {
            'protocol.v3_enabled': 'true' if v3 else 'false',
            'protocol.v40_enabled': 'true' if v40 else 'false',
            'protocol.v41_enabled': 'true' if v41 else 'false',
            'showmount_enabled': 'true',
            'windows.v3_ms_dos_client_enabled': 'true',
            'protocol.v3_features.connection_drop': 'false',
            'protocol.v3_features.ejukebox_enabled': 'false',
        }
        self.client.send_request.assert_called_once_with(
            f'/protocols/nfs/services/{fake.FAKE_UUID}',
            'patch', body=body)

    def test_configure_nfs(self):
        self.mock_object(self.client, 'send_request')

        fake_nfs = {
            'tcp-max-xfer-size': 10000,
        }
        self.client._configure_nfs(fake_nfs, fake.FAKE_UUID)

        body = {
            'transport.tcp_max_transfer_size': 10000
        }
        self.client.send_request.assert_called_once_with(
            f'/protocols/nfs/services/{fake.FAKE_UUID}',
            'patch', body=body)

    def test__create_default_nfs_export_rules(self):

        class CopyingMock(mock.Mock):
            def __call__(self, *args, **kwargs):
                args = copy.deepcopy(args)
                kwargs = copy.deepcopy(kwargs)
                return super(CopyingMock, self).__call__(*args, **kwargs)

        self.mock_object(self.client, 'send_request', CopyingMock())

        fake_uuid = fake.FAKE_UUID

        mock_id = self.mock_object(self.client, 'get_unique_export_policy_id',
                                   mock.Mock(return_value=fake_uuid))

        self.client._create_default_nfs_export_rules()

        body = {
            'clients': [{
                'match': '0.0.0.0/0'
            }],
            'ro_rule': [
                'any',
            ],
            'rw_rule': [
                'never'
            ],
        }
        body2 = body.copy()
        body2['clients'] = [{
            'match': '::/0'
        }]

        mock_id.assert_called_once_with('default')
        self.client.send_request.assert_has_calls([
            mock.call(f'/protocols/nfs/export-policies/{fake_uuid}/rules',
                      "post", body=body),
            mock.call(f'/protocols/nfs/export-policies/{fake_uuid}/rules',
                      "post", body=body2)])

    def test_get_node_data_ports(self):
        self.mock_object(
            self.client, 'send_request', mock.Mock(
                side_effect=[fake.REST_ETHERNET_PORTS,
                             fake.REST_DATA_INTERFACES]))
        self.mock_object(
            self.client, '_sort_data_ports_by_speed', mock.Mock(
                return_value=fake.REST_SPEED_SORTED_PORTS))

        test_result = self.client.get_node_data_ports(fake.NODE_NAME)

        fake_query = {
            'node.name': fake.NODE_NAME,
            'state': 'up',
            'type': 'physical',
            'broadcast_domain.name': 'Default',
            'fields': 'node.name,speed,name'
        }

        query_interfaces = {
            'service_policy.name': '!default-management',
            'services': 'data_*',
            'fields': 'location.port.name'
        }

        self.client.send_request.assert_has_calls([
            mock.call('/network/ethernet/ports', 'get', query=fake_query),
            mock.call('/network/ip/interfaces', 'get',
                      query=query_interfaces, enable_tunneling=False),
        ])
        self.client._sort_data_ports_by_speed.assert_called_once_with(
            fake.REST_SPEED_NOT_SORTED_PORTS)
        self.assertEqual(fake.REST_SPEED_SORTED_PORTS, test_result)

    def test_list_node_data_ports(self):

        expected_resulted = ['e0d', 'e0c', 'e0b']

        mock_ports = (
            self.mock_object(self.client, 'get_node_data_ports', mock.Mock(
                return_value=fake.REST_SPEED_SORTED_PORTS)))

        test_result = self.client.list_node_data_ports(fake.NODE_NAME)

        mock_ports.assert_called_once_with(fake.NODE_NAME)
        self.assertEqual(test_result, expected_resulted)

    def test_create_ipspace(self):
        fake_body = {'name': fake.IPSPACE_NAME}

        self.mock_object(self.client, 'send_request')

        self.client.create_ipspace(fake.IPSPACE_NAME)

        self.client.send_request.assert_called_once_with(
            '/network/ipspaces', 'post', body=fake_body)

    def test_get_ipspace_name_for_vlan_port(self):

        fake_query = {
            'node.name': fake.NODE_NAME,
            'name': fake.VLAN_PORT,
            'fields': 'broadcast_domain.ipspace.name',
        }

        expected_result = "Default"

        self.mock_object(
            self.client, 'send_request', mock.Mock(
                return_value=fake.REST_ETHERNET_PORTS))

        test_result = self.client.get_ipspace_name_for_vlan_port(
            fake.NODE_NAME, fake.PORT, fake.VLAN)

        self.client.send_request.assert_called_once_with(
            '/network/ethernet/ports/', 'get', query=fake_query)

        self.assertEqual(test_result, expected_result)

    def test__create_broadcast_domain(self):

        fake_body = {
            'ipspace.name': fake.IPSPACE_NAME,
            'name': fake.BROADCAST_DOMAIN,
            'mtu': fake.MTU,
        }

        self.mock_object(self.client, 'send_request')

        self.client._create_broadcast_domain(fake.BROADCAST_DOMAIN,
                                             fake.IPSPACE_NAME,
                                             fake.MTU)

        self.client.send_request.assert_called_once_with(
            '/network/ethernet/broadcast-domains', 'post', body=fake_body)

    def test_ensure_broadcast_domain_for_port_domain_match(self):

        port_info = {
            'ipspace': fake.IPSPACE_NAME,
            'broadcast-domain': fake.BROADCAST_DOMAIN,
        }
        self.mock_object(self.client,
                         '_get_broadcast_domain_for_port',
                         mock.Mock(return_value=port_info))
        self.mock_object(self.client,
                         '_broadcast_domain_exists',
                         mock.Mock(return_value=True))
        self.mock_object(self.client, '_create_broadcast_domain')
        self.mock_object(self.client, '_modify_broadcast_domain')
        self.mock_object(self.client, '_add_port_to_broadcast_domain')

        self.client._ensure_broadcast_domain_for_port(
            fake.NODE_NAME, fake.PORT, fake.MTU, ipspace=fake.IPSPACE_NAME)

        self.client._get_broadcast_domain_for_port.assert_called_once_with(
            fake.NODE_NAME, fake.PORT)
        self.client._modify_broadcast_domain.assert_called_once_with(
            fake.BROADCAST_DOMAIN, fake.IPSPACE_NAME, fake.MTU)
        self.assertFalse(self.client._broadcast_domain_exists.called)
        self.assertFalse(self.client._create_broadcast_domain.called)
        self.assertFalse(self.client._add_port_to_broadcast_domain.called)

    @ddt.data(fake.IPSPACE_NAME, client_cmode.DEFAULT_IPSPACE)
    def test_ensure_broadcast_domain_for_port_other_domain(self, ipspace):

        port_info = {
            'ipspace': ipspace,
            'broadcast-domain': 'other_domain',
        }
        self.mock_object(self.client,
                         '_get_broadcast_domain_for_port',
                         mock.Mock(return_value=port_info))
        self.mock_object(self.client,
                         '_broadcast_domain_exists',
                         mock.Mock(return_value=True))
        self.mock_object(self.client, '_create_broadcast_domain')
        self.mock_object(self.client, '_modify_broadcast_domain')
        self.mock_object(self.client, '_add_port_to_broadcast_domain')

        self.client._ensure_broadcast_domain_for_port(
            fake.NODE_NAME, fake.PORT, ipspace=fake.IPSPACE_NAME, mtu=fake.MTU)

        self.client._get_broadcast_domain_for_port.assert_called_once_with(
            fake.NODE_NAME, fake.PORT)
        self.client._broadcast_domain_exists.assert_called_once_with(
            fake.BROADCAST_DOMAIN, fake.IPSPACE_NAME)
        self.assertFalse(self.client._create_broadcast_domain.called)
        self.client._modify_broadcast_domain.assert_called_once_with(
            fake.BROADCAST_DOMAIN, fake.IPSPACE_NAME, fake.MTU)
        self.client._add_port_to_broadcast_domain.assert_called_once_with(
            fake.NODE_NAME, fake.PORT, fake.BROADCAST_DOMAIN,
            fake.IPSPACE_NAME)

    def test_ensure_broadcast_domain_for_port_no_domain(self):

        port_info = {
            'ipspace': fake.IPSPACE_NAME,
            'broadcast-domain': None,
        }
        self.mock_object(self.client,
                         '_get_broadcast_domain_for_port',
                         mock.Mock(return_value=port_info))
        self.mock_object(self.client,
                         '_broadcast_domain_exists',
                         mock.Mock(return_value=False))
        self.mock_object(self.client, '_create_broadcast_domain')
        self.mock_object(self.client, '_modify_broadcast_domain')
        self.mock_object(self.client, '_add_port_to_broadcast_domain')

        self.client._ensure_broadcast_domain_for_port(
            fake.NODE_NAME, fake.PORT, ipspace=fake.IPSPACE_NAME, mtu=fake.MTU)

        self.client._get_broadcast_domain_for_port.assert_called_once_with(
            fake.NODE_NAME, fake.PORT)
        self.client._broadcast_domain_exists.assert_called_once_with(
            fake.BROADCAST_DOMAIN, fake.IPSPACE_NAME)
        self.client._create_broadcast_domain.assert_called_once_with(
            fake.BROADCAST_DOMAIN, fake.IPSPACE_NAME, fake.MTU)
        self.assertFalse(self.client._modify_broadcast_domain.called)
        self.client._add_port_to_broadcast_domain.assert_called_once_with(
            fake.NODE_NAME, fake.PORT, fake.BROADCAST_DOMAIN,
            fake.IPSPACE_NAME)

    def test__add_port_to_broadcast_domain(self):
        query = {
            'name': fake.PORT,
            'node.name': fake.NODE_NAME,
        }
        body = {
            'broadcast_domain.ipspace.name': fake.IPSPACE_NAME,
            'broadcast_domain.name': fake.BROADCAST_DOMAIN,
        }

        self.mock_object(self.client, 'send_request')
        self.client._add_port_to_broadcast_domain(fake.NODE_NAME,
                                                  fake.PORT,
                                                  fake.BROADCAST_DOMAIN,
                                                  fake.IPSPACE_NAME)

        self.client.send_request.assert_called_once_with(
            '/network/ethernet/ports/', 'patch', query=query, body=body)

    def test__add_port_to_broadcast_domain_exists(self):
        query = {
            'name': fake.PORT,
            'node.name': fake.NODE_NAME,
        }
        body = {
            'broadcast_domain.ipspace.name': fake.IPSPACE_NAME,
            'broadcast_domain.name': fake.BROADCAST_DOMAIN,
        }
        self.mock_object(
            self.client, 'send_request', self._mock_api_error(
                code=netapp_api.EREST_FAIL_ADD_PORT_BROADCAST))

        self.client._add_port_to_broadcast_domain(fake.NODE_NAME,
                                                  fake.PORT,
                                                  fake.BROADCAST_DOMAIN,
                                                  fake.IPSPACE_NAME)

        self.client.send_request.assert_called_once_with(
            '/network/ethernet/ports/', 'patch', query=query, body=body)
        self.assertEqual(1, client_cmode_rest.LOG.debug.call_count)

    def test__add_port_to_broadcast_domain_exception(self):
        self.mock_object(self.client, 'send_request',
                         self._mock_api_error())
        self.assertRaises(
            exception.NetAppException,
            self.client._add_port_to_broadcast_domain,
            fake.NODE_NAME, fake.PORT, fake.BROADCAST_DOMAIN,
            fake.IPSPACE_NAME)

    def test_rename_vserver(self):
        svm_uuid = fake.SVM_ITEM_SIMPLE_RESPONSE_REST["uuid"]
        body = {
            'name': fake.VSERVER_NAME_2
        }

        self.mock_object(self.client, '_get_unique_svm_by_name',
                         mock.Mock(return_value=svm_uuid))
        self.mock_object(self.client, 'send_request')

        self.client.rename_vserver(fake.VSERVER_NAME, fake.VSERVER_NAME_2)

        self.client._get_unique_svm_by_name.assert_called_once_with(
            fake.VSERVER_NAME)
        self.client.send_request.assert_called_once_with(
            f'/svm/svms/{svm_uuid}', 'patch', body=body)

    def test_create_network_interface(self):
        api_response = copy.deepcopy(fake.SERVICE_POLICIES_REST)
        self.mock_object(
            self.client, 'send_request',
            mock.Mock(side_effect=[api_response, None, None]))

        self.client.create_network_interface(fake.IP_ADDRESS,
                                             fake.NETMASK,
                                             fake.NODE_NAME,
                                             fake.VLAN_PORT,
                                             fake.VSERVER_NAME,
                                             fake.LIF_NAME)
        query = {
            'name': 'default-data-files',
            'svm.name': fake.VSERVER_NAME,
            'fields': 'uuid,name,services,svm.name'
        }

        policy = copy.deepcopy(fake.SERVICE_POLICIES_REST['records'][0])
        uuid = policy['uuid']

        policy['services'].append('data_nfs')
        policy['services'].append('data_cifs')
        body1 = {'services': policy['services']}

        body2 = {
            'ip.address': fake.IP_ADDRESS,
            'ip.netmask': fake.NETMASK,
            'enabled': 'true',
            'service_policy.name': 'default-data-files',
            'location.home_node.name': fake.NODE_NAME,
            'location.home_port.name': fake.VLAN_PORT,
            'name': fake.LIF_NAME,
            'svm.name': fake.VSERVER_NAME,
        }

        self.client.send_request.assert_has_calls([
            mock.call('/network/ip/service-policies/', 'get', query=query),
            mock.call(f'/network/ip/service-policies/{uuid}',
                      'patch', body=body1),
            mock.call('/network/ip/interfaces', 'post', body=body2)
        ])

    def test_create_vserver(self):
        mock = self.mock_object(self.client, '_create_vserver')
        self.mock_object(self.client, '_modify_security_cert',
                         mock.Mock(return_value=[]))
        self.client.create_vserver(fake.VSERVER_NAME, None, None,
                                   [fake.SHARE_AGGREGATE_NAME],
                                   fake.IPSPACE_NAME,
                                   fake.SECURITY_CERT_DEFAULT_EXPIRE_DAYS,
                                   fake.DELETE_RETENTION_HOURS,
                                   False)
        mock.assert_called_once_with(fake.VSERVER_NAME,
                                     [fake.SHARE_AGGREGATE_NAME],
                                     fake.IPSPACE_NAME,
                                     fake.DELETE_RETENTION_HOURS,
                                     name_server_switch=['files'],
                                     logical_space_reporting=False)
        self.client._modify_security_cert.assert_called_once_with(
            fake.VSERVER_NAME,
            fake.SECURITY_CERT_DEFAULT_EXPIRE_DAYS)

    def test__modify_security_cert(self):
        api_response = copy.deepcopy(fake.SECURITY_CERT_GET_RESPONSE_REST)
        api_response2 = copy.deepcopy(fake.SECURITY_CERT_POST_RESPONSE_REST)
        self.mock_object(
            self.client, 'send_request',
            mock.Mock(side_effect=[api_response, api_response2, None, None]))

        query = {
            'common-name': fake.VSERVER_NAME,
            'ca': fake.VSERVER_NAME,
            'type': 'server',
            'svm.name': fake.VSERVER_NAME,
        }
        old_cert_info = copy.deepcopy(
            fake.SECURITY_CERT_GET_RESPONSE_REST['records'][0])
        old_cert_uuid = old_cert_info['uuid']

        body1 = {
            'common-name': fake.VSERVER_NAME,
            'type': 'server',
            'svm.name': fake.VSERVER_NAME,
            'expiry_time': 'P' + str(
                fake.SECURITY_CERT_LARGE_EXPIRE_DAYS) + 'DT',
        }
        query1 = {
            'return_records': 'true'
        }
        new_cert_info = copy.deepcopy(
            fake.SECURITY_CERT_POST_RESPONSE_REST['records'][0])
        new_cert_uuid = new_cert_info['uuid']
        new_svm_uuid = new_cert_info['svm']['uuid']
        body2 = {
            'certificate': {
                'uuid': new_cert_uuid,
            },
            'client_enabled': 'false',
        }

        self.client._modify_security_cert(
            fake.VSERVER_NAME,
            fake.SECURITY_CERT_LARGE_EXPIRE_DAYS)

        self.client.send_request.assert_has_calls([
            mock.call('/security/certificates', 'get', query=query),
            mock.call('/security/certificates', 'post', body=body1,
                      query=query1),
            mock.call(f'/svm/svms/{new_svm_uuid}', 'patch', body=body2),
            mock.call(f'/security/certificates/{old_cert_uuid}', 'delete'),
        ])

    def test__broadcast_domain_exists(self):
        response = fake.FAKE_GET_BROADCAST_DOMAIN
        self.mock_object(self.client, 'send_request',
                         mock.Mock(return_value=response))
        self.mock_object(self.client, '_has_records',
                         mock.Mock(return_value=True))
        query = {
            'ipspace.name': fake.IPSPACE_NAME,
            'name': fake.BROADCAST_DOMAIN,
        }
        result = self.client._broadcast_domain_exists(fake.BROADCAST_DOMAIN,
                                                      fake.IPSPACE_NAME)
        self.client.send_request.assert_called_once_with(
            '/network/ethernet/broadcast-domains',
            'get', query=query)
        self.assertTrue(result)

    def test___delete_port_by_ipspace_and_broadcast_domain(self):
        self.mock_object(self.client, 'send_request')
        query = {
            'broadcast_domain.ipspace.name': fake.IPSPACE_NAME,
            'broadcast_domain.name': fake.BROADCAST_DOMAIN,
            'name': fake.PORT
        }
        self.client._delete_port_by_ipspace_and_broadcast_domain(
            fake.PORT,
            fake.BROADCAST_DOMAIN,
            fake.IPSPACE_NAME)
        self.client.send_request.assert_called_once_with(
            '/network/ethernet/ports/', 'delete',
            query=query)

    def test_get_broadcast_domain_for_port(self):

        self.mock_object(self.client, 'send_request', mock.Mock(
            return_value=fake.REST_ETHERNET_PORTS))

        query = {
            'node.name': fake.NODE_NAME,
            'name': fake.PORT,
            'fields': 'broadcast_domain.name,broadcast_domain.ipspace.name'
        }

        result = self.client._get_broadcast_domain_for_port(fake.NODE_NAME,
                                                            fake.PORT)

        expected = {
            'broadcast-domain': "fake_domain_1",
            'ipspace': "Default",
        }
        self.client.send_request.assert_has_calls([
            mock.call('/network/ethernet/ports', 'get', query=query)])
        self.assertEqual(expected, result)

    def test_modify_broadcast_domain(self):

        self.mock_object(self.client, 'send_request')

        result = self.client._modify_broadcast_domain(fake.BROADCAST_DOMAIN,
                                                      fake.IPSPACE_NAME,
                                                      fake.MTU)

        query = {
            'name': fake.BROADCAST_DOMAIN
        }

        body = {
            'ipspace.name': fake.IPSPACE_NAME,
            'mtu': fake.MTU,
        }
        self.assertIsNone(result)
        self.client.send_request.assert_called_once_with(
            '/network/ethernet/broadcast-domains', 'patch', body=body,
            query=query)

    @ddt.data(fake.NO_RECORDS_RESPONSE,
              fake.SVMS_LIST_SIMPLE_RESPONSE_REST)
    def test_get_vserver_info(self, api_response):
        self.mock_object(self.client, 'send_request',
                         mock.Mock(return_value=api_response))

        result = self.client.get_vserver_info(fake.VSERVER_NAME)

        query = {
            'name': fake.VSERVER_NAME,
            'fields': 'state,subtype'
        }
        self.client.send_request.assert_called_once_with(
            '/svm/svms', 'get', query=query)
        if api_response == fake.NO_RECORDS_RESPONSE:
            self.assertIsNone(result)
        else:
            self.assertDictEqual(fake.VSERVER_INFO, result)

    def test_get_nfs_config(self):
        api_response = fake.NFS_CONFIG_RESULT_REST
        self.mock_object(self.client,
                         'send_request',
                         mock.Mock(return_value=api_response))

        result = self.client.get_nfs_config(['tcp-max-xfer-size',
                                             'udp-max-xfer-size'],
                                            fake.VSERVER_NAME)
        expected = {
            'tcp-max-xfer-size': '65536',
            'udp-max-xfer-size': '32768',
        }
        self.assertEqual(expected, result)

        query = {'fields': 'transport.*', 'svm.name': 'fake_vserver'}
        self.client.send_request.assert_called_once_with(
            '/protocols/nfs/services/', 'get', query=query)

    def test_get_vserver_ipspace(self):

        self.client.features.add_feature('IPSPACES')
        api_response = fake.REST_VSERVER_GET_IPSPACE_NAME_RESPONSE
        self.mock_object(self.client,
                         'send_request',
                         mock.Mock(return_value=api_response))

        result = self.client.get_vserver_ipspace(fake.VSERVER_NAME)

        query = {
            'name': fake.VSERVER_NAME,
            'fields': 'ipspace.name'
        }
        expected = fake.IPSPACE_NAME
        self.client.send_request.assert_has_calls([
            mock.call('/svm/svms', 'get', query=query)])
        self.assertEqual(expected, result)

    def test_get_vserver_ipspace_not_found(self):
        api_response = fake.NO_RECORDS_RESPONSE_REST
        self.mock_object(self.client, 'send_request',
                         mock.Mock(return_value=api_response))
        result = self.client.get_vserver_ipspace(fake.VSERVER_NAME)
        self.assertIsNone(result)

    def test_get_vserver_ipspace_exception(self):
        self.mock_object(self.client, 'send_request',
                         self._mock_api_error())
        self.assertRaises(exception.NetAppException,
                          self.client.get_vserver_ipspace,
                          fake.VSERVER_NAME)

    def test_get_snapmirror_policies(self):
        api_response = fake.GET_SNAPMIRROR_POLICIES_REST
        self.mock_object(self.client, 'send_request',
                         mock.Mock(return_value=api_response))
        result_elem = [fake.SNAPMIRROR_POLICY_NAME]

        result = self.client.get_snapmirror_policies(
            fake.VSERVER_NAME)

        query = {
            'svm.name': fake.VSERVER_NAME,
            'fields': 'name'
        }

        self.client.send_request.assert_called_once_with(
            '/snapmirror/policies', 'get', query=query)
        self.assertEqual(result_elem, result)

    def test_delete_snapmirror_policy(self):
        api_response = fake.GET_SNAPMIRROR_POLICIES_REST
        self.mock_object(self.client, 'send_request',
                         mock.Mock(return_value=api_response))

        self.client.delete_snapmirror_policy('fake_policy')

        query = {}
        query['name'] = 'fake_policy'
        query['fields'] = 'uuid,name'
        uuid = fake.FAKE_UUID
        self.client.send_request.assert_has_calls([
            mock.call('/snapmirror/policies', 'get', query=query),
            mock.call(f'/snapmirror/policies/{uuid}', 'delete')
        ])

    def test_delete_snapmirror_policy_exception(self):
        api_response = fake.GET_SNAPMIRROR_POLICIES_REST
        api_error = netapp_api.api.NaApiError()
        self.mock_object(self.client, 'send_request',
                         mock.Mock(side_effect=[api_response, api_error]))
        self.assertRaises(netapp_api.api.NaApiError,
                          self.client.delete_snapmirror_policy,
                          'fake_policy')

    def test_delete_snapmirror_policy_no_records(self):
        api_response = fake.NO_RECORDS_RESPONSE_REST
        self.mock_object(self.client, 'send_request',
                         mock.Mock(return_value=api_response))

        self.client.delete_snapmirror_policy('fake_policy')

        query = {}
        query['name'] = 'fake_policy'
        query['fields'] = 'uuid,name'
        self.client.send_request.assert_called_once_with(
            '/snapmirror/policies', 'get', query=query)

    def test_delete_vserver_one_volume(self):
        self.mock_object(self.client, 'get_vserver_info',
                         mock.Mock(return_value=fake.VSERVER_INFO))
        self.mock_object(self.client, '_get_unique_svm_by_name',
                         mock.Mock(return_value=fake.FAKE_UUID))
        self.mock_object(self.client, 'get_vserver_root_volume_name',
                         mock.Mock(return_value=fake.ROOT_VOLUME_NAME))
        self.mock_object(self.client, 'get_vserver_volume_count',
                         mock.Mock(return_value=1))
        self.mock_object(self.client, 'send_request')
        self.mock_object(self.client, 'offline_volume')
        self.mock_object(self.client, 'delete_volume')
        self.mock_object(self.client, '_terminate_vserver_services')

        self.client.delete_vserver(fake.VSERVER_NAME, self.client,
                                   fake.CIFS_SECURITY_SERVICE)

        self.client.offline_volume.assert_called_with(fake.ROOT_VOLUME_NAME)
        self.client.delete_volume.assert_called_with(fake.ROOT_VOLUME_NAME)
        self.client._terminate_vserver_services(
            fake.VSERVER_NAME, self.client, fake.CIFS_SECURITY_SERVICE)

        svm_uuid = fake.FAKE_UUID
        self.client.send_request.assert_has_calls([
            mock.call(f'/svm/svms/{svm_uuid}', 'delete')])

    def test_delete_vserver_one_volume_already_offline(self):

        self.mock_object(self.client,
                         'get_vserver_info',
                         mock.Mock(return_value=fake.VSERVER_INFO))
        self.mock_object(self.client,
                         '_get_unique_svm_by_name',
                         mock.Mock(return_value=fake.FAKE_UUID))
        self.mock_object(self.client,
                         'get_vserver_root_volume_name',
                         mock.Mock(return_value=fake.ROOT_VOLUME_NAME))
        self.mock_object(self.client,
                         'get_vserver_volume_count',
                         mock.Mock(return_value=1))
        self.mock_object(self.client,
                         'offline_volume',
                         self._mock_api_error(
                             code=netapp_api.EREST_ENTRY_NOT_FOUND))
        self.mock_object(self.client, 'send_request')
        self.mock_object(self.client, 'delete_volume')

        self.client.delete_vserver(fake.VSERVER_NAME,
                                   self.client)

        self.client.offline_volume.assert_called_with(
            fake.ROOT_VOLUME_NAME)
        self.client.delete_volume.assert_called_with(
            fake.ROOT_VOLUME_NAME)

        svm_uuid = fake.FAKE_UUID
        self.client.send_request.assert_has_calls([
            mock.call(f'/svm/svms/{svm_uuid}', 'delete')])
        self.assertEqual(1, client_cmode_rest.LOG.error.call_count)

    def test_delete_vserver_one_volume_api_error(self):

        self.mock_object(self.client,
                         'get_vserver_info',
                         mock.Mock(return_value=fake.VSERVER_INFO))
        self.mock_object(self.client,
                         '_get_unique_svm_by_name',
                         mock.Mock(return_value=fake.FAKE_UUID))
        self.mock_object(self.client,
                         'get_vserver_root_volume_name',
                         mock.Mock(return_value=fake.ROOT_VOLUME_NAME))
        self.mock_object(self.client, 'send_request')
        self.mock_object(self.client,
                         'get_vserver_volume_count',
                         mock.Mock(return_value=1))
        self.mock_object(self.client,
                         'offline_volume',
                         self._mock_api_error())
        self.mock_object(self.client, 'delete_volume')

        self.assertRaises(netapp_api.api.NaApiError,
                          self.client.delete_vserver,
                          fake.VSERVER_NAME,
                          self.client)

    def test_delete_vserver_multiple_volumes(self):

        self.mock_object(self.client,
                         'get_vserver_info',
                         mock.Mock(return_value=fake.VSERVER_INFO))
        self.mock_object(self.client,
                         '_get_unique_svm_by_name',
                         mock.Mock(return_value=fake.FAKE_UUID))
        self.mock_object(self.client,
                         'get_vserver_root_volume_name',
                         mock.Mock(return_value=fake.ROOT_VOLUME_NAME))
        self.mock_object(self.client,
                         'get_vserver_volume_count',
                         mock.Mock(return_value=2))

        self.assertRaises(exception.NetAppException,
                          self.client.delete_vserver,
                          fake.VSERVER_NAME,
                          self.client)

    def test_delete_vserver_not_found(self):

        self.mock_object(self.client,
                         'get_vserver_info',
                         mock.Mock(return_value=None))
        self.mock_object(self.client,
                         '_get_unique_svm_by_name',
                         mock.Mock(return_value=fake.FAKE_UUID))

        self.client.delete_vserver(fake.VSERVER_NAME,
                                   self.client)

        self.assertEqual(1, client_cmode_rest.LOG.error.call_count)

    def test_get_vserver_volume_count(self):
        fake_response = fake.VOLUME_GET_ITER_RESPONSE_REST_PAGE
        mock_request = self.mock_object(self.client, 'send_request',
                                        mock.Mock(return_value=fake_response))
        response = self.client.get_vserver_volume_count()

        self.assertEqual(response, 10)
        query = {'return_records': 'false'}
        mock_request.assert_called_once_with(
            '/storage/volumes', 'get', query=query)

    def test__terminate_vserver_services(self):

        fake_uuid = fake.FAKE_UUID

        self.mock_object(self.client, 'send_request')
        self.mock_object(self.client, 'disable_kerberos')
        self.mock_object(self.client, '_get_unique_svm_by_name',
                         mock.Mock(return_value=fake_uuid))

        security_services = [
            copy.deepcopy(fake.CIFS_SECURITY_SERVICE),
            copy.deepcopy(fake.KERBEROS_SECURITY_SERVICE)
        ]
        self.client._terminate_vserver_services(
            fake.VSERVER_NAME, self.client, security_services)

        cifs_server_delete_body = {
            'ad_domain.password': security_services[0]['password'],
            'ad_domain.user': security_services[0]['user'],
        }
        self.client.send_request.assert_called_once_with(
            f'/protocols/cifs/services/{fake_uuid}', 'delete',
            body=cifs_server_delete_body)
        self.client.disable_kerberos.assert_called_once_with(
            security_services[1])

    def test_terminate_vserver_services_cifs_not_found(self):

        fake_uuid = fake.FAKE_UUID

        self.mock_object(
            self.client, 'send_request',
            self._mock_api_error(code=netapp_api.EREST_ENTRY_NOT_FOUND))
        self.mock_object(self.client, '_get_unique_svm_by_name',
                         mock.Mock(return_value=fake_uuid))

        security_service = copy.deepcopy(fake.CIFS_SECURITY_SERVICE)
        self.client._terminate_vserver_services(fake.VSERVER_NAME,
                                                self.client,
                                                [security_service])

        cifs_server_delete_body = {
            'ad_domain.password': security_service['password'],
            'ad_domain.user': security_service['user'],
        }
        self.client.send_request.assert_called_once_with(
            f'/protocols/cifs/services/{fake_uuid}', 'delete',
            body=cifs_server_delete_body)
        self.assertEqual(1, client_cmode_rest.LOG.error.call_count)

    def test_terminate_vserver_services_api_error(self):

        fake_uuid = fake.FAKE_UUID
        side_effects = [netapp_api.api.NaApiError(code='fake'), None]

        self.mock_object(self.client,
                         'send_request',
                         mock.Mock(side_effect=side_effects))
        self.mock_object(self.client, '_get_unique_svm_by_name',
                         mock.Mock(return_value=fake_uuid))

        security_service = copy.deepcopy(fake.CIFS_SECURITY_SERVICE)
        self.client._terminate_vserver_services(fake.VSERVER_NAME,
                                                self.client,
                                                [security_service])

        cifs_server_delete_body = {
            'ad_domain.password': security_service['password'],
            'ad_domain.user': security_service['user'],
        }
        cifs_server_delete_force_body = {
            'ad_domain.password': security_service['password'],
            'ad_domain.user': security_service['user'],
            'force': True
        }

        self.client.send_request.assert_has_calls([
            mock.call(f'/protocols/cifs/services/{fake_uuid}', 'delete',
                      body=cifs_server_delete_body),
            mock.call(f'/protocols/cifs/services/{fake_uuid}', 'delete',
                      body=cifs_server_delete_force_body)])
        self.assertEqual(0, client_cmode_rest.LOG.error.call_count)

    def test_disable_kerberos(self):
        fake_api_response = fake.NFS_LIFS_REST
        api_error = self._mock_api_error(
            code=netapp_api.EREST_KERBEROS_IS_ENABLED_DISABLED)
        self.mock_object(self.client, 'get_network_interfaces',
                         mock.Mock(return_value=fake_api_response))
        self.mock_object(
            self.client, 'send_request',
            mock.Mock(side_effect=[None, api_error, None]))

        self.client.disable_kerberos(fake.KERBEROS_SECURITY_SERVICE)

        kerberos_config_modify_body = {
            'password': fake.KERBEROS_SECURITY_SERVICE['password'],
            'user': fake.KERBEROS_SECURITY_SERVICE['user'],
            'interface.name': fake.LIF_NAME,
            'enabled': False,
        }

        self.client.send_request.assert_has_calls([
            mock.call('/protocols/nfs/kerberos/interfaces/fake_uuid_1',
                      'patch', body=kerberos_config_modify_body),
            mock.call('/protocols/nfs/kerberos/interfaces/fake_uuid_2',
                      'patch', body=kerberos_config_modify_body),
            mock.call('/protocols/nfs/kerberos/interfaces/fake_uuid_3',
                      'patch', body=kerberos_config_modify_body)
        ])
        self.client.get_network_interfaces.assert_called_once()

    def test_get_vserver_root_volume_name(self):
        response = fake.VOLUME_ITEM_SIMPLE_RESPONSE_REST
        self.mock_object(self.client, '_get_volume_by_args',
                         mock.Mock(return_value=response))
        self.client.get_vserver_root_volume_name(fake.VSERVER_NAME)
        self.client._get_volume_by_args.assert_called_once_with(
            vserver=fake.VSERVER_NAME, is_root=True)

    def test_ipspace_has_data_vservers(self):
        api_response = fake.REST_VSERVER_GET_IPSPACE_NAME_RESPONSE
        self.mock_object(self.client,
                         'send_request',
                         mock.Mock(return_value=api_response))

        result = self.client.ipspace_has_data_vservers(fake.IPSPACE_NAME)

        query = {'ipspace.name': fake.IPSPACE_NAME}
        self.client.send_request.assert_has_calls([
            mock.call('/svm/svms', 'get', query=query)])
        self.assertTrue(result)

    def test_ipspace_has_data_vservers_not_supported(self):
        self.mock_object(self.client, 'send_request',
                         mock.Mock(return_value='fake_response'))
        self.mock_object(self.client, '_has_records',
                         mock.Mock(return_value=False))

        result = self.client.ipspace_has_data_vservers(fake.IPSPACE_NAME)

        self.assertFalse(result)
        query = {'ipspace.name': fake.IPSPACE_NAME}
        self.client.send_request.assert_called_once_with(
            '/svm/svms', 'get', query=query)
        self.client._has_records.assert_called_once_with('fake_response')

    def test_ipspace_has_data_vservers_not_found(self):
        api_response = fake.NO_RECORDS_RESPONSE_REST
        self.mock_object(self.client,
                         'send_request',
                         mock.Mock(return_value=api_response))

        result = self.client.ipspace_has_data_vservers(fake.IPSPACE_NAME)

        self.assertFalse(result)

    def test_delete_vlan(self):
        self.mock_object(self.client, 'send_request')

        query = {
            'vlan.base_port.name': fake.PORT,
            'node.name': fake.NODE_NAME,
            'vlan.tag': fake.VLAN
        }

        self.client.delete_vlan(fake.NODE_NAME, fake.PORT, fake.VLAN)

        self.client.send_request.assert_has_calls([
            mock.call('/network/ethernet/ports/', 'delete', query=query)])

    def test_delete_vlan_not_found(self):
        self.mock_object(
            self.client, 'send_request',
            self._mock_api_error(code=netapp_api.EREST_ENTRY_NOT_FOUND))

        query = {
            'vlan.base_port.name': fake.PORT,
            'node.name': fake.NODE_NAME,
            'vlan.tag': fake.VLAN
        }

        self.client.delete_vlan(fake.NODE_NAME, fake.PORT, fake.VLAN)

        self.client.send_request.assert_has_calls([
            mock.call('/network/ethernet/ports/', 'delete', query=query)])
        self.assertEqual(1, client_cmode_rest.LOG.debug.call_count)

    def test_delete_vlan_still_used(self):
        self.mock_object(
            self.client, 'send_request',
            self._mock_api_error(code=netapp_api.EREST_PORT_IN_USE))

        query = {
            'vlan.base_port.name': fake.PORT,
            'node.name': fake.NODE_NAME,
            'vlan.tag': fake.VLAN
        }

        self.client.delete_vlan(fake.NODE_NAME, fake.PORT, fake.VLAN)

        self.client.send_request.assert_has_calls([
            mock.call('/network/ethernet/ports/', 'delete', query=query)])
        self.assertEqual(1, client_cmode_rest.LOG.debug.call_count)

    def test_delete_vlan_api_error(self):
        self.mock_object(self.client, 'send_request', self._mock_api_error())
        self.assertRaises(exception.NetAppException,
                          self.client.delete_vlan,
                          fake.NODE_NAME,
                          fake.PORT,
                          fake.VLAN)

    @ddt.data(None, fake.IPSPACE_NAME)
    def test_svm_migration_start(self, dest_ipspace):
        check_only = True
        self.mock_object(self.client, 'send_request',
                         mock.Mock(return_value='fake_migration'))

        res = self.client.svm_migration_start(
            fake.CLUSTER_NAME, fake.VSERVER_NAME, fake.SHARE_AGGREGATE_NAMES,
            dest_ipspace=dest_ipspace, check_only=check_only)

        self.assertEqual('fake_migration', res)
        expected_body = {
            "auto_cutover": False,
            "auto_source_cleanup": True,
            "check_only": True,
            "source": {
                "cluster": {"name": fake.CLUSTER_NAME},
                "svm": {"name": fake.VSERVER_NAME},
            },
            "destination": {
                "volume_placement": {
                    "aggregates": fake.SHARE_AGGREGATE_NAMES,
                },
            },
        }
        if dest_ipspace is not None:
            ipspace_data = {
                "ipspace": {
                    "name": dest_ipspace,
                }
            }
            expected_body["destination"].update(ipspace_data)
        self.client.send_request.assert_called_once_with(
            '/svm/migrations', 'post', body=expected_body,
            wait_on_accepted=False)

    def test_get_migration_check_job_state(self):
        self.mock_object(self.client, 'get_job',
                         mock.Mock(return_value='fake_job'))

        res = self.client.get_migration_check_job_state(fake.JOB_ID)

        self.assertEqual('fake_job', res)
        self.client.get_job.assert_called_once_with(fake.JOB_ID)

    @ddt.data(netapp_api.api.ENFS_V4_0_ENABLED_MIGRATION_FAILURE,
              netapp_api.api.EVSERVER_MIGRATION_TO_NON_AFF_CLUSTER, 'none')
    def test_get_migration_check_job_state_raise_error(self, error_code):
        e = netapp_api.api.NaApiError(code=error_code)
        self.mock_object(self.client, 'get_job', mock.Mock(side_effect=e))

        self.assertRaises(
            exception.NetAppException,
            self.client.get_migration_check_job_state,
            fake.JOB_ID)

    def test_svm_migrate_complete(self):
        self.mock_object(self.client, 'send_request',
                         mock.Mock(return_value='fake_migration'))

        res = self.client.svm_migrate_complete(fake.FAKE_MIGRATION_POST_ID)

        self.assertEqual('fake_migration', res)
        expected_body = {
            "action": "cutover"
        }
        self.client.send_request.assert_called_once_with(
            f'/svm/migrations/{fake.FAKE_MIGRATION_POST_ID}', 'patch',
            body=expected_body, wait_on_accepted=False)

    def test_svm_migrate_cancel(self):
        self.mock_object(self.client, 'send_request',
                         mock.Mock(return_value='fake_migration'))

        res = self.client.svm_migrate_cancel(fake.FAKE_MIGRATION_POST_ID)

        self.assertEqual('fake_migration', res)
        self.client.send_request.assert_called_once_with(
            f'/svm/migrations/{fake.FAKE_MIGRATION_POST_ID}', 'delete',
            wait_on_accepted=False)

    def test_svm_migration_get(self):
        self.mock_object(self.client, 'send_request',
                         mock.Mock(return_value='fake_migration'))

        res = self.client.svm_migration_get(fake.FAKE_MIGRATION_POST_ID)

        self.assertEqual('fake_migration', res)
        self.client.send_request.assert_called_once_with(
            f'/svm/migrations/{fake.FAKE_MIGRATION_POST_ID}', 'get')

    def test_svm_migrate_pause(self):
        self.mock_object(self.client, 'send_request',
                         mock.Mock(return_value='fake_migration'))

        res = self.client.svm_migrate_pause(fake.FAKE_MIGRATION_POST_ID)

        self.assertEqual('fake_migration', res)
        expected_body = {
            "action": "pause"
        }
        self.client.send_request.assert_called_once_with(
            f'/svm/migrations/{fake.FAKE_MIGRATION_POST_ID}', 'patch',
            body=expected_body, wait_on_accepted=False)

    def test_delete_network_interface(self):
        self.mock_object(self.client, 'disable_network_interface')
        self.mock_object(self.client, 'send_request')

        self.client.delete_network_interface(fake.VSERVER_NAME, fake.LIF_NAME)

        self.client.disable_network_interface.assert_called_once_with(
            fake.VSERVER_NAME, fake.LIF_NAME)
        expected_query = {
            'svm.name': fake.VSERVER_NAME,
            'name': fake.LIF_NAME
        }
        self.client.send_request.assert_called_once_with(
            '/network/ip/interfaces', 'delete', query=expected_query)

    def test_disable_network_interface(self):
        self.mock_object(self.client, 'send_request')

        self.client.disable_network_interface(fake.VSERVER_NAME, fake.LIF_NAME)

        expected_body = {
            'enabled': 'false'
        }
        expected_query = {
            'svm.name': fake.VSERVER_NAME,
            'name': fake.LIF_NAME
        }
        self.client.send_request.assert_called_once_with(
            '/network/ip/interfaces', 'patch', body=expected_body,
            query=expected_query)

    def test__delete_port_and_broadcast_domain(self):

        domain = copy.deepcopy(fake.BROADCAST_DOMAIN)
        ipspace = copy.deepcopy(fake.GET_IPSPACES_RESPONSE)

        query = {'name': domain, 'ipspace.name': ipspace['ipspace']}

        response_broadcast = copy.deepcopy(
            fake.BROADCAST_DOMAIN_LIST_SIMPLE_RESPONSE_REST)
        self.mock_object(self.client,
                         'send_request',
                         mock.Mock(side_effect=[response_broadcast, None]))

        self.mock_object(self.client,
                         '_delete_port_by_ipspace_and_broadcast_domain')

        self.client._delete_port_and_broadcast_domain(domain, ipspace)
        self.client.send_request.assert_has_calls([
            mock.call('/network/ethernet/broadcast-domains',
                      'delete', query=query)])

    def test_delete_ipspace(self):
        ipspace = copy.deepcopy(fake.IPSPACES[0])
        mock_del_brcst = self.mock_object(
            self.client, '_delete_port_and_broadcast_domains_for_ipspace')
        self.mock_object(self.client, 'ipspace_has_data_vservers',
                         mock.Mock(return_value=[]))
        mock_send_request = self.mock_object(self.client, 'send_request')

        query = {'name': fake.IPSPACE_NAME}

        self.client.delete_ipspace(ipspace['ipspace'])

        mock_del_brcst.assert_called_once_with(fake.IPSPACE_NAME)

        mock_send_request.assert_called_once_with(
            '/network/ipspaces', 'delete', query=query)

    def test_get_ipspaces(self):
        expected = copy.deepcopy(fake.GET_IPSPACES_RESPONSE)
        sr_responses = [fake.IPSPACE_INFO,
                        fake.REST_SINGLE_PORT,
                        fake.SVMS_LIST_SIMPLE_RESPONSE_REST,
                        fake.FAKE_GET_BROADCAST_DOMAIN]
        self.mock_object(self.client, 'send_request',
                         mock.Mock(side_effect=sr_responses))
        self.mock_object(self.client, '_has_records',
                         mock.Mock(return_value=True))
        result = self.client.get_ipspaces(fake.IPSPACE_NAME)
        self.assertEqual(expected, result)

    def test_get_ipspaces_no_records(self):
        api_response = fake.NO_RECORDS_RESPONSE_REST
        self.mock_object(self.client, 'send_request',
                         mock.Mock(return_value=api_response))
        result = self.client.get_ipspaces(fake.IPSPACE_NAME)
        self.assertEqual([], result)

    def test_delete_port_and_broadcast_domains_for_ipspace_not_found(self):

        self.mock_object(self.client,
                         'get_ipspaces',
                         mock.Mock(return_value=[]))
        self.mock_object(self.client, '_delete_port_and_broadcast_domain')

        self.client._delete_port_and_broadcast_domains_for_ipspace(
            fake.IPSPACE_NAME)

        self.client.get_ipspaces.assert_called_once_with(
            fake.IPSPACE_NAME)
        self.assertFalse(self.client._delete_port_and_broadcast_domain.called)

    def test_delete_port_and_broadcast_domains_for_ipspace(self):

        self.mock_object(self.client,
                         'get_ipspaces',
                         mock.Mock(return_value=fake.IPSPACES[0]))
        self.mock_object(self.client, '_delete_port_and_broadcast_domain')

        self.client._delete_port_and_broadcast_domains_for_ipspace(
            fake.IPSPACE_NAME)

        self.client.get_ipspaces.assert_called_once_with(
            fake.IPSPACE_NAME)
        self.client._delete_port_and_broadcast_domain.assert_called_once_with(
            fake.IPSPACES[0]['broadcast-domains'][0], fake.IPSPACES[0])

    @ddt.data(('10.10.10.0/24', '10.10.10.1', False),
              ('fc00::/7', 'fe80::1', False),
              ('0.0.0.0/0', '10.10.10.1', True),
              ('::/0', 'fe80::1', True))
    @ddt.unpack
    def test_create_route(self, subnet, gateway, omit_destination):

        address = None
        netmask = None
        destination = None if omit_destination else subnet
        if not destination:
            if ':' in gateway:
                destination = '::/0'
            else:
                destination = '0.0.0.0/0'

        if '/' in destination:
            address, netmask = destination.split('/')
        else:
            address = destination

        body = {
            'destination.address': address,
            'gateway': gateway,
        }

        if netmask:
            body['destination.netmask'] = netmask

        self.mock_object(self.client, 'send_request')

        self.client.create_route(gateway, destination=destination)

        self.client.send_request.assert_called_once_with(
            '/network/ip/routes', 'post', body=body)

    def test_create_route_duplicate(self):
        self.mock_object(client_cmode_rest.LOG, 'debug')
        self.mock_object(
            self.client, 'send_request',
            self._mock_api_error(code=netapp_api.EREST_DUPLICATE_ROUTE))

        self.client.create_route(fake.GATEWAY, destination=fake.SUBNET)

        body = {
            'destination.address': fake.SUBNET[:-3],
            'gateway': fake.GATEWAY,
            'destination.netmask': fake.SUBNET[-2:],
        }
        self.client.send_request.assert_called_once_with(
            '/network/ip/routes', 'post', body=body)
        self.assertEqual(1, client_cmode_rest.LOG.debug.call_count)

    def test_create_route_api_error(self):
        self.mock_object(client_cmode_rest.LOG, 'debug')
        self.mock_object(self.client, 'send_request', self._mock_api_error())

        body = {
            'destination.address': fake.SUBNET[:-3],
            'gateway': fake.GATEWAY,
            'destination.netmask': fake.SUBNET[-2:],
        }
        self.assertRaises(exception.NetAppException,
                          self.client.create_route,
                          fake.GATEWAY, destination=fake.SUBNET)
        self.client.send_request.assert_called_once_with(
            '/network/ip/routes', 'post', body=body)

    def test_create_route_without_gateway(self):
        self.mock_object(self.client, 'send_request')
        self.client.create_route(None, destination=fake.SUBNET)
        self.assertFalse(self.client.send_request.called)

    def test_network_interface_exists(self):
        api_response = fake.GENERIC_NETWORK_INTERFACES_GET_REPONSE
        self.mock_object(self.client, 'send_request',
                         mock.Mock(return_value=api_response))
        result = self.client.network_interface_exists(
            fake.VSERVER_NAME, fake.NODE_NAME, fake.PORT, fake.IP_ADDRESS,
            fake.NETMASK, fake.VLAN)
        query = {
            'ip.address': fake.IP_ADDRESS,
            'location.home_node.name': fake.NODE_NAME,
            'location.home_port.name': f'{fake.PORT}-{fake.VLAN}',
            'ip.netmask': fake.NETMASK,
            'svm.name': fake.VSERVER_NAME,
            'fields': 'name',
        }
        self.client.send_request.assert_called_once_with(
            '/network/ip/interfaces', 'get', query=query)
        self.assertTrue(result)

    def test_modify_active_directory_security_service(self):
        svm_uuid = fake.FAKE_UUID
        user_records = fake.FAKE_CIFS_LOCAL_USER.get('records')[0]
        sid = user_records.get('sid')
        self.mock_object(self.client, '_get_unique_svm_by_name',
                         mock.Mock(return_value=svm_uuid))
        self.mock_object(self.client, 'send_request',
                         mock.Mock(side_effect=[user_records,
                                                None, None]))
        self.mock_object(self.client, 'remove_preferred_dcs')
        self.mock_object(self.client, 'set_preferred_dc')
        new_security_service = {
            'user': 'new_user',
            'password': 'new_password',
            'server': 'fake_server'
        }

        current_security_service = {
            'server': 'fake_current_server'
        }
        keys = {'user', 'password', 'server'}

        self.client.modify_active_directory_security_service(
            fake.VSERVER_NAME, keys, new_security_service,
            current_security_service)

        self.client.send_request.assert_has_calls([
            mock.call(f'/protocols/cifs/local-users/{svm_uuid}', 'get'),
            mock.call(f'/protocols/cifs/local-users/{svm_uuid}/{sid}', 'patch',
                      query={'password': new_security_service['password']}),
            mock.call(f'/protocols/cifs/local-users/{svm_uuid}/{sid}', 'patch',
                      query={'name': new_security_service['user']})
        ])

    @ddt.data(True, False)
    def test__create_vserver(self, logical_space_reporting):
        mock_sr = self.mock_object(self.client, 'send_request')
        self.mock_object(self.client, '_get_unique_svm_by_name',
                         mock.Mock(return_value=fake.FAKE_UUID))
        body_post = {
            'name': fake.VSERVER_NAME,
            'nsswitch.namemap': fake.FAKE_SERVER_SWITCH_NAME,
            'subtype': fake.FAKE_SUBTYPE,
            'ipspace.name': fake.IPSPACE_NAME,
            'aggregates': [{
                'name': fake.SHARE_AGGREGATE_NAME
            }],
        }

<<<<<<< HEAD
=======
        if logical_space_reporting:
            body_post.update({
                'is_space_reporting_logical': 'true',
                'is_space_enforcement_logical': 'true',
                })
        else:
            body_post.update({
                'is_space_reporting_logical': 'false',
                'is_space_enforcement_logical': 'false',
                })

>>>>>>> 6912cd22
        body_patch = {
            'retention_period': fake.DELETE_RETENTION_HOURS,
        }

        self.client._create_vserver(
            fake.VSERVER_NAME,
            [fake.SHARE_AGGREGATE_NAME],
            fake.IPSPACE_NAME,
            fake.DELETE_RETENTION_HOURS,
            fake.FAKE_SERVER_SWITCH_NAME,
            fake.FAKE_SUBTYPE,
            logical_space_reporting=logical_space_reporting)

        mock_sr.assert_has_calls([
            mock.call('/svm/svms', 'post', body=body_post),
            mock.call(f'/svm/svms/{fake.FAKE_UUID}', 'patch', body=body_patch)
        ])

    def test_create_barbican_kms_config_for_specified_vserver(self):
        mock_sr = self.mock_object(self.client, 'send_request')
        body = {
            'svm.name': fake.VSERVER_NAME,
            'configuration.name': fake.FAKE_CONFIG_NAME,
            'key_id': fake.FAKE_KEY_ID,
            'keystone_url': fake.FAKE_KEYSTONE_URL,
            'application_cred_id': fake.FAKE_APPLICATION_CRED_ID,
            'application_cred_secret': fake.FAKE_APPLICATION_CRED_SECRET,
        }

        self.client.create_barbican_kms_config_for_specified_vserver(
            fake.VSERVER_NAME,
            fake.FAKE_CONFIG_NAME,
            fake.FAKE_KEY_ID,
            fake.FAKE_KEYSTONE_URL,
            fake.FAKE_APPLICATION_CRED_ID,
            fake.FAKE_APPLICATION_CRED_SECRET)

        mock_sr.assert_called_once_with('/security/barbican-kms', 'post',
                                        body=body)

    def test_get_key_store_config_uuid(self):
        fake_query = {
            'configuration.name': fake.FAKE_CONFIG_NAME
        }

        self.mock_object(
            self.client, 'send_request', mock.Mock(
                return_value=fake.KEYSTORE_SIMPLE_RESPONSE_REST))

        actual_result = self.client.get_key_store_config_uuid(
            fake.FAKE_CONFIG_NAME)

        self.client.send_request.assert_called_once_with(
            '/security/key-stores', 'get', query=fake_query)

        expected_result = (
            fake.KEYSTORE_SIMPLE_RESPONSE_REST[
                'records'][0]['configuration']['uuid'])
        self.assertEqual(expected_result, actual_result)

    def test_get_key_store_config_uuid_no_response(self):

        self.mock_object(
            self.client, 'send_request', mock.Mock(
                return_value={}))

        actual_result = self.client.get_key_store_config_uuid(
            fake.FAKE_CONFIG_NAME)

<<<<<<< HEAD
        mock_sr.assert_has_calls([
            mock.call('/svm/svms', 'post', body=body_post),
            mock.call(f'/svm/svms/{fake.FAKE_UUID}', 'patch', body=body_patch)
        ])
=======
        self.assertIsNone(actual_result)

    def test_enable_key_store_config(self):
        config_uuid = fake.FAKE_CONFIG_UUID
        mock_sr = self.mock_object(self.client, 'send_request')
        self.client.enable_key_store_config(config_uuid)
        body = {
            'enabled': True,
        }

        mock_sr.assert_called_once_with(
            f'/security/key-stores/{config_uuid}', 'patch', body=body)
>>>>>>> 6912cd22

    @ddt.data((f'/name-services/dns/{fake.FAKE_UUID}', 'patch',
               ['fake_domain'], ['fake_ip']),
              (f'/name-services/dns/{fake.FAKE_UUID}', 'delete', [], []),
              ('/name-services/dns', 'post', ['fake_domain'], ['fake_ip']))
    @ddt.unpack
    def test_update_dns_configuration_all_operations(self, endpoint,
                                                     operation, domains, ips):
        return_value = fake.FAKE_DNS_CONFIG if operation != 'post' else {}
        self.mock_object(self.client, 'get_dns_config',
                         mock.Mock(return_value=return_value))
        self.mock_object(self.client, '_get_unique_svm_by_name',
                         mock.Mock(return_value=fake.FAKE_UUID))
        mock_sr = self.mock_object(self.client, 'send_request')
        body = {
            'domains': domains,
            'servers': ips
        }
        empty_dns_config = (not body['domains'] and not body['servers'])
        if empty_dns_config:
            body = {}
        self.client.update_dns_configuration(ips, domains)
        mock_sr.assert_called_once_with(endpoint, operation, body)

    @ddt.data(True, False)
    def test_delete_snapshot(self, ignore_owners):
        volume_id = fake.VOLUME.get('uuid')
        self.mock_object(self.client, '_get_volume_by_args',
                         mock.Mock(return_value=fake.VOLUME))
        response = fake.SNAPSHOTS_REST_RESPONSE
        snapshot_id = response.get('records')[0].get('uuid')
        mock_sr = self.mock_object(self.client, 'send_request',
                                   mock.Mock(return_value=response))
        self.mock_object(self.client, '_has_records',
                         mock.Mock(return_value=True))
        query = {
            'name': fake.SNAPSHOT_NAME,
            'fields': 'uuid'
        }
        calls = [mock.call(f'/storage/volumes/{volume_id}/snapshots', 'get',
                           query=query)]
        if ignore_owners:
            query_cli = {
                'vserver': self.client.vserver,
                'volume': fake.VOLUME_NAMES[0],
                'snapshot': fake.SNAPSHOT_NAME,
                'ignore-owners': 'true'
            }
            calls.append(mock.call('/private/cli/snapshot', 'delete',
                                   query=query_cli))
        else:
            calls.append(mock.call(f'/storage/volumes/{volume_id}/'
                                   f'snapshots/{snapshot_id}', 'delete'))

        self.client.delete_snapshot(fake.VOLUME_NAMES[0], fake.SNAPSHOT_NAME,
                                    ignore_owners)
        mock_sr.assert_has_calls(calls)

    def test_soft_delete_snapshot(self):

        mock_delete_snapshot = self.mock_object(self.client, 'delete_snapshot')
        mock_rename_snapshot = self.mock_object(self.client, 'rename_snapshot')

        self.client.soft_delete_snapshot(fake.SHARE_NAME, fake.SNAPSHOT_NAME)

        mock_delete_snapshot.assert_called_once_with(
            fake.SHARE_NAME, fake.SNAPSHOT_NAME)
        self.assertFalse(mock_rename_snapshot.called)

    def test_volume_has_luns(self):
        mock_sr = self.mock_object(self.client, 'send_request')
        self.mock_object(self.client, '_has_records',
                         mock.Mock(return_value=True))
        result = self.client.volume_has_luns(fake.VOLUME_NAMES[0])
        query = {
            'location.volume.name': fake.VOLUME_NAMES[0],
        }
        mock_sr.assert_called_once_with('/storage/luns/', 'get', query=query)
        self.assertTrue(result)

    @ddt.data(fake.VOLUME_JUNCTION_PATH, '')
    def test_volume_has_junctioned_volumes(self, junction_path):
        mock_sr = self.mock_object(self.client, 'send_request')
        return_records = True if junction_path else False
        self.mock_object(self.client, '_has_records',
                         mock.Mock(return_value=return_records))
        result = self.client.volume_has_junctioned_volumes(junction_path)
        if junction_path:
            query = {
                'nas.path': junction_path + '/*',
            }

            mock_sr.assert_called_once_with('/storage/volumes/', 'get',
                                            query=query)
            self.assertTrue(result)
        else:
            self.assertFalse(result)

    @ddt.data(fake.VOLUME_JUNCTION_PATH, '')
    def test_get_volume_at_junction_path(self, junction_path):
        response = fake.VOLUME_LIST_SIMPLE_RESPONSE_REST
        return_records = True if junction_path else False
        mock_sr = self.mock_object(self.client, 'send_request',
                                   mock.Mock(return_value=response))
        self.mock_object(self.client, '_has_records',
                         mock.Mock(return_value=return_records))
        query = {
            'nas.path': junction_path,
            'fields': 'name'
        }

        result = self.client.get_volume_at_junction_path(junction_path)
        expected = {
            'name': response.get('records')[0].get('name')
        }

        if junction_path:
            mock_sr.assert_called_once_with('/storage/volumes/', 'get',
                                            query=query)
            self.assertEqual(expected, result)
        else:
            self.assertIsNone(result)

    def test_get_aggregate_for_volume(self):
        response = fake.FAKE_SVM_AGGREGATES.get('records')[0]
        mock_sr = self.mock_object(self.client, 'send_request',
                                   mock.Mock(return_value=response))
        result = self.client.get_aggregate_for_volume(fake.VOLUME_NAMES[0])
        expected = fake.SHARE_AGGREGATE_NAMES_LIST
        query = {
            'name': fake.VOLUME_NAMES[0],
            'fields': 'aggregates'
        }
        mock_sr.assert_called_once_with('/storage/volumes/', 'get',
                                        query=query)
        self.assertEqual(expected, result)

    def test_get_volume_to_manage(self):
        response = fake.FAKE_VOLUME_MANAGE
        mock_sr = self.mock_object(self.client, 'send_request',
                                   mock.Mock(return_value=response))
        self.mock_object(self.client, '_has_records',
                         mock.Mock(return_value=True))
        expected = {
            'aggregate': fake.SHARE_AGGREGATE_NAME,
            'aggr-list': [],
            'junction-path': fake.VOLUME_JUNCTION_PATH,
            'name': fake.VOLUME_NAMES[0],
            'type': 'fake_type',
            'style': 'flex',
            'owning-vserver-name': fake.VSERVER_NAME,
            'size': fake.SHARE_SIZE,
            'qos-policy-group-name': fake.QOS_POLICY_GROUP_NAME
        }

        result = self.client.get_volume_to_manage(fake.SHARE_AGGREGATE_NAME,
                                                  fake.VOLUME_NAMES[0])
        query = {
            'name': fake.VOLUME_NAMES[0],
            'fields': 'name,aggregates.name,nas.path,name,type,style,'
                      'svm.name,qos.policy.name,space.size',
            'aggregates.name': fake.SHARE_AGGREGATE_NAME
        }
        mock_sr.assert_called_once_with('/storage/volumes', 'get',
                                        query=query)
        self.assertEqual(expected, result)

    def test_get_cifs_share_access(self):
        response = fake.FAKE_CIFS_RECORDS
        mock_sr = self.mock_object(self.client, 'send_request',
                                   mock.Mock(return_value=response))
        query = {
            'name': fake.SHARE_NAME
        }
        query_acls = {
            'fields': 'user_or_group,permission'
        }
        expected = {
            'Everyone': 'full_control',
            'root': 'no_access'
        }
        result = self.client.get_cifs_share_access(fake.SHARE_NAME)
        svm_uuid = response.get('records')[0].get('svm').get('uuid')
        mock_sr.assert_has_calls([
            mock.call('/protocols/cifs/shares', 'get', query=query),
            mock.call(f'/protocols/cifs/shares/{svm_uuid}/{fake.SHARE_NAME}/'
                      'acls', 'get', query=query_acls)
        ])
        self.assertEqual(expected, result)

    @ddt.data((netapp_api.EREST_LICENSE_NOT_INSTALLED, False),
              (netapp_api.EREST_SNAPSHOT_NOT_SPECIFIED, True))
    @ddt.unpack
    def test_check_snaprestore_license(self, code, expected):
        self.mock_object(self.client, 'send_request',
                         mock.Mock(side_effect=self._mock_api_error(code)))
        result = self.client.check_snaprestore_license()
        self.assertEqual(expected, result)
        body = {
            'restore_to.snapshot.name': ''
        }
        query = {
            'name': '*'
        }
        self.client.send_request.assert_called_once_with('/storage/volumes',
                                                         'patch',
                                                         body=body,
                                                         query=query)

    def test_check_snaprestore_license_error(self):
        self.mock_object(self.client, 'send_request')
        self.assertRaises(exception.NetAppException,
                          self.client.check_snaprestore_license)

    def test__sort_data_ports_by_speed(self):
        ports = fake.FAKE_PORTS
        result = self.client._sort_data_ports_by_speed(ports)
        expected = [{'speed': '4'},
                    {'speed': 'auto'},
                    {'speed': 'undef'},
                    {'speed': 'fake_speed'},
                    {'speed': ''}]
        self.assertEqual(expected, result)

    def test_create_port_and_broadcast_domain(self):
        self.mock_object(self.client, '_create_vlan')
        self.mock_object(self.client, '_ensure_broadcast_domain_for_port')
        res = self.client.create_port_and_broadcast_domain(fake.NODE_NAME,
                                                           fake.PORT,
                                                           fake.VLAN,
                                                           fake.MTU,
                                                           fake.IPSPACE_NAME)
        expected = f'{fake.PORT}-{fake.VLAN}'
        self.assertEqual(expected, res)

    @ddt.data(netapp_api.EREST_DUPLICATE_ENTRY, None)
    def test__create_vlan(self, code):
        self.mock_object(self.client, 'send_request',
                         mock.Mock(side_effect=self._mock_api_error(code)))
        if not code:
            self.assertRaises(exception.NetAppException,
                              self.client._create_vlan,
                              fake.NODE_NAME,
                              fake.PORT,
                              fake.VLAN)

        else:
            self.client._create_vlan(fake.NODE_NAME, fake.PORT, fake.VLAN)
            body = {
                'vlan.base_port.name': fake.PORT,
                'node.name': fake.NODE_NAME,
                'vlan.tag': fake.VLAN,
                'type': 'vlan'
            }
            self.client.send_request.assert_called_once_with(
                '/network/ethernet/ports', 'post', body=body)

    @ddt.data(netapp_api.EREST_ENTRY_NOT_FOUND, None)
    def test_delete_fpolicy_event_error_not_found(self, code):
        volume = fake.VOLUME_ITEM_SIMPLE_RESPONSE_REST
        self.mock_object(self.client, '_get_volume_by_args',
                         mock.Mock(return_value=volume))
        self.mock_object(self.client, 'send_request',
                         mock.Mock(side_effect=self._mock_api_error(code)))
        if not code:
            self.assertRaises(exception.NetAppException,
                              self.client.delete_fpolicy_event,
                              fake.SHARE_NAME, 'fake_event')
        else:
            self.client.delete_fpolicy_event(fake.SHARE_NAME, 'fake_event')
            self.assertEqual(1, client_cmode_rest.LOG.debug.call_count)

    @ddt.data(netapp_api.EREST_ENTRY_NOT_FOUND, None)
    def test_delete_fpolicy_policy_request_error(self, code):
        volume = fake.VOLUME_ITEM_SIMPLE_RESPONSE_REST
        self.mock_object(self.client, '_get_volume_by_args',
                         mock.Mock(return_value=volume))
        self.mock_object(self.client, 'send_request',
                         mock.Mock(side_effect=self._mock_api_error(code)))
        if not code:
            self.assertRaises(exception.NetAppException,
                              self.client.delete_fpolicy_policy,
                              fake.SHARE_NAME, 'fake_policy')
        else:
            self.client.delete_fpolicy_policy(fake.SHARE_NAME, 'fake_policy')
            self.assertEqual(1, client_cmode_rest.LOG.debug.call_count)

    def test_modify_fpolicy_scope(self):
        volume = fake.VOLUME_ITEM_SIMPLE_RESPONSE_REST
        svm_uuid = volume['svm']['uuid']
        self.mock_object(self.client, '_get_volume_by_args',
                         mock.Mock(return_value=volume))
        mock_sr = self.mock_object(self.client, 'send_request')
        body = {
            'name': fake.FPOLICY_POLICY_NAME,
            'scope.include_shares': fake.SHARE_NAME,
            'scope.include_extension': 'fake_extension',
            'scope.exclude_extension': 'fake_extension'
        }
        self.client.modify_fpolicy_scope(fake.SHARE_NAME,
                                         fake.FPOLICY_POLICY_NAME,
                                         [fake.SHARE_NAME],
                                         ['fake_extension'],
                                         ['fake_extension'])
        mock_sr.assert_called_once_with(f'/protocols/fpolicy/{svm_uuid}/'
                                        'policies/', 'patch', body=body)

    def test_remove_cifs_share(self):
        response = fake.SVMS_LIST_SIMPLE_RESPONSE_REST
        svm_id = response.get('records')[0]['uuid']
        mock_sr = self.mock_object(self.client, 'send_request',
                                   mock.Mock(return_value=response))
        self.client.remove_cifs_share(fake.SHARE_NAME)
        query = {
            'name': self.client.vserver,
            'fields': 'uuid'
        }
        mock_sr.assert_has_calls([
            mock.call('/svm/svms', 'get', query=query),
            mock.call(f'/protocols/cifs/shares/{svm_id}'
                      f'/{fake.SHARE_NAME}', 'delete')])

    def test_qos_policy_group_get_error(self):
        code = netapp_api.EREST_NOT_AUTHORIZED
        self.mock_object(self.client, 'send_request',
                         mock.Mock(side_effect=self._mock_api_error(code)))
        self.assertRaises(exception.NetAppException,
                          self.client.qos_policy_group_get,
                          fake.QOS_POLICY_GROUP_NAME)

    def test_qos_policy_group_get_not_found(self):
        response = fake.NO_RECORDS_RESPONSE_REST
        self.mock_object(self.client, 'send_request',
                         mock.Mock(return_value=response))
        self.assertRaises(exception.NetAppException,
                          self.client.qos_policy_group_get,
                          fake.QOS_POLICY_GROUP_NAME)

    def test_remove_unused_qos_policy_groups_error(self):
        res_list = [fake.QOS_POLICY_GROUP_REST, netapp_api.api.NaApiError]
        self.mock_object(self.client, 'send_request',
                         mock.Mock(side_effect=res_list))
        self.client.remove_unused_qos_policy_groups()
        self.assertEqual(1, client_cmode_rest.LOG.debug.call_count)

    def test_mount_volume_error(self):
        volume = fake.VOLUME_ITEM_SIMPLE_RESPONSE_REST
        code = netapp_api.EREST_SNAPMIRROR_INITIALIZING
        self.mock_object(self.client, '_get_volume_by_args',
                         mock.Mock(return_value=volume))
        self.mock_object(self.client, 'send_request',
                         mock.Mock(side_effect=self._mock_api_error(code)))
        self.assertRaises(netapp_api.api.NaApiError,
                          self.client.mount_volume,
                          fake.VOLUME_NAMES[0])

    def test_get_aggregate_for_volume_empty(self):
        response = fake.NO_RECORDS_RESPONSE_REST
        self.mock_object(self.client, 'send_request',
                         mock.Mock(return_value=response))
        self.assertRaises(exception.NetAppException,
                          self.client.get_aggregate_for_volume,
                          fake.VOLUME_NAMES[0])

    def test_get_nfs_export_policy_for_volume_empty(self):
        response = fake.NO_RECORDS_RESPONSE_REST
        self.mock_object(self.client, 'send_request',
                         mock.Mock(return_value=response))
        self.mock_object(self.client, '_has_records',
                         mock.Mock(return_value=False))
        self.assertRaises(exception.NetAppException,
                          self.client.get_nfs_export_policy_for_volume,
                          fake.VOLUME_NAMES[0])

    def test_get_unique_export_policy_id_empty(self):
        response = fake.NO_RECORDS_RESPONSE_REST
        self.mock_object(self.client, 'send_request',
                         mock.Mock(return_value=response))
        self.mock_object(self.client, '_has_records',
                         mock.Mock(return_value=False))
        self.assertRaises(exception.NetAppException,
                          self.client.get_unique_export_policy_id,
                          fake.FPOLICY_POLICY_NAME)

    def test__remove_nfs_export_rules_error(self):
        self.mock_object(self.client, 'get_unique_export_policy_id',
                         mock.Mock(return_value=fake.FAKE_UUID))
        self.mock_object(self.client, 'send_request',
                         mock.Mock(side_effect=self._mock_api_error()))
        self.assertRaises(netapp_api.api.NaApiError,
                          self.client._remove_nfs_export_rules,
                          fake.FPOLICY_POLICY_NAME,
                          [1])

    def test_get_volume_move_status_error(self):
        response = fake.NO_RECORDS_RESPONSE_REST
        self.mock_object(self.client, 'send_request',
                         mock.Mock(return_value=response))
        self.mock_object(self.client, '_has_records',
                         mock.Mock(return_value=False))
        self.assertRaises(exception.NetAppException,
                          self.client.get_volume_move_status,
                          fake.VOLUME_NAMES[0],
                          fake.VSERVER_NAME)

    def test__set_snapmirror_state_error(self):
        self.mock_object(self.client, 'get_snapmirrors',
                         mock.Mock(return_value=[]))
        self.assertRaises(netapp_utils.NetAppDriverException,
                          self.client._set_snapmirror_state,
                          'fake_state', 'fake_source_path', 'fake_dest_path',
                          'fake_source_vserver', 'fake_source_volume',
                          'fake_dest_vserver', 'fake_dest_volume')

    def test__break_snapmirror_error(self):
        fake_snapmirror = fake.REST_GET_SNAPMIRRORS_RESPONSE
        self.mock_object(self.client, '_get_snapmirrors',
                         mock.Mock(return_value=fake_snapmirror))
        self.mock_object(self.client, 'send_request',
                         mock.Mock(side_effect=self._mock_api_error()))
        self.assertRaises(netapp_api.api.NaApiError,
                          self.client._break_snapmirror)

    def test__resync_snapmirror_no_parameter(self):
        mock_snap = self.mock_object(self.client, '_resume_snapmirror')
        self.client._resync_snapmirror()
        mock_snap.assert_called_once_with(None, None, None, None, None, None)

    def test_add_nfs_export_rule_with_rule_created(self):
        self.mock_object(self.client, '_get_nfs_export_rule_indices',
                         mock.Mock(return_value=[1]))
        update = self.mock_object(self.client, '_update_nfs_export_rule')
        remove = self.mock_object(self.client, '_remove_nfs_export_rules')
        self.client.add_nfs_export_rule(fake.FPOLICY_POLICY_NAME,
                                        'fake_client',
                                        True,
                                        'fake_auth')
        update.assert_called_once_with(fake.FPOLICY_POLICY_NAME,
                                       'fake_client', True, 1, 'fake_auth')
        remove.assert_called_once_with(fake.FPOLICY_POLICY_NAME, [])

    def test__update_snapmirror_no_snapmirrors(self):
        self.mock_object(self.client, '_get_snapmirrors',
                         mock.Mock(return_value=[]))
        self.assertRaises(netapp_utils.NetAppDriverException,
                          self.client._update_snapmirror)

    @ddt.data((netapp_api.EREST_SNAPMIRROR_NOT_INITIALIZED,
               'Another transfer is in progress'),
              (None, 'fake'))
    @ddt.unpack
    def test__update_snapmirror_error(self, code, message):
        snapmirrors = fake.REST_GET_SNAPMIRRORS_RESPONSE
        self.mock_object(self.client, '_get_snapmirrors',
                         mock.Mock(return_value=snapmirrors))
        self.mock_object(self.client, 'send_request',
                         mock.Mock(side_effect=self._mock_api_error(code,
                                                                    message)))
        self.assertRaises(netapp_api.api.NaApiError,
                          self.client._update_snapmirror)

    @ddt.data(netapp_api.EREST_DUPLICATE_ENTRY, None)
    def test_create_kerberos_realm_error(self, code):
        self.mock_object(self.client, 'send_request',
                         mock.Mock(side_effect=self._mock_api_error(code)))
        if code:
            self.client.create_kerberos_realm(fake.KERBEROS_SECURITY_SERVICE)
            self.assertEqual(1, client_cmode_rest.LOG.debug.call_count)
        else:
            self.assertRaises(exception.NetAppException,
                              self.client.create_kerberos_realm,
                              fake.KERBEROS_SECURITY_SERVICE)

    def test_configure_kerberos_error(self):
        self.mock_object(self.client, 'configure_dns')
        self.mock_object(self.client, '_get_kerberos_service_principal_name')
        self.mock_object(self.client, 'get_network_interfaces',
                         mock.Mock(return_value=[]))
        self.assertRaises(exception.NetAppException,
                          self.client.configure_kerberos,
                          fake.KERBEROS_SECURITY_SERVICE,
                          fake.VSERVER_NAME)

    def test_configure_ldap(self):
        mock_ldap = self.mock_object(self.client, '_create_ldap_client')
        self.client.configure_ldap(fake.LDAP_AD_SECURITY_SERVICE, 30,
                                   fake.VSERVER_NAME)
        mock_ldap.assert_called_once_with(fake.LDAP_AD_SECURITY_SERVICE,
                                          vserver_name=fake.VSERVER_NAME)

    def test_configure_active_directory_error(self):
        self.mock_object(self.client, 'configure_dns')
        self.mock_object(self.client, 'configure_cifs_aes_encryption')
        self.mock_object(self.client, 'set_preferred_dc')
        self.mock_object(self.client, '_get_cifs_server_name')
        self.mock_object(self.client, 'send_request',
                         mock.Mock(side_effect=self._mock_api_error()))
        self.assertRaises(exception.NetAppException,
                          self.client.configure_active_directory,
                          fake.LDAP_AD_SECURITY_SERVICE,
                          fake.VSERVER_NAME,
                          False)

    def test__get_unique_svm_by_name_error(self):
        response = fake.NO_RECORDS_RESPONSE_REST
        self.mock_object(self.client, 'send_request',
                         mock.Mock(return_value=response))
        self.assertRaises(exception.NetAppException,
                          self.client._get_unique_svm_by_name,
                          fake.VSERVER_NAME)

    def test_get_ontap_version_scoped(self):
        self.client.get_ontap_version = self.original_get_ontap_version
        e = netapp_api.api.NaApiError(code=netapp_api.EREST_NOT_AUTHORIZED)
        res_list = [e, fake.GET_VERSION_RESPONSE_REST]
        version = fake.GET_VERSION_RESPONSE_REST['records'][0]['version']
        expected = {
            'version': version['full'],
            'version-tuple': (9, 11, 1)
        }
        self.mock_object(self.client, 'send_request',
                         mock.Mock(side_effect=res_list))
        result = self.client.get_ontap_version(self=self.client, cached=False)
        self.assertEqual(expected, result)

    def test_get_licenses_error(self):
        self.mock_object(self.client, 'send_request',
                         mock.Mock(side_effect=self._mock_api_error()))
        self.assertRaises(netapp_api.api.NaApiError,
                          self.client.get_licenses)

    def test__get_volume_by_args_error(self):
        res = fake.VOLUME_GET_ITER_RESPONSE_REST_PAGE
        self.mock_object(self.client, 'send_request',
                         mock.Mock(return_value=res))
        self.assertRaises(exception.NetAppException,
                          self.client._get_volume_by_args,
                          is_root=True)

    def test_get_aggregate_no_name(self):
        expected = {}
        result = self.client.get_aggregate('')
        self.assertEqual(expected, result)

    def test_get_aggregate_error(self):
        self.mock_object(self.client, '_get_aggregates',
                         mock.Mock(side_effect=self._mock_api_error()))
        result = self.client.get_aggregate(fake.SHARE_AGGREGATE_NAME)
        expected = {}
        self.assertEqual(expected, result)

    def test_get_node_for_aggregate_no_name(self):
        result = self.client.get_node_for_aggregate('')
        self.assertIsNone(result)

    @ddt.data(netapp_api.EREST_NOT_AUTHORIZED, None)
    def test_get_node_for_aggregate_error(self, code):
        self.mock_object(self.client, '_get_aggregates',
                         mock.Mock(side_effect=self._mock_api_error(code)))
        if code:
            r = self.client.get_node_for_aggregate(fake.SHARE_AGGREGATE_NAME)
            self.assertIsNone(r)
        else:
            self.assertRaises(netapp_api.api.NaApiError,
                              self.client.get_node_for_aggregate,
                              fake.SHARE_AGGREGATE_NAME)

    def test_get_vserver_aggregate_capabilities_no_response(self):
        response = fake.NO_RECORDS_RESPONSE_REST
        self.mock_object(self.client, 'send_request',
                         mock.Mock(return_value=response))
        self.assertRaises(exception.NetAppException,
                          self.client.get_vserver_aggregate_capacities,
                          fake.SHARE_AGGREGATE_NAME)

    def test_get_vserver_aggregate_capacities_no_aggregate(self):
        response = fake.FAKE_AGGREGATES_RESPONSE
        share_name = fake.SHARE_AGGREGATE_NAME
        self.mock_object(self.client,
                         'send_request',
                         mock.Mock(return_value=response))
        res = self.client.get_vserver_aggregate_capacities(share_name)
        expected = {}
        self.assertEqual(expected, res)

    def test_rename_nfs_export_policy_error(self):
        self.mock_object(self.client, 'send_request')
        self.mock_object(self.client, '_has_records',
                         mock.Mock(return_value=False))
        self.assertRaises(exception.NetAppException,
                          self.client.rename_nfs_export_policy,
                          'fake_policy_name',
                          'fake_new_policy_name')

    @ddt.data((False, exception.StorageResourceNotFound),
              (True, exception.NetAppException))
    @ddt.unpack
    def test_get_volume_error(self, records, exception):
        res = copy.deepcopy(fake.FAKE_VOLUME_MANAGE)
        res['num_records'] = 2
        self.mock_object(self.client, 'send_request',
                         mock.Mock(return_value=res))
        self.mock_object(self.client, '_has_records',
                         mock.Mock(return_value=records))
        self.assertRaises(exception,
                          self.client.get_volume,
                          fake.VOLUME_NAMES[0])

    def test_get_volume_no_aggregate(self):
        res = copy.deepcopy(fake.FAKE_VOLUME_MANAGE)
        res.get('records')[0]['aggregates'] = []
        self.mock_object(self.client, 'send_request',
                         mock.Mock(return_value=res))
        fake_volume = res.get('records', [])[0]

        expected = {
            'aggregate': '',
            'aggr-list': [],
            'junction-path': fake_volume.get('nas', {}).get('path', ''),
            'name': fake_volume.get('name', ''),
            'owning-vserver-name': fake_volume.get('svm', {}).get('name', ''),
            'type': fake_volume.get('type', ''),
            'style': fake_volume.get('style', ''),
            'size': fake_volume.get('space', {}).get('size', ''),
            'size-used': fake_volume.get('space', {}).get('used', ''),
            'qos-policy-group-name': fake_volume.get('qos', {})
            .get('policy', {})
            .get('name', ''),
            'style-extended': fake_volume.get('style', ''),
            'snaplock-type': fake_volume.get('snaplock', {}).get('type', '')
        }
        result = self.client.get_volume(fake.VOLUME_NAMES[0])
        self.assertEqual(expected, result)

    def test_get_job_state_error(self):
        response = {
            'records': [fake.JOB_SUCCESSFUL_REST,
                        fake.JOB_SUCCESSFUL_REST]
        }
        self.mock_object(self.client, 'send_request',
                         mock.Mock(return_value=response))
        self.mock_object(self.client, '_has_records',
                         mock.Mock(return_value=True))
        self.assertRaises(exception.NetAppException,
                          self.client.get_job_state,
                          fake.JOB_ID)

    def test_get_volume_efficiency_status_error(self):
        self.mock_object(self.client, 'send_request',
                         mock.Mock(side_effect=self._mock_api_error()))
        self.client.get_volume_efficiency_status(fake.VOLUME_NAMES[0])
        self.assertEqual(1, client_cmode_rest.LOG.error.call_count)

    def test_get_fpolicy_scopes_not_found(self):
        self.mock_object(self.client, '_get_volume_by_args',
                         mock.Mock(side_effect=exception.NetAppException))
        result = self.client.get_fpolicy_scopes(fake.SHARE_NAME)
        expected = []
        self.assertEqual(expected, result)

    def test_delete_fpolicy_policy_error(self):
        self.mock_object(self.client, '_get_volume_by_args',
                         mock.Mock(side_effect=exception.NetAppException))
        self.mock_object(self.client, 'send_request')
        res = self.client.delete_fpolicy_policy(fake.SHARE_NAME,
                                                fake.FPOLICY_POLICY_NAME)
        self.assertEqual(1, client_cmode_rest.LOG.debug.call_count)
        self.assertIsNone(res)

    def test_delete_fpolicy_event_error(self):
        self.mock_object(self.client, '_get_volume_by_args',
                         mock.Mock(side_effect=exception.NetAppException))
        self.mock_object(self.client, 'send_request')
        res = self.client.delete_fpolicy_event(fake.SHARE_NAME,
                                               fake.FPOLICY_EVENT_NAME)
        self.assertEqual(1, client_cmode_rest.LOG.debug.call_count)
        self.assertIsNone(res)

    def test_delete_nfs_export_policy_no_records(self):
        response = fake.NO_RECORDS_RESPONSE_REST
        self.mock_object(self.client, 'send_request',
                         mock.Mock(return_value=response))
        res = self.client.delete_nfs_export_policy(fake.FPOLICY_POLICY_NAME)
        self.assertIsNone(res)

    def test_remove_cifs_share_not_found(self):
        response = fake.NO_RECORDS_RESPONSE_REST
        self.mock_object(self.client, 'send_request',
                         mock.Mock(return_value=response))
        self.assertRaises(exception.NetAppException,
                          self.client.remove_cifs_share,
                          fake.SHARE_NAME)

    @ddt.data(netapp_api.EREST_ENTRY_NOT_FOUND, None)
    def test_remove_cifs_share_error(self, code):
        responses = [fake.SVMS_LIST_SIMPLE_RESPONSE_REST,
                     netapp_api.api.NaApiError(code=code)]
        self.mock_object(self.client, 'send_request',
                         mock.Mock(side_effect=responses))
        if not code:
            self.assertRaises(netapp_api.api.NaApiError,
                              self.client.remove_cifs_share,
                              fake.SHARE_NAME)
        else:
            result = self.client.remove_cifs_share(fake.SHARE_NAME)
            self.assertIsNone(result)

    def test_qos_policy_group_does_not_exists(self):
        self.mock_object(self.client, 'qos_policy_group_get',
                         mock.Mock(side_effect=exception.NetAppException))
        result = self.client.qos_policy_group_exists(fake.QOS_POLICY_GROUP)
        self.assertFalse(result)

    def test_qos_policy_group_rename_error(self):
        response = fake.NO_RECORDS_RESPONSE_REST
        self.mock_object(self.client, 'send_request',
                         mock.Mock(return_value=response))
        self.assertRaises(exception.NetAppException,
                          self.client.qos_policy_group_rename,
                          fake.QOS_POLICY_GROUP_NAME,
                          'fake_new_qos_policy_group_name')

    def test_qos_policy_group_rename_same_name(self):
        res = self.client.qos_policy_group_rename(fake.QOS_POLICY_GROUP_NAME,
                                                  fake.QOS_POLICY_GROUP_NAME)
        self.assertIsNone(res)

    def test_qos_policy_group_modify_error(self):
        response = fake.NO_RECORDS_RESPONSE_REST
        self.mock_object(self.client, 'send_request',
                         mock.Mock(return_value=response))
        self.assertRaises(exception.NetAppException,
                          self.client.qos_policy_group_modify,
                          fake.QOS_POLICY_GROUP_NAME,
                          fake.QOS_MAX_THROUGHPUT)

    def test_update_kerberos_realm_error(self):
        self.mock_object(self.client,
                         '_get_unique_svm_by_name',
                         mock.Mock(return_value=fake.FAKE_UUID))
        self.mock_object(self.client, 'send_request',
                         mock.Mock(side_effect=self._mock_api_error()))
        self.assertRaises(exception.NetAppException,
                          self.client.update_kerberos_realm,
                          fake.KERBEROS_SECURITY_SERVICE)

    @ddt.data(('fake_domain', 'fake_server'), (None, None))
    @ddt.unpack
    def test_modify_ldap_error(self, domain, server):
        security_service = {
            'domain': domain,
            'server': server,
            'user': 'fake_user',
            'ou': 'fake_ou',
            'dns_ip': 'fake_ip',
            'password': 'fake_password'
        }
        self.mock_object(self.client, '_get_unique_svm_by_name',
                         mock.Mock(return_value=fake.FAKE_UUID))
        self.mock_object(self.client, 'send_request')
        self.assertRaises(exception.NetAppException,
                          self.client.modify_ldap,
                          security_service,
                          fake.LDAP_AD_SECURITY_SERVICE)

    def test_update_dns_configuration_error(self):
        self.mock_object(self.client, '_get_unique_svm_by_name',
                         mock.Mock(return_value=fake.FAKE_UUID))
        dns_config = {
            'domains': [fake.KERBEROS_SECURITY_SERVICE['domain']],
            'dns-ips': [fake.KERBEROS_SECURITY_SERVICE['dns_ip']],
        }
        self.mock_object(self.client, 'get_dns_config',
                         mock.Mock(return_value=dns_config))
        self.mock_object(self.client, 'send_request',
                         mock.Mock(side_effect=self._mock_api_error()))
        self.assertRaises(exception.NetAppException,
                          self.client.update_dns_configuration,
                          ['fake_ips'], ['fake_domain'])

    def test_remove_preferred_dcs_error(self):
        fake_response = [fake.PREFERRED_DC_REST,
                         netapp_api.api.NaApiError]
        self.mock_object(self.client, 'send_request',
                         mock.Mock(side_effect=fake_response))
        self.assertRaises(exception.NetAppException,
                          self.client.remove_preferred_dcs,
                          fake.LDAP_AD_SECURITY_SERVICE,
                          fake.FAKE_UUID)

    def test_set_preferred_dc_error(self):
        security = copy.deepcopy(fake.LDAP_AD_SECURITY_SERVICE)
        security['server'] = 'fake_server'
        self.mock_object(self.client, '_get_unique_svm_by_name',
                         mock.Mock(return_value=fake.FAKE_UUID))
        self.mock_object(self.client, 'send_request',
                         mock.Mock(side_effect=self._mock_api_error()))
        self.assertRaises(exception.NetAppException,
                          self.client.set_preferred_dc,
                          security,
                          fake.VSERVER_NAME)

    def test_set_preferred_dc_no_server(self):
        result = self.client.set_preferred_dc(fake.LDAP_AD_SECURITY_SERVICE,
                                              fake.VSERVER_NAME)
        self.assertIsNone(result)

    def test__get_svm_peer_uuid_error(self):
        response = fake.NO_RECORDS_RESPONSE_REST
        self.mock_object(self.client, 'send_request',
                         mock.Mock(return_value=response))
        self.assertRaises(exception.NetAppException,
                          self.client._get_svm_peer_uuid,
                          fake.VSERVER_NAME,
                          fake.VSERVER_PEER_NAME)

    def test_create_vserver_dp_destination(self):
        mock_vserver = self.mock_object(self.client, '_create_vserver')
        self.client.create_vserver_dp_destination(fake.VSERVER_NAME,
                                                  fake.FAKE_AGGR_LIST,
                                                  fake.IPSPACE_NAME,
                                                  fake.DELETE_RETENTION_HOURS)
        mock_vserver.assert_called_once_with(fake.VSERVER_NAME,
                                             fake.FAKE_AGGR_LIST,
                                             fake.IPSPACE_NAME,
                                             fake.DELETE_RETENTION_HOURS,
                                             subtype='dp_destination')

    @ddt.data(':', '.')
    def test_create_route_no_destination(self, gateway):
        mock_sr = self.mock_object(self.client, 'send_request')
        body = {
            'gateway': gateway,
            'destination.address': '::' if ":" in gateway else '0.0.0.0',
            'destination.netmask': '0'
        }
        self.client.create_route(gateway)
        mock_sr.assert_called_once_with('/network/ip/routes', 'post',
                                        body=body)

    def test_list_root_aggregates(self):
        return_value = fake.FAKE_ROOT_AGGREGATES_RESPONSE
        self.mock_object(self.client, 'send_request',
                         mock.Mock(return_value=return_value))

        result = self.client.list_root_aggregates()

        expected = [fake.SHARE_AGGREGATE_NAME]
        self.assertEqual(expected, result)

    @ddt.data(("fake_server", "fake_domain"), (None, None))
    @ddt.unpack
    def test__create_ldap_client_error(self, server, domain):
        security_service = {
            'server': server,
            'domain': domain,
            'user': 'fake_user',
            'ou': 'fake_ou',
            'dns_ip': 'fake_ip',
            'password': 'fake_password'
        }

        self.assertRaises(exception.NetAppException,
                          self.client._create_ldap_client,
                          security_service)

    @ddt.data(["password"], ["user"])
    def test__modify_active_directory_security_service_error(self, keys):
        svm_uuid = fake.FAKE_UUID
        user_records = fake.FAKE_CIFS_LOCAL_USER.get('records')[0]
        self.mock_object(self.client, '_get_unique_svm_by_name',
                         mock.Mock(return_value=svm_uuid))
        self.mock_object(self.client, 'send_request',
                         mock.Mock(side_effect=[user_records,
                                                netapp_api.api.NaApiError]))
        self.mock_object(self.client, 'remove_preferred_dcs')
        self.mock_object(self.client, 'set_preferred_dc')
        new_security_service = {
            'user': 'new_user',
            'password': 'new_password',
            'server': 'fake_server'
        }

        current_security_service = {
            'server': 'fake_current_server'
        }

        self.assertRaises(
            exception.NetAppException,
            self.client.modify_active_directory_security_service,
            fake.VSERVER_NAME,
            keys,
            new_security_service,
            current_security_service)

    def test_disable_kerberos_error(self):
        fake_api_response = fake.NFS_LIFS_REST
        api_error = self._mock_api_error()
        self.mock_object(self.client, 'get_network_interfaces',
                         mock.Mock(return_value=fake_api_response))
        self.mock_object(
            self.client, 'send_request',
            mock.Mock(side_effect=api_error))

        self.assertRaises(exception.NetAppException,
                          self.client.disable_kerberos,
                          fake.LDAP_AD_SECURITY_SERVICE)

    def test_set_volume_snapdir_access_exception(self):
        fake_hide_snapdir = 'fake-snapdir'

        self.mock_object(self.client, '_get_volume_by_args',
                         mock.Mock(side_effect=exception.NetAppException))
        self.assertRaises(exception.SnapshotResourceNotFound,
                          self.client.set_volume_snapdir_access,
                          fake.VOLUME_NAMES[0],
                          fake_hide_snapdir)

    def test__get_broadcast_domain_for_port_exception(self):
        fake_response_empty = {
            "records": [{}]
        }
        self.mock_object(self.client, 'send_request', mock.Mock(
            return_value=fake_response_empty))

        self.assertRaises(exception.NetAppException,
                          self.client._get_broadcast_domain_for_port,
                          fake.NODE_NAME,
                          fake.PORT)

    def test__configure_nfs_exception(self):
        fake_nfs = {
            'udp-max-xfer-size': 10000,
            'tcp-max-xfer-size': 10000,
        }
        self.assertRaises(exception.NetAppException,
                          self.client._configure_nfs,
                          fake_nfs,
                          fake.FAKE_UUID)

    def test_get_snapshot_exception(self):
        self.mock_object(self.client, '_get_volume_by_args',
                         mock.Mock(side_effect=exception.NetAppException))
        self.assertRaises(exception.SnapshotResourceNotFound,
                          self.client.get_snapshot,
                          fake.VOLUME_NAMES[0],
                          fake.SNAPSHOT_NAME)

    def test_delete_snapshot_exception(self):
        self.mock_object(self.client,
                         '_get_volume_by_args',
                         mock.Mock(side_effect=exception.NetAppException))
        self.client.delete_snapshot(fake.VOLUME_NAMES[0], fake.SNAPSHOT_NAME,
                                    True)

        self.assertEqual(1, client_cmode_rest.LOG.warning.call_count)

    def test_set_nfs_export_policy_for_volume_exception(self):
        return_code = netapp_api.EREST_CANNOT_MODITY_OFFLINE_VOLUME
        self.mock_object(self.client,
                         'send_request',
                         mock.Mock(side_effect=self._mock_api_error(
                             code=return_code)))
        self.client.set_nfs_export_policy_for_volume(
            fake.VOLUME_NAMES[0], fake.EXPORT_POLICY_NAME)

        self.assertEqual(1, client_cmode_rest.LOG.debug.call_count)

    def test__break_snapmirror_exception(self):
        fake_snapmirror = copy.deepcopy(fake.REST_GET_SNAPMIRRORS_RESPONSE)
        fake_snapmirror[0]['transferring-state'] = 'error'

        self.mock_object(
            self.client, '_get_snapmirrors',
            mock.Mock(return_value=fake_snapmirror))

        self.assertRaises(netapp_utils.NetAppDriverException,
                          self.client._break_snapmirror)

    def test_get_svm_volumes_total_size(self):
        expected = 1

        fake_query = {
            'svm.name': fake.VSERVER_NAME,
            'fields': 'size'
        }

        self.mock_object(self.client, 'send_request',
                         mock.Mock(return_value=fake.FAKE_GET_VOLUME))

        result = self.client.get_svm_volumes_total_size(fake.VSERVER_NAME)

        self.client.send_request.assert_called_once_with(
            '/storage/volumes/', 'get', query=fake_query)

        self.assertEqual(expected, result)

    @ddt.data(fake.CIFS_SECURITY_SERVICE, fake.CIFS_SECURITY_SERVICE_3)
    def test_configure_active_directory_credential_error(self,
                                                         security_service):
        msg = "could not authenticate"
        fake_security = copy.deepcopy(security_service)

        self.mock_object(self.client, 'configure_dns')
        self.mock_object(self.client, 'set_preferred_dc')
        self.mock_object(self.client, 'configure_cifs_aes_encryption')
        self.mock_object(self.client, '_get_cifs_server_name')
        self.mock_object(self.client, 'send_request',
                         self._mock_api_error(code=netapp_api.api.EAPIERROR,
                                              message=msg))
        self.assertRaises(exception.SecurityServiceFailedAuth,
                          self.client.configure_active_directory,
                          fake_security,
                          fake.VSERVER_NAME,
                          False)

    @ddt.data(fake.CIFS_SECURITY_SERVICE, fake.CIFS_SECURITY_SERVICE_3)
    def test_configure_active_directory_user_privilege_error(self,
                                                             security_service):
        msg = "insufficient access"
        fake_security = copy.deepcopy(security_service)

        self.mock_object(self.client, 'configure_dns')
        self.mock_object(self.client, 'set_preferred_dc')
        self.mock_object(self.client, 'configure_cifs_aes_encryption')
        self.mock_object(self.client, '_get_cifs_server_name')
        self.mock_object(self.client, 'send_request',
                         self._mock_api_error(code=netapp_api.api.EAPIERROR,
                                              message=msg))
        self.assertRaises(exception.SecurityServiceFailedAuth,
                          self.client.configure_active_directory,
                          fake_security,
                          fake.VSERVER_NAME,
                          False)

    def test_snapmirror_restore_vol(self):
        uuid = fake.VOLUME_ITEM_SIMPLE_RESPONSE_REST["uuid"]
        body = {
            "destination": {"path": fake.SM_DEST_PATH,
                            "cluster": {"name": fake.CLUSTER_NAME}},
            "source_snapshot": fake.SNAPSHOT_NAME
        }
        snapmirror_info = [{'destination-vserver': "fake_des_vserver",
                            'destination-volume': "fake_des_vol",
                            'relationship-status': "idle",
                            'uuid': uuid}]

        self.mock_object(self.client, 'get_snapmirrors',
                         mock.Mock(return_value=snapmirror_info))
        self.mock_object(self.client, 'send_request')
        self.client.snapmirror_restore_vol(source_path=fake.SM_SOURCE_PATH,
                                           dest_path=fake.SM_DEST_PATH,
                                           source_snapshot=fake.SNAPSHOT_NAME,
                                           des_cluster=fake.CLUSTER_NAME)
        self.client.send_request.assert_called_once_with(
            f'/snapmirror/relationships/{uuid}/restore', 'post', body=body)

    @ddt.data({'snapmirror_label': None, 'newer_than': '2345'},
              {'snapmirror_label': "fake_backup", 'newer_than': None})
    @ddt.unpack
    def test_list_volume_snapshots(self, snapmirror_label, newer_than):
        fake_response = fake.SNAPSHOTS_REST_RESPONSE
        api_response = fake.VOLUME_ITEM_SIMPLE_RESPONSE_REST
        self.mock_object(self.client,
                         '_get_volume_by_args',
                         mock.Mock(return_value=api_response))
        mock_request = self.mock_object(self.client, 'send_request',
                                        mock.Mock(return_value=fake_response))
        self.client.list_volume_snapshots(fake.SHARE_NAME,
                                          snapmirror_label=snapmirror_label,
                                          newer_than=newer_than)
        uuid = fake.VOLUME_ITEM_SIMPLE_RESPONSE_REST["uuid"]
        query = {}
        if snapmirror_label:
            query = {
                'snapmirror_label': snapmirror_label,
            }
        if newer_than:
            query['create_time'] = '>' + newer_than

        mock_request.assert_called_once_with(
            f'/storage/volumes/{uuid}/snapshots/',
            'get', query=query)

    @ddt.data(('vault', False, True), (None, False, False))
    @ddt.unpack
    def test_create_snapmirror_policy_rest(self, policy_type,
                                           discard_network_info,
                                           preserve_snapshots):
        fake_response = fake.SNAPSHOTS_REST_RESPONSE
        self.mock_object(self.client, 'send_request',
                         mock.Mock(return_value=fake_response))
        policy_name = fake.SNAPMIRROR_POLICY_NAME
        self.client.create_snapmirror_policy(
            policy_name, policy_type=policy_type,
            discard_network_info=discard_network_info,
            preserve_snapshots=preserve_snapshots,
            snapmirror_label='backup',
            keep=30)
        if policy_type == "vault":
            body = {"name": policy_name, "type": "async",
                    "create_snapshot_on_source": False}
        else:
            body = {"name": policy_name, "type": policy_type}
        if discard_network_info:
            body["exclude_network_config"] = {'svmdr-config-obj': 'network'}
        if preserve_snapshots:
            body["retention"] = [{"label": 'backup', "count": 30}]
        self.client.send_request.assert_called_once_with(
            '/snapmirror/policies/', 'post', body=body)

    def test_is_snaplock_compliance_clock_configured(self):
        self.mock_object(self.client,
                         '_get_cluster_node_uuid',
                         mock.Mock(return_value="uuid"))
        api_response = {'time': 'Thu Aug 08 00:51:30 EDT 2024 -04:00'}
        self.mock_object(self.client,
                         'send_request',
                         mock.Mock(return_value=api_response))
        result = self.client.is_snaplock_compliance_clock_configured(
            "test_node"
        )
        self.assertIs(True, result)

    def test_is_snaplock_compliance_clock_configured_negative(self):
        self.mock_object(self.client,
                         '_get_cluster_node_uuid',
                         mock.Mock(return_value="uuid"))
        api_response = {'time': None}
        self.mock_object(self.client,
                         'send_request',
                         mock.Mock(return_value=api_response))
        result = self.client.is_snaplock_compliance_clock_configured(
            "test_node"
        )
        self.assertIs(False, result)

    @ddt.data({'options': {'snaplock_autocommit_period': "4hours",
                           'snaplock_min_retention_period': "6days",
                           'snaplock_max_retention_period': "8months",
                           'snaplock_default_retention_period': "8days"},
               },
              {'options': {'snaplock_autocommit_period': "4hours",
                           'snaplock_min_retention_period': "6days",
                           'snaplock_max_retention_period': "8months",
                           'snaplock_default_retention_period': "min"},
               },
              {'options': {'snaplock_autocommit_period': "4hours",
                           'snaplock_min_retention_period': "6days",
                           'snaplock_max_retention_period': "8months",
                           'snaplock_default_retention_period': "max"},
               },
              )
    @ddt.unpack
    def test_set_snaplock_attributes(self, options):
        self.mock_object(self.client, 'send_request')

        body = {
            'snaplock.autocommit_period':
                utils.convert_time_duration_to_iso_format(
                    options.get('snaplock_autocommit_period')),
            'snaplock.retention.minimum':
                utils.convert_time_duration_to_iso_format(
                    options.get('snaplock_min_retention_period')),
            'snaplock.retention.maximum':
                utils.convert_time_duration_to_iso_format(
                    options.get('snaplock_max_retention_period')),
        }
        if options.get('snaplock_default_retention_period') == "min":
            body['snaplock.retention.default'] = (
                utils.convert_time_duration_to_iso_format(
                    options.get('snaplock_min_retention_period'))
            )
        elif options.get('snaplock_default_retention_period') == 'max':
            body['snaplock.retention.default'] = (
                utils.convert_time_duration_to_iso_format(
                    options.get('snaplock_max_retention_period'))
            )
        else:
            body['snaplock.retention.default'] = (
                utils.convert_time_duration_to_iso_format(
                    options.get('snaplock_default_retention_period'))
            )

        self.mock_object(self.client,
                         '_get_volume_by_args',
                         mock.Mock(return_value={'uuid': fake.FAKE_UUID}))
        self.client.set_snaplock_attributes(fake.SHARE_NAME, **options)

        vol_uid = fake.FAKE_UUID
        self.client.send_request.assert_called_once_with(
            f'/storage/volumes/{vol_uid}', 'patch', body=body)

    def test_set_snaplock_attributes_none(self):
        self.mock_object(self.client, 'send_request')
        self.mock_object(self.client,
                         '_get_volume_by_args',
                         mock.Mock(return_value={'uuid': fake.FAKE_UUID}))
        options = {'snaplock_autocommit_period': None,
                   'snaplock_min_retention_period': None,
                   'snaplock_max_retention_period': None,
                   'snaplock_default_retention_period': None,
                   }
        self.client.set_snaplock_attributes(fake.SHARE_NAME, **options)
        self.client.send_request.assert_not_called()

    def test__get_cluster_node_uuid(self):
        response = {'records': [{'uuid': fake.FAKE_UUID}]}
        self.mock_object(self.client,
                         'send_request',
                         mock.Mock(return_value=response))

        result = self.client._get_cluster_node_uuid("fake_node")
        self.assertEqual(result, fake.FAKE_UUID)

    @ddt.data("compliance", "enterprise")
    def test__is_snaplock_enabled_volume_true(self, snaplock_type):
        vol_attr = {'snaplock-type': snaplock_type}
        self.mock_object(self.client,
                         'get_volume',
                         mock.Mock(return_value=vol_attr))
        result = self.client._is_snaplock_enabled_volume(
            fake.SHARE_AGGREGATE_NAMES
        )
        self.assertIs(True, result)

    def test__is_snaplock_enabled_volume_false(self):
        vol_attr = {'snaplock-type': "non-snaplock"}
        self.mock_object(self.client,
                         'get_volume',
                         mock.Mock(return_value=vol_attr))
        result = self.client._is_snaplock_enabled_volume(
            fake.SHARE_AGGREGATE_NAMES
        )
        self.assertIs(False, result)

    def test_get_storage_failover_partner(self):
        self.mock_object(self.client,
                         '_get_cluster_node_uuid',
                         mock.Mock(return_value=fake.FAKE_UUID))
        response = {'ha': {'partners': [{'name': 'partner_node'}]}}
        self.mock_object(self.client,
                         'send_request',
                         mock.Mock(return_value=response))
        result = self.client.get_storage_failover_partner("fake_node")
        self.assertEqual(result, "partner_node")

    def test_get_migratable_data_lif_for_node(self):
        api_response = fake.GENERIC_NETWORK_INTERFACES_GET_REPONSE
        expected_result = [fake.LIF_NAME]

        self.mock_object(self.client, '_has_records',
                         mock.Mock(return_value=True))
        self.mock_object(
            self.client,
            'send_request',
            mock.Mock(side_effect=self._send_request_side_effect)
        )
        uuid = api_response['records'][0]['uuid']
        result = self.client.get_migratable_data_lif_for_node("fake_node")
        self.client.send_request.assert_any_call(
            '/network/ip/interfaces', 'get',
            query={
                'services': 'data_nfs|data_cifs',
                'location.home_node.name': 'fake_node',
                'fields': 'name',
            }
        )
        self.client.send_request.assert_any_call(
            f'/network/ip/interfaces/{uuid}', 'get'
        )
        self.assertEqual(expected_result, result)

    def _send_request_side_effect(self, endpoint, method, query=None):
        if (endpoint == '/network/ip/interfaces' and method == 'get'
                and query is not None):
            return {"records": [{"uuid": "fake_uuid", "name": fake.LIF_NAME}]}
        elif (endpoint.startswith('/network/ip/interfaces/')
              and method == 'get'):
            return {'location': {'failover': 'sfo_partners_only'}}
        return {}<|MERGE_RESOLUTION|>--- conflicted
+++ resolved
@@ -6093,8 +6093,6 @@
             }],
         }
 
-<<<<<<< HEAD
-=======
         if logical_space_reporting:
             body_post.update({
                 'is_space_reporting_logical': 'true',
@@ -6106,7 +6104,6 @@
                 'is_space_enforcement_logical': 'false',
                 })
 
->>>>>>> 6912cd22
         body_patch = {
             'retention_period': fake.DELETE_RETENTION_HOURS,
         }
@@ -6176,12 +6173,6 @@
         actual_result = self.client.get_key_store_config_uuid(
             fake.FAKE_CONFIG_NAME)
 
-<<<<<<< HEAD
-        mock_sr.assert_has_calls([
-            mock.call('/svm/svms', 'post', body=body_post),
-            mock.call(f'/svm/svms/{fake.FAKE_UUID}', 'patch', body=body_patch)
-        ])
-=======
         self.assertIsNone(actual_result)
 
     def test_enable_key_store_config(self):
@@ -6194,7 +6185,6 @@
 
         mock_sr.assert_called_once_with(
             f'/security/key-stores/{config_uuid}', 'patch', body=body)
->>>>>>> 6912cd22
 
     @ddt.data((f'/name-services/dns/{fake.FAKE_UUID}', 'patch',
                ['fake_domain'], ['fake_ip']),
