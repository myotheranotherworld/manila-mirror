# Copyright (c) 2016 Red Hat, Inc.
# All Rights Reserved.
#
#    Licensed under the Apache License, Version 2.0 (the "License"); you may
#    not use this file except in compliance with the License. You may obtain
#    a copy of the License at
#
#         http://www.apache.org/licenses/LICENSE-2.0
#
#    Unless required by applicable law or agreed to in writing, software
#    distributed under the License is distributed on an "AS IS" BASIS, WITHOUT
#    WARRANTIES OR CONDITIONS OF ANY KIND, either express or implied. See the
#    License for the specific language governing permissions and limitations
#    under the License.


import ipaddress
import json
import math
import re
import socket
import sys

from oslo_config import cfg
from oslo_config import types
from oslo_log import log
from oslo_utils import importutils
from oslo_utils import timeutils
from oslo_utils import units

from manila.common import constants
from manila import exception
from manila.i18n import _
from manila.message import api as message_api
from manila.message import message_field
from manila.share import driver
from manila.share.drivers import ganesha
from manila.share.drivers.ganesha import utils as ganesha_utils
from manila.share.drivers import helpers as driver_helpers

rados = None
json_command = None
ceph_default_target = None


def setup_rados():
    global rados
    if not rados:
        try:
            rados = importutils.import_module('rados')
        except ImportError:
            raise exception.ShareBackendException(
                _("rados python module is not installed"))


def setup_json_command():
    global json_command
    if not json_command:
        try:
            json_command = importutils.import_class(
                'ceph_argparse.json_command')
        except ImportError:
            raise exception.ShareBackendException(
                _("ceph_argparse python module is not installed"))


CEPHX_ACCESS_TYPE = "cephx"

# The default Ceph administrative identity
CEPH_DEFAULT_AUTH_ID = "admin"

DEFAULT_VOLUME_MODE = '755'

RADOS_TIMEOUT = 10

LOG = log.getLogger(__name__)

# Clone statuses
CLONE_CREATING = 'creating'
CLONE_FAILED = 'failed'
CLONE_CANCELED = 'canceled'
CLONE_PENDING = 'pending'
CLONE_INPROGRESS = 'in-progress'
CLONE_COMPLETE = 'complete'

cephfs_opts = [
    cfg.StrOpt('cephfs_conf_path',
               default="",
               help="Fully qualified path to the ceph.conf file."),
    cfg.StrOpt('cephfs_cluster_name',
               help="The name of the cluster in use, if it is not "
                    "the default ('ceph')."
               ),
    cfg.StrOpt('cephfs_auth_id',
               default="manila",
               help="The name of the ceph auth identity to use."
               ),
    cfg.StrOpt('cephfs_volume_path_prefix',
               deprecated_for_removal=True,
               deprecated_since='Wallaby',
               deprecated_reason='This option is not used starting with '
                                 'the Nautilus release of Ceph.',
               default="/volumes",
               help="The prefix of the cephfs volume path."
               ),
    cfg.StrOpt('cephfs_protocol_helper_type',
               default="CEPHFS",
               choices=['CEPHFS', 'NFS'],
               ignore_case=True,
               help="The type of protocol helper to use. Default is "
                    "CEPHFS."
               ),
    cfg.BoolOpt('cephfs_ganesha_server_is_remote',
                default=False,
                help="Whether the NFS-Ganesha server is remote to the driver.",
                deprecated_for_removal=True,
                deprecated_since='2025.1',
                deprecated_reason="This option is used by the deprecated "
                                  "NFSProtocolHelper"),
    cfg.HostAddressOpt('cephfs_ganesha_server_ip',
                       help="The IP address of the NFS-Ganesha server."),
    cfg.StrOpt('cephfs_ganesha_server_username',
               default='root',
               help="The username to authenticate as in the remote "
                    "NFS-Ganesha server host.",
               deprecated_for_removal=True,
               deprecated_since='2025.1',
               deprecated_reason="This option is used by the deprecated "
                                 "NFSProtocolHelper"),
    cfg.StrOpt('cephfs_ganesha_path_to_private_key',
               help="The path of the driver host's private SSH key file.",
               deprecated_for_removal=True,
               deprecated_since='2025.1',
               deprecated_reason="This option is used by the deprecated "
                                 "NFSProtocolHelper"),
    cfg.StrOpt('cephfs_ganesha_server_password',
               secret=True,
               help="The password to authenticate as the user in the remote "
                    "Ganesha server host. This is not required if "
                    "'cephfs_ganesha_path_to_private_key' is configured.",
               deprecated_for_removal=True,
               deprecated_since='2025.1',
               deprecated_reason="This option is used by the deprecated "
                                 "NFSProtocolHelper"),
    cfg.ListOpt('cephfs_ganesha_export_ips',
                default=[],
                help="List of IPs to export shares. If not supplied, "
                     "then the value of 'cephfs_ganesha_server_ip' "
                     "will be used to construct share export locations."),
    cfg.StrOpt('cephfs_volume_mode',
               default=DEFAULT_VOLUME_MODE,
               help="The read/write/execute permissions mode for CephFS "
                    "volumes, snapshots, and snapshot groups expressed in "
                    "Octal as with linux 'chmod' or 'umask' commands."),
    cfg.StrOpt('cephfs_filesystem_name',
               help="The name of the filesystem to use, if there are "
                    "multiple filesystems in the cluster."),
    cfg.StrOpt('cephfs_ensure_all_shares_salt',
               default="manila_cephfs_reef_caracal",
               help="Provide a unique string value to make the driver "
                    "ensure all of the shares it has created during "
                    "startup. Ensuring would re-export shares and this "
                    "action isn't always required, unless something has "
                    "been administratively modified on CephFS."),
    cfg.IntOpt('cephfs_cached_allocated_capacity_update_interval',
               min=0,
               default=60,
               help="The maximum time in seconds that the cached pool "
                    "data will be considered updated. If it is expired when "
                    "trying to read the pool data, it must be refreshed.")
]

cephfsnfs_opts = [
    cfg.StrOpt('cephfs_nfs_cluster_id',
               help="The ID of the NFS cluster to use."),
]


CONF = cfg.CONF
CONF.register_opts(cephfs_opts)
CONF.register_opts(cephfsnfs_opts)


class RadosError(Exception):
    """Something went wrong talking to Ceph with librados"""

    pass


class AllocationCapacityCache(object):
    """AllocationCapacityCache for CephFS filesystems.

    The cache validity is measured by a stop watch that is
    not thread-safe.
    """

    def __init__(self, duration):
        self._stop_watch = timeutils.StopWatch(duration)
        self._cached_allocated_capacity = None

    def is_expired(self):
        return not self._stop_watch.has_started() or self._stop_watch.expired()

    def get_data(self):
        return self._cached_allocated_capacity

    def update_data(self, cached_allocated_capacity):
        if not self._stop_watch.has_started():
            self._stop_watch.start()
        else:
            self._stop_watch.restart()

        self._cached_allocated_capacity = cached_allocated_capacity


def rados_command(rados_client, prefix=None, args=None,
                  json_obj=False, target=None, inbuf=None):
    """Safer wrapper for ceph_argparse.json_command

    Raises error exception instead of relying on caller to check return
    codes.

    Error exception can result from:
    * Timeout
    * Actual legitimate errors
    * Malformed JSON output

    return: If json_obj is True, return the decoded JSON object from ceph,
            or None if empty string returned.
            If json is False, return a decoded string (the data returned by
            ceph command)
    """

    target = target or ceph_default_target

    if args is None:
        args = {}

    argdict = args.copy()
    argdict['format'] = 'json'

    if inbuf is None:
        inbuf = b''

    LOG.debug("Invoking ceph_argparse.json_command - rados_client=%(cl)s, "
              "target=%(tg)s, prefix='%(pf)s', argdict=%(ad)s, inbuf=%(ib)s, "
              "timeout=%(to)s.",
              {"cl": rados_client, "tg": target, "pf": prefix, "ad": argdict,
               "ib": inbuf, "to": RADOS_TIMEOUT})

    try:
        ret, outbuf, outs = json_command(rados_client,
                                         target=target,
                                         prefix=prefix,
                                         argdict=argdict,
                                         inbuf=inbuf,
                                         timeout=RADOS_TIMEOUT)
        if ret != 0:
            raise rados.Error(outs, ret)
        if not json_obj:
            result = outbuf.decode().strip()
        else:
            if outbuf:
                result = json.loads(outbuf.decode().strip())
            else:
                result = None
    except Exception as e:
        msg = _("json_command failed - prefix=%(pfx)s, argdict=%(ad)s - "
                "exception message: %(ex)s." %
                {"pfx": prefix, "ad": argdict, "ex": e})
        raise exception.ShareBackendException(msg)

    return result


class CephFSDriver(driver.ExecuteMixin, driver.GaneshaMixin,
                   driver.ShareDriver):
    """Driver for the Ceph Filesystem."""

    def __init__(self, *args, **kwargs):
        super(CephFSDriver, self).__init__(False, *args, **kwargs)
        self.backend_name = self.configuration.safe_get(
            'share_backend_name') or 'CephFS'

        setup_rados()
        setup_json_command()
        self._rados_client = None
        # name of the filesystem/volume used by the driver
        self._volname = None
        self._ceph_mon_version = None
        self.configuration.append_config_values(cephfs_opts)
        self.configuration.append_config_values(cephfsnfs_opts)
        self._cached_allocated_capacity_gb = None
        self.private_storage = kwargs.get('private_storage')

        try:
            int(self.configuration.cephfs_volume_mode, 8)
        except ValueError:
            msg = _("Invalid CephFS volume mode %s")
            raise exception.BadConfigurationException(
                msg % self.configuration.cephfs_volume_mode)

        self._cephfs_volume_mode = self.configuration.cephfs_volume_mode
        self.ipv6_implemented = True

    def do_setup(self, context):
        if self.configuration.cephfs_protocol_helper_type.upper() == "CEPHFS":
            protocol_helper_class = getattr(
                sys.modules[__name__], 'NativeProtocolHelper')
        else:
            # FIXME(vkmc) we intent to replace NFSProtocolHelper
            # with NFSClusterProtocolHelper helper in BB/CC release
            if self.configuration.cephfs_nfs_cluster_id is None:
                protocol_helper_class = getattr(
                    sys.modules[__name__], 'NFSProtocolHelper')
            else:
                protocol_helper_class = getattr(
                    sys.modules[__name__], 'NFSClusterProtocolHelper')

        self.setup_default_ceph_cmd_target()

        self.protocol_helper = protocol_helper_class(
            self._execute,
            self.configuration,
            rados_client=self.rados_client,
            volname=self.volname)

        self.protocol_helper.init_helper()
        allocation_capacity_gb = self._get_cephfs_filesystem_allocation()
        self._cached_allocated_capacity_gb = AllocationCapacityCache(
            self.configuration.cephfs_cached_allocated_capacity_update_interval
        )
        self._cached_allocated_capacity_gb.update_data(allocation_capacity_gb)

    def check_for_setup_error(self):
        """Returns an error if prerequisites aren't met."""
        self.protocol_helper.check_for_setup_error()

    def _get_cephfs_filesystem_allocation(self):
        allocated_capacity_gb = 0
        argdict = {"vol_name": self.volname}
        subvolumes = rados_command(
            self.rados_client, "fs subvolume ls", argdict, json_obj=True)
        for sub_vol in subvolumes:
            argdict = {"vol_name": self.volname, "sub_name": sub_vol["name"]}
            sub_info = rados_command(
                self.rados_client, "fs subvolume info", argdict, json_obj=True)
            size = sub_info.get('bytes_quota', 0)
            if size == "infinite":
                # If we have a share that has infinite quota, we should not
                # add that to the allocated capacity as that would make the
                # scheduler think this backend is full.
                continue
            allocated_capacity_gb += round(int(size) / units.Gi, 2)
        return allocated_capacity_gb

    def _update_share_stats(self):
        stats = self.rados_client.get_cluster_stats()

        total_capacity_gb = round(stats['kb'] / units.Mi, 2)
        free_capacity_gb = round(stats['kb_avail'] / units.Mi, 2)
        if self._cached_allocated_capacity_gb.is_expired():
            allocated_capacity_gb = self._get_cephfs_filesystem_allocation()
            self._cached_allocated_capacity_gb.update_data(
                allocated_capacity_gb
            )
        else:
            allocated_capacity_gb = (
                self._cached_allocated_capacity_gb.get_data()
            )

        data = {
            'vendor_name': 'Ceph',
            'driver_version': '1.0',
            'share_backend_name': self.backend_name,
            'storage_protocol': self.configuration.safe_get(
                'cephfs_protocol_helper_type'),
            'pools': [
                {
                    'pool_name': 'cephfs',
                    'total_capacity_gb': total_capacity_gb,
                    'free_capacity_gb': free_capacity_gb,
                    'allocated_capacity_gb': allocated_capacity_gb,
                    'qos': 'False',
                    'reserved_percentage': self.configuration.safe_get(
                        'reserved_share_percentage'),
                    'reserved_snapshot_percentage':
                        self.configuration.safe_get(
                            'reserved_share_from_snapshot_percentage') or
                        self.configuration.safe_get(
                            'reserved_share_percentage'),
                    'reserved_share_extend_percentage':
                        self.configuration.safe_get(
                            'reserved_share_extend_percentage') or
                        self.configuration.safe_get(
                            'reserved_share_percentage'),
                    'dedupe': [False],
                    'compression': [False],
                    'thin_provisioning': [True]
                }
            ],
            'total_capacity_gb': total_capacity_gb,
            'free_capacity_gb': free_capacity_gb,
            'allocated_capacity_gb': allocated_capacity_gb,
            'snapshot_support': True,
            'create_share_from_snapshot_support': True,
        }
        super(    # pylint: disable=no-member
            CephFSDriver, self)._update_share_stats(data)

    def _to_bytes(self, gigs):
        """Convert a Manila size into bytes.

        Manila uses gibibytes everywhere.

        :param gigs: integer number of gibibytes.
        :return: integer number of bytes.
        """
        return gigs * units.Gi

    def _get_subvolume_name(self, share_id):
        try:
            subvolume_name = self.private_storage.get(
                share_id, "subvolume_name")
        except Exception:
            return share_id
        # Subvolume name could be None, so in case it is, return share_id
        return subvolume_name or share_id

    def _get_subvolume_snapshot_name(self, snapshot_id):
        try:
            subvolume_snapshot_name = self.private_storage.get(
                snapshot_id, "subvolume_snapshot_name"
            )
        except Exception:
            return snapshot_id
        return subvolume_snapshot_name or snapshot_id

    def _get_export_locations(self, share, subvolume_name=None):
        """Get the export location for a share.

        :param share: a manila share.
        :return: the export location for a share.
        """

        subvolume_name = subvolume_name or share["id"]
        # get path of FS subvolume/share
        argdict = {
            "vol_name": self.volname,
            "sub_name": subvolume_name
        }
        if share['share_group_id'] is not None:
            argdict.update({"group_name": share["share_group_id"]})

        subvolume_path = rados_command(
            self.rados_client, "fs subvolume getpath", argdict)

        return self.protocol_helper.get_export_locations(share, subvolume_path)

    def get_optional_share_creation_data(self, share, share_server=None):
        """Get the additional properties to be set in a share.

        :return: the metadata to be set in share.
        """

        return self.protocol_helper.get_optional_share_creation_data(share)

    def setup_default_ceph_cmd_target(self):
        global ceph_default_target
        if not ceph_default_target:
            ceph_default_target = ('mon-mgr', )

            try:
                ceph_major_version = self.ceph_mon_version['major']
            except Exception:
                msg = _("Error reading ceph version to set the default "
                        "target. Please check your Ceph backend is reachable.")
                raise exception.ShareBackendException(msg=msg)

            if ceph_major_version == '14':
                ceph_default_target = ('mgr', )
            elif ceph_major_version < '14':
                msg = _("CephFSDriver does not support Ceph "
                        "cluster version less than 14.x (Nautilus)")
                raise exception.ShareBackendException(msg=msg)

    @property
    def ceph_mon_version(self):
        if self._ceph_mon_version:
            return self._ceph_mon_version

        self._ceph_mon_version = {}

        output = rados_command(self.rados_client, "version", target=('mon', ))

        version_str = json.loads(output)["version"]

        p = re.compile(r"ceph version (\d+)\.(\d+)\.(\d+)")
        major, minor, extra = p.match(version_str).groups()
        self._ceph_mon_version['major'] = major
        self._ceph_mon_version['minor'] = minor
        self._ceph_mon_version['extra'] = extra

        return self._ceph_mon_version

    @property
    def rados_client(self):
        if self._rados_client:
            return self._rados_client

        conf_path = self.configuration.safe_get('cephfs_conf_path')
        cluster_name = self.configuration.safe_get('cephfs_cluster_name')
        auth_id = self.configuration.safe_get('cephfs_auth_id')
        self._rados_client = rados.Rados(
            name="client.{0}".format(auth_id),
            clustername=cluster_name,
            conffile=conf_path,
            conf={}
        )

        LOG.info("[%(be)s] Ceph client found, connecting...",
                 {"be": self.backend_name})
        try:
            if self._rados_client.state != "connected":
                self._rados_client.connect()
        except Exception:
            self._rados_client = None
            raise exception.ShareBackendException(
                "[%(be)s] Ceph client failed to connect.",
                {"be": self.backend_name})
        else:
            LOG.info("[%(be)s] Ceph client connection complete.",
                     {"be": self.backend_name})

        return self._rados_client

    @property
    def volname(self):
        # Name of the CephFS volume/filesystem where the driver creates
        # manila entities such as shares, sharegroups, snapshots, etc.
        if self._volname:
            return self._volname

        self._volname = self.configuration.safe_get('cephfs_filesystem_name')
        if not self._volname:
            out = rados_command(
                self.rados_client, "fs volume ls", json_obj=True)
            if len(out) == 1:
                self._volname = out[0]['name']
            else:
                if len(out) > 1:
                    msg = _("Specify Ceph filesystem name using "
                            "'cephfs_filesystem_name' driver option.")
                else:
                    msg = _("No Ceph filesystem found.")
                raise exception.ShareBackendException(msg=msg)

        return self._volname

    def create_share(self, context, share, share_server=None):
        """Create a CephFS volume.

        :param context: A RequestContext.
        :param share: A Share.
        :param share_server: Always None for CephFS native.
        :return: The export locations dictionary.
        """
        requested_proto = share['share_proto'].upper()
        supported_proto = (
            self.configuration.cephfs_protocol_helper_type.upper())
        if (requested_proto != supported_proto):
            msg = _("Share protocol %s is not supported.") % requested_proto
            raise exception.ShareBackendException(msg=msg)
        size = self._to_bytes(share['size'])

        LOG.debug("[%(be)s]: create_share: id=%(id)s, size=%(sz)s, "
                  "group=%(gr)s.",
                  {"be": self.backend_name, "id": share['id'],
                   "sz": share['size'], "gr": share['share_group_id']})

        # create FS subvolume/share
        argdict = {
            "vol_name": self.volname,
            "sub_name": share["id"],
            "size": size,
            "namespace_isolated": True,
            "mode": self._cephfs_volume_mode
        }

        if share['share_group_id'] is not None:
            argdict.update({"group_name": share["share_group_id"]})

        rados_command(self.rados_client, "fs subvolume create", argdict)

        return self._get_export_locations(share)

    def _get_subvolume_size_in_gb(self, subvolume_size):
        """Returns the size of the subvolume in GB."""
        # There is a chance that we would end up with 2.5gb for example, so
        # we round it up
        return int(math.ceil(int(subvolume_size) / units.Gi))

    def manage_existing(self, share, driver_options):
        # bring FS subvolume/share under manila management
        LOG.debug("[%(be)s]: manage_existing: id=%(id)s.",
                  {"be": self.backend_name, "id": share['id']})

        # Subvolume name must be provided.
        subvolume_name = share['export_locations'][0]['path']
        if not subvolume_name:
            raise exception.ShareBackendException(
                "The subvolume name must be provided as a 'export_path' while "
                "managing shares.")

        argdict = {
            "vol_name": self.volname,
            "sub_name": subvolume_name,
        }

        subvolume_info = {}
        # Try to get the subvolume info in the ceph backend
        try:
            subvolume_info = rados_command(
                self.rados_client, "fs subvolume info", argdict, json_obj=True)
        except exception.ShareBackendException as e:
            # Couldn't find a subvolume with the name provided.
            if 'does not exist' in str(e).lower():
                msg = ("Subvolume %(subvol)s cannot be found on the "
                       "backend." % {'subvol': subvolume_name})
                raise exception.ShareBackendException(msg=msg)

        # Check if share mode matches
        if subvolume_info.get('mode') != self._cephfs_volume_mode:
            LOG.info("Subvolume %(subvol)s mode is different from what is "
                     "configured in Manila.")

        subvolume_size = subvolume_info.get('bytes_quota')

        # We need to resize infinite subvolumes, as Manila doesn't support it
        if isinstance(subvolume_size, str) and subvolume_size == "infinite":
            try:
                # Default resize gb must be configured
                new_size = driver_options.get('size')
                if not new_size or new_size <= 0:
                    msg = ("subvolume %s has infinite size and a valid "
                           "integer value was not added to the driver_options "
                           "arg. Please provide a 'size' in the driver "
                           "options and try again." % subvolume_name)
                    raise exception.ShareBackendException(msg=msg)

                # Attempt resizing the subvolume
                self._resize_share(share, new_size, no_shrink=True)
                subvolume_size = new_size
            except exception.ShareShrinkingPossibleDataLoss:
                msg = ("Could not resize the subvolume using the provided "
                       "size, as data could be lost. Please update it and "
                       "try again.")
                LOG.exception(msg)
                raise
            except exception.ShareBackendException:
                raise
        else:
            if int(subvolume_size) % units.Gi == 0:
                # subvolume_size is an integer GB, no need to resize subvolume
                subvolume_size = self._get_subvolume_size_in_gb(subvolume_size)
            else:
                # subvolume size is not an integer GB. need to resize subvolume
                new_size_gb = self._get_subvolume_size_in_gb(subvolume_size)
                LOG.info(
                    "Subvolume %(subvol)s is being resized to %(new_size)s "
                    "GB.", {
                        'subvol': subvolume_name,
                        'new_size': new_size_gb
                    }
                )
                self._resize_share(share, new_size_gb, no_shrink=True)
                subvolume_size = new_size_gb

        share_metadata = {"subvolume_name": subvolume_name}
        self.private_storage.update(share['id'], share_metadata)

        export_locations = self._get_export_locations(
            share, subvolume_name=subvolume_name
        )

        managed_share = {
            "size": subvolume_size,
            "export_locations": export_locations
        }
        return managed_share

    def manage_existing_snapshot(self, snapshot, driver_options):
        # bring FS subvolume/share under manila management
        LOG.debug("[%(be)s]: manage_existing_snapshot: id=%(id)s.",
                  {"be": self.backend_name, "id": snapshot['id']})

        # Subvolume name must be provided.
        sub_snapshot_name = snapshot.get('provider_location', None)
        if not sub_snapshot_name:
            raise exception.ShareBackendException(
                "The subvolume snapshot name must be provided as the "
                "'provider_location' while managing snapshots.")

        sub_name = self._get_subvolume_name(snapshot['share_instance_id'])

        argdict = {
            "vol_name": self.volname,
            "sub_name": sub_name,
        }

        # Try to get the subvolume info in the ceph backend, this is useful for
        # us to get the size for the snapshot.
        try:
            rados_command(
                self.rados_client, "fs subvolume info", argdict, json_obj=True)
        except exception.ShareBackendException as e:
            # Couldn't find a subvolume with the name provided.
            if 'does not exist' in str(e).lower():
                msg = ("Subvolume %(subvol)s cannot be found on the "
                       "backend." % {'subvol': sub_name})
                raise exception.ShareBackendException(msg=msg)

        sub_snap_info_argdict = {
            "vol_name": self.volname,
            "sub_name": sub_name,
            "snap_name": sub_snapshot_name
        }
        # Shares/subvolumes already managed by manila will never have
        # infinite as their bytes_quota, so no need for extra precaution.
        try:
            managed_subvolume_snapshot = rados_command(
                self.rados_client, "fs subvolume snapshot info",
                sub_snap_info_argdict, json_obj=True
            )
        except exception.ShareBackendException as e:
            # Couldn't find a subvolume snapshot with the name provided.
            if 'does not exist' in str(e).lower():
                msg = ("Subvolume snapshot %(snap)s cannot be found on the "
                       "backend." % {'snap': sub_snapshot_name})
                raise exception.ShareBackendException(msg=msg)

        snapshot_metadata = {"subvolume_snapshot_name": sub_snapshot_name}
        self.private_storage.update(
            snapshot['snapshot_id'], snapshot_metadata
        )

        # NOTE(carloss): fs subvolume snapshot info command does not return
        # the snapshot size, so we reuse the share size until this is not
        # available for us.
        managed_snapshot = {'provider_location': sub_snapshot_name}
        if managed_subvolume_snapshot.get('bytes_quota') is not None:
            managed_snapshot['size'] = self._get_subvolume_size_in_gb(
                managed_subvolume_snapshot['bytes_quota'])

        return managed_snapshot

    def _need_to_cancel_clone(self, share, clone_name):
        # Is there an ongoing clone operation that needs to be canceled
        # so we can delete the share?
        need_to_cancel_clone = False

        argdict = {
            "vol_name": self.volname,
            "clone_name": clone_name,
        }
        if share['share_group_id'] is not None:
            argdict.update({"group_name": share["share_group_id"]})

        try:
            status = rados_command(
                self.rados_client, "fs clone status", argdict)
            if status in (CLONE_PENDING, CLONE_INPROGRESS):
                need_to_cancel_clone = True
        except exception.ShareBackendException as e:
            # Trying to get clone status on a regular subvolume is expected
            # to fail.
            if 'not allowed on subvolume' not in str(e).lower():
                raise exception.ShareBackendException(
                    "Failed to remove share.")

        return need_to_cancel_clone

    def delete_share(self, context, share, share_server=None):
        # remove FS subvolume/share
        LOG.debug("[%(be)s]: delete_share: id=%(id)s, group=%(gr)s.",
                  {"be": self.backend_name, "id": share['id'],
                   "gr": share['share_group_id']})

        clone_name = self._get_subvolume_name(share['id'])
        if self._need_to_cancel_clone(share, clone_name):
            try:
                argdict = {
                    "vol_name": self.volname,
                    "clone_name": clone_name,
                    "force": True,
                }
                if share['share_group_id'] is not None:
                    argdict.update({"group_name": share["share_group_id"]})

                rados_command(self.rados_client, "fs clone cancel", argdict)
            except rados.Error:
                raise exception.ShareBackendException(
                    "Failed to cancel clone operation.")

        argdict = {
            "vol_name": self.volname,
            "sub_name": self._get_subvolume_name(share["id"]),
            # We want to clean up the share even if the subvolume is
            # not in a good state.
            "force": True,
        }
        if share['share_group_id'] is not None:
            argdict.update({"group_name": share["share_group_id"]})

        rados_command(self.rados_client, "fs subvolume rm", argdict)

    def update_access(self, context, share, access_rules, add_rules,
                      delete_rules, update_rules, share_server=None):
        sub_name = self._get_subvolume_name(share['id'])
        return self.protocol_helper.update_access(
            context, share, access_rules, add_rules, delete_rules,
            update_rules, share_server=share_server, sub_name=sub_name)

    def get_backend_info(self, context):
        return self.protocol_helper.get_backend_info(context)

    def ensure_shares(self, context, shares):
        share_updates = {}
        for share in shares:
            share_updates[share['id']] = {
                'reapply_access_rules':
                    self.protocol_helper.reapply_rules_while_ensuring_shares,
            }
            try:
                share_metadata = (
                    self.get_optional_share_creation_data(share).get(
                        "metadata", {})
                )
                share_updates[share['id']].update({
                    'export_locations': self._get_export_locations(share),
                    "metadata": share_metadata
                })
            except exception.ShareBackendException as e:
                if 'does not exist' in str(e).lower():
                    msg = ("Share instance %(si)s belonging to share "
                           "%(share)s cannot be found on the backend.")
                    msg_payload = {'si': share['id'],
                                   'share': share['share_id']}
                    LOG.exception(msg, msg_payload)
                    share_updates[share['id']] = {
                        'status': constants.STATUS_ERROR,
                    }
        return share_updates

    def _resize_share(self, share, new_size, no_shrink=False):
        argdict = {
            "vol_name": self.volname,
            "sub_name": self._get_subvolume_name(share["id"]),
            "new_size": self._to_bytes(new_size),
        }
        if share["share_group_id"] is not None:
            argdict.update({"group_name": share["share_group_id"]})

        if no_shrink:
            argdict.update({"no_shrink": True})

        try:
            rados_command(self.rados_client, "fs subvolume resize", argdict)
        except exception.ShareBackendException as e:
            if 'would be lesser than' in str(e).lower():
                raise exception.ShareShrinkingPossibleDataLoss(
                    share_id=share['id'])
            raise

    def extend_share(self, share, new_size, share_server=None):
        # resize FS subvolume/share
        LOG.debug("[%(be)s]: extend_share: share=%(id)s, size=%(sz)s.",
                  {"be": self.backend_name, "id": share['id'],
                   "sz": new_size})

        self._resize_share(share, new_size)

    def shrink_share(self, share, new_size, share_server=None):
        # resize FS subvolume/share
        LOG.debug("[%(be)s]: shrink_share: share=%(id)s, size=%(sz)s.",
                  {"be": self.backend_name, "id": share['id'],
                   "sz": new_size})

        self._resize_share(share, new_size, no_shrink=True)

    def create_snapshot(self, context, snapshot, share_server=None):
        # create a FS snapshot
        LOG.debug("[%(be)s]: create_snapshot: original share=%(id)s, "
                  "snapshot=%(sn)s.",
                  {"be": self.backend_name, "id": snapshot['share_id'],
                   "sn": snapshot['id']})

        argdict = {
            "vol_name": self.volname,
            "sub_name": self._get_subvolume_name(snapshot["share_id"]),
            "snap_name": snapshot["snapshot_id"],
        }

        rados_command(
            self.rados_client, "fs subvolume snapshot create", argdict)

        return {"provider_location": snapshot["snapshot_id"]}

    def delete_snapshot(self, context, snapshot, share_server=None):
        # delete a FS snapshot
        LOG.debug("[%(be)s]: delete_snapshot: snapshot=%(id)s.",
                  {"be": self.backend_name, "id": snapshot['id']})

        snapshot_name = self._get_subvolume_snapshot_name(
            snapshot['snapshot_id']
        )
        # FIXME(vkmc) remove this in CC (next tick) release.
        legacy_snap_name = "_".join([snapshot["snapshot_id"], snapshot["id"]])

        argdict_legacy = {
            "vol_name": self.volname,
            "sub_name": self._get_subvolume_name(snapshot["share_id"]),
            "snap_name": legacy_snap_name,
            "force": True,
        }

        # try removing snapshot using legacy naming
        rados_command(
            self.rados_client, "fs subvolume snapshot rm", argdict_legacy)

        # in case it's a snapshot with new naming, retry remove with new name
        argdict = argdict_legacy.copy()
        argdict.update({"snap_name": snapshot_name})
        rados_command(self.rados_client, "fs subvolume snapshot rm", argdict)

    def create_share_group(self, context, sg_dict, share_server=None):
        # delete a FS group
        LOG.debug("[%(be)s]: create_share_group: share_group=%(id)s.",
                  {"be": self.backend_name, "id": sg_dict['id']})

        argdict = {
            "vol_name": self.volname,
            "group_name": sg_dict['id'],
            "mode": self._cephfs_volume_mode,
        }

        rados_command(self.rados_client, "fs subvolumegroup create", argdict)

    def delete_share_group(self, context, sg_dict, share_server=None):
        # delete a FS group
        LOG.debug("[%(be)s]: delete_share_group: share_group=%(id)s.",
                  {"be": self.backend_name, "id": sg_dict['id']})

        argdict = {
            "vol_name": self.volname,
            "group_name": sg_dict['id'],
            "force": True,
        }

        rados_command(self.rados_client, "fs subvolumegroup rm", argdict)

    def delete_share_group_snapshot(self, context, snap_dict,
                                    share_server=None):
        # delete a FS group snapshot
        LOG.debug("[%(be)s]: delete_share_group_snapshot: "
                  "share_group=%(sg_id)s, snapshot=%(sn)s.",
                  {"be": self.backend_name, "sg_id": snap_dict['id'],
                   "sn": snap_dict["share_group_id"]})

        argdict = {
            "vol_name": self.volname,
            "group_name": snap_dict["share_group_id"],
            "snap_name": snap_dict["id"],
            "force": True,
        }

        rados_command(
            self.rados_client, "fs subvolumegroup snapshot rm", argdict)

        return None, []

    def create_share_group_snapshot(self, context, snap_dict,
                                    share_server=None):
        # create a FS group snapshot
        LOG.debug("[%(be)s]: create_share_group_snapshot: share_group=%(id)s, "
                  "snapshot=%(sn)s.",
                  {"be": self.backend_name, "id": snap_dict['share_group_id'],
                   "sn": snap_dict["id"]})

        msg = _("Share group snapshot feature is no longer supported in "
                "mainline CephFS (existing group snapshots can still be "
                "listed and deleted).")
        raise exception.ShareBackendException(msg=msg)

    def _get_clone_status(self, share):
        """Check the status of a newly cloned share."""
        clone_name = self._get_subvolume_name(share["id"])
        argdict = {
            "vol_name": self.volname,
            "clone_name": clone_name
        }
        if share['share_group_id'] is not None:
            argdict.update({"group_name": share["share_group_id"]})

        out = rados_command(self.rados_client,
                            "fs clone status", argdict, True)
        return out['status']['state']

    def _update_create_from_snapshot_status(self, share):
        updates = {
            'status': constants.STATUS_ERROR,
            'progress': None,
            'export_locations': []
        }
        status = self._get_clone_status(share)
        if status == CLONE_COMPLETE:
            updates['status'] = constants.STATUS_AVAILABLE
            updates['progress'] = '100%'
            updates['export_locations'] = self._get_export_locations(share)
        elif status in (CLONE_PENDING, CLONE_INPROGRESS):
            updates['status'] = constants.STATUS_CREATING_FROM_SNAPSHOT
        else:
            # error if clone operation is not progressing or completed
            raise exception.ShareBackendException(
                "rados client clone of snapshot [%(sn)s}] to new "
                "share [%(shr)s}] did not complete successfully." %
                {"sn": share["snapshot_id"], "shr": share["id"]})
        return updates

    def get_share_status(self, share, share_server=None):
        """Returns the current status for a share.

        :param share: a manila share.
        :param share_server: a manila share server (not currently supported).
        :returns: manila share status.
        """

        if share['status'] != constants.STATUS_CREATING_FROM_SNAPSHOT:
            LOG.warning("Caught an unexpected share status '%s' during share "
                        "status update routine. Skipping.", share['status'])
            return
        return self._update_create_from_snapshot_status(share)

    def create_share_from_snapshot(self, context, share, snapshot,
                                   share_server=None, parent_share=None):
        """Create a CephFS subvolume from a snapshot"""

        LOG.debug("[%(be)s]: create_share_from_snapshot: id=%(id)s, "
                  "snapshot=%(sn)s, size=%(sz)s, group=%(gr)s.",
                  {"be": self.backend_name, "id": share['id'],
                   "sn": snapshot['id'], "sz": share['size'],
                   "gr": share['share_group_id']})

        argdict = {
            "vol_name": self.volname,
            "sub_name": self._get_subvolume_name(parent_share["id"]),
            "snap_name": self._get_subvolume_snapshot_name(
                snapshot["snapshot_id"]),
            "target_sub_name": self._get_subvolume_name(share["id"])
        }
        if share['share_group_id'] is not None:
            argdict.update({"group_name": share["share_group_id"]})

        rados_command(
            self.rados_client, "fs subvolume snapshot clone", argdict)

        return self._update_create_from_snapshot_status(share)

    def __del__(self):
        if self._rados_client:
            LOG.info("[%(be)s] Ceph client disconnecting...",
                     {"be": self.backend_name})
            self._rados_client.shutdown()
            self._rados_client = None
            LOG.info("[%(be)s] Ceph client disconnected",
                     {"be": self.backend_name})

    def get_configured_ip_versions(self):
        return self.protocol_helper.get_configured_ip_versions()

    def transfer_accept(self, context, share, new_user, new_project,
                        access_rules=None, share_server=None):
        # CephFS driver cannot transfer shares by preserving access rules
        same_project = share["project_id"] == new_project
        if access_rules and not same_project:
            raise exception.DriverCannotTransferShareWithRules()


class NativeProtocolHelper(ganesha.NASHelperBase):
    """Helper class for native CephFS protocol"""

    supported_access_types = (CEPHX_ACCESS_TYPE, )
    supported_access_levels = (constants.ACCESS_LEVEL_RW,
                               constants.ACCESS_LEVEL_RO)
    reapply_rules_while_ensuring_shares = False

    def __init__(self, execute, config, **kwargs):
        self.rados_client = kwargs.pop('rados_client')
        self.volname = kwargs.pop('volname')
        self.message_api = message_api.API()
        super(NativeProtocolHelper, self).__init__(execute, config,
                                                   **kwargs)

    def _init_helper(self):
        pass

    def check_for_setup_error(self):
        """Returns an error if prerequisites aren't met."""
        return

    def get_mon_addrs(self):
        result = []
        mon_map = rados_command(self.rados_client, "mon dump", json_obj=True,
                                target=('mon', ))
        for mon in mon_map['mons']:
            ip_port = mon['addr'].split("/")[0]
            result.append(ip_port)

        return result

    def get_backend_info(self, context):
        return {
            "cephfs_ensure_all_shares_salt":
                self.configuration.cephfs_ensure_all_shares_salt,
            "cephfs_filesystem_name": self.volname,
        }

    def get_export_locations(self, share, subvolume_path):
        # To mount this you need to know the mon IPs and the path to the volume
        mon_addrs = self.get_mon_addrs()

        export_location = "{addrs}:{path}".format(
            addrs=",".join(mon_addrs),
            path=subvolume_path)

        LOG.info("Calculated export location for share %(id)s: %(loc)s",
                 {"id": share['id'], "loc": export_location})

        return {
            'path': export_location,
            'is_admin_only': False,
            'metadata': {},
        }

    def get_optional_share_creation_data(self, share, share_server=None):
        return {"metadata": {"__mount_options": f"fs={self.volname}"}}

    def _allow_access(self, context, share, access, share_server=None,
                      sub_name=None):
        if access['access_type'] != CEPHX_ACCESS_TYPE:
            raise exception.InvalidShareAccessType(type=access['access_type'])

        ceph_auth_id = access['access_to']

        # We need to check here rather than the API or Manila Client to see
        # if the ceph_auth_id is the same as the one specified for Manila's
        # usage. This is due to the fact that the API and the Manila client
        # cannot read the contents of the Manila configuration file. If it
        # is the same, we need to error out.
        if ceph_auth_id == CONF.cephfs_auth_id:
            error_message = (_('Ceph authentication ID %s must be different '
                             'than the one the Manila service uses.') %
                             ceph_auth_id)
            raise exception.InvalidShareAccess(reason=error_message)

        argdict = {
            "vol_name": self.volname,
            "sub_name": sub_name,
            "auth_id": ceph_auth_id,
            "tenant_id": share["project_id"],
        }
        if share["share_group_id"] is not None:
            argdict.update({"group_name": share["share_group_id"]})

        readonly = access['access_level'] == constants.ACCESS_LEVEL_RO

        if readonly:
            argdict.update({"access_level": "r"})
        else:
            argdict.update({"access_level": "rw"})

        try:
            auth_result = rados_command(
                self.rados_client, "fs subvolume authorize", argdict)
        except exception.ShareBackendException as e:
            if 'not allowed' in str(e).lower():
                msg = ("Access to client %(client)s is not allowed. "
                       "Reason: %(reason)s")
                msg_payload = {'client': ceph_auth_id, 'reason': e}
                raise exception.InvalidShareAccess(
                    reason=msg % msg_payload)
            raise

        return auth_result

    def _deny_access(self, context, share, access, share_server=None,
                     sub_name=None):
        if access['access_type'] != CEPHX_ACCESS_TYPE:
            LOG.warning("Invalid access type '%(type)s', "
                        "ignoring in deny.",
                        {"type": access['access_type']})
            return

        argdict = {
            "vol_name": self.volname,
            "sub_name": sub_name,
            "auth_id": access['access_to']
        }
        if share["share_group_id"] is not None:
            argdict.update({"group_name": share["share_group_id"]})

        try:
            rados_command(self.rados_client,
                          "fs subvolume deauthorize",
                          argdict)
        except exception.ShareBackendException as e:
            if "doesn't exist" in e.msg.lower():
                LOG.warning(f"%{access['access_to']} did not have access to "
                            f"share {share['id']}.")
                return
            raise e
        rados_command(self.rados_client, "fs subvolume evict", argdict)

    def update_access(self, context, share, access_rules, add_rules,
                      delete_rules, update_rules, share_server=None,
                      sub_name=None):
        access_updates = {}

        argdict = {
            "vol_name": self.volname,
            "sub_name": sub_name,
        }
        if share["share_group_id"] is not None:
            argdict.update({"group_name": share["share_group_id"]})

        if not (add_rules or delete_rules):  # recovery/maintenance mode
            add_rules = access_rules

            existing_auths = None

            existing_auths = rados_command(
                self.rados_client, "fs subvolume authorized_list",
                argdict, json_obj=True)

            if existing_auths:
                existing_auth_ids = set()
                for rule in range(len(existing_auths)):
                    for cephx_id in existing_auths[rule]:
                        existing_auth_ids.add(cephx_id)
                want_auth_ids = set(
                    [rule['access_to'] for rule in add_rules])
                delete_auth_ids = existing_auth_ids.difference(
                    want_auth_ids)
                delete_auth_ids_list = delete_auth_ids
                for delete_auth_id in delete_auth_ids_list:
                    delete_rules.append(
                        {
                            'access_to': delete_auth_id,
                            'access_type': CEPHX_ACCESS_TYPE,
                        })

        # During recovery mode, re-authorize share access for auth IDs that
        # were already granted access by the backend. Do this to fetch their
        # access keys and ensure that after recovery, manila and the Ceph
        # backend are in sync.
        for rule in add_rules:
            try:
                access_key = self._allow_access(
                    context, share, rule, sub_name=sub_name
                )
            except (exception.InvalidShareAccessLevel,
                    exception.InvalidShareAccessType):
                self.message_api.create(
                    context,
                    message_field.Action.UPDATE_ACCESS_RULES,
                    share['project_id'],
                    resource_type=message_field.Resource.SHARE,
                    resource_id=share['share_id'],
                    detail=message_field.Detail.UNSUPPORTED_CLIENT_ACCESS)
                log_args = {'id': rule['access_id'],
                            'access_level': rule['access_level'],
                            'access_to': rule['access_to']}
                LOG.exception("Failed to provide %(access_level)s access to "
                              "%(access_to)s (Rule ID: %(id)s). Setting rule "
                              "to 'error' state.", log_args)
                access_updates.update({rule['access_id']: {'state': 'error'}})
            except exception.InvalidShareAccess:
                self.message_api.create(
                    context,
                    message_field.Action.UPDATE_ACCESS_RULES,
                    share['project_id'],
                    resource_type=message_field.Resource.SHARE,
                    resource_id=share['share_id'],
                    detail=message_field.Detail.FORBIDDEN_CLIENT_ACCESS)
                log_args = {'id': rule['access_id'],
                            'access_level': rule['access_level'],
                            'access_to': rule['access_to']}
                LOG.exception("Failed to provide %(access_level)s access to "
                              "%(access_to)s (Rule ID: %(id)s). Setting rule "
                              "to 'error' state.", log_args)
                access_updates.update({rule['access_id']: {'state': 'error'}})
            else:
                access_updates.update({
                    rule['access_id']: {'access_key': access_key},
                })

        for rule in delete_rules:
            self._deny_access(context, share, rule, sub_name=sub_name)

        return access_updates

    def get_configured_ip_versions(self):
        return [4]


class NFSProtocolHelperMixin():

    def get_export_locations(self, share, subvolume_path):
        export_locations = []

        if not self.export_ips:
            self.export_ips = self._get_export_ips()

        for export_ip in self.export_ips:
            # Try to escape the export ip. If it fails, means that the
            # `cephfs_ganesha_server_ip` wasn't possibly set and the used
            # address is the hostname
            try:
                server_address = driver_helpers.escaped_address(
                    export_ip['ip'])
            except ValueError:
                server_address = export_ip['ip']

            export_path = "{server_address}:{mount_path}".format(
                server_address=server_address, mount_path=subvolume_path)

            LOG.info("Calculated export path for share %(id)s: %(epath)s",
                     {"id": share['id'], "epath": export_path})

            export_location = {
                'path': export_path,
                'is_admin_only': False,
                'metadata': {
                    'preferred': export_ip['preferred'],
                },
            }
            export_locations.append(export_location)
        return export_locations

    def get_optional_share_creation_data(self, share, share_server=None):
        return {}

    def _get_export_path(self, share, sub_name=None):
        """Callback to provide export path."""
        argdict = {
            "vol_name": self.volname,
            "sub_name": sub_name or share["id"]
        }
        if share["share_group_id"] is not None:
            argdict.update({"group_name": share["share_group_id"]})

        path = rados_command(
            self.rados_client, "fs subvolume getpath", argdict)

        return path

    def _get_export_pseudo_path(self, share, sub_name=None):
        """Callback to provide pseudo path."""
        return self._get_export_path(share, sub_name=sub_name)

    def get_configured_ip_versions(self):
        if not self.configured_ip_versions:
            try:
                if not self.export_ips:
                    self.export_ips = self._get_export_ips()

                for export_ip in self.export_ips:
                    self.configured_ip_versions.add(
                        ipaddress.ip_address(str(export_ip['ip'])).version)
            except Exception:
                # export_ips contained a hostname, safest thing is to
                # claim support for IPv4 and IPv6 address families
                LOG.warning("Setting configured IP versions to [4, 6] since "
                            "a hostname (rather than IP address) was supplied "
                            "in 'cephfs_ganesha_server_ip' or "
                            "in 'cephfs_ganesha_export_ips'.")
                self.configured_ip_versions = {4, 6}
        return list(self.configured_ip_versions)


class NFSProtocolHelper(NFSProtocolHelperMixin, ganesha.GaneshaNASHelper2):

    shared_data = {}
    supported_protocols = ('NFS',)
    reapply_rules_while_ensuring_shares = True

    def __init__(self, execute, config_object, **kwargs):
        if config_object.cephfs_ganesha_server_is_remote:
            execute = ganesha_utils.SSHExecutor(
                config_object.cephfs_ganesha_server_ip, 22, None,
                config_object.cephfs_ganesha_server_username,
                password=config_object.cephfs_ganesha_server_password,
                privatekey=config_object.cephfs_ganesha_path_to_private_key)
        else:
            execute = ganesha_utils.RootExecutor(execute)

        self.ganesha_host = config_object.cephfs_ganesha_server_ip
        if not self.ganesha_host:
            self.ganesha_host = socket.gethostname()
            LOG.info("NFS-Ganesha server's location defaulted to driver's "
                     "hostname: %s", self.ganesha_host)

        super(NFSProtocolHelper, self).__init__(execute, config_object,
                                                **kwargs)

        LOG.warning('The NFSProtocolHelper has been deprecated. Starting '
                    'from the 2025.1 release, we will no longer support '
                    'exporting NFS shares through a NFS Ganesha instance '
                    'that not managed by the Ceph orchestrator.')
        if not hasattr(self, 'rados_client'):
            self.rados_client = kwargs.pop('rados_client')
        if not hasattr(self, 'volname'):
            self.volname = kwargs.pop('volname')
        self.export_ips = None
        self.configured_ip_versions = set()
        self.config = config_object

    def check_for_setup_error(self):
        """Returns an error if prerequisites aren't met."""
        host_address_obj = types.HostAddress()
        for export_ip in self.config.cephfs_ganesha_export_ips:
            try:
                host_address_obj(export_ip)
            except ValueError:
                msg = (_("Invalid list member of 'cephfs_ganesha_export_ips' "
                         "option supplied %s -- not a valid IP address or "
                         "hostname.") % export_ip)
                raise exception.InvalidParameterValue(err=msg)

    def _default_config_hook(self):
        """Callback to provide default export block."""
        dconf = super(NFSProtocolHelper, self)._default_config_hook()
        conf_dir = ganesha_utils.path_from(__file__, "conf")
        ganesha_utils.patch(dconf, self._load_conf_dir(conf_dir))
        return dconf

    def _fsal_hook(self, base, share, access, sub_name=None):
        """Callback to create FSAL subblock."""
        ceph_auth_id = ''.join(['ganesha-', share['id']])

        argdict = {
            "vol_name": self.volname,
            "sub_name": sub_name,
            "auth_id": ceph_auth_id,
            "access_level": "rw",
            "tenant_id": share["project_id"],
        }
        if share["share_group_id"] is not None:
            argdict.update({"group_name": share["share_group_id"]})

        auth_result = rados_command(
            self.rados_client, "fs subvolume authorize", argdict)

        # Restrict Ganesha server's access to only the CephFS subtree or path,
        # corresponding to the manila share, that is to be exported by making
        # Ganesha use Ceph auth IDs with path restricted capabilities to
        # communicate with CephFS.
        return {
            'Name': 'Ceph',
            'User_Id': ceph_auth_id,
            'Secret_Access_Key': auth_result,
            'Filesystem': self.volname
        }

    def _cleanup_fsal_hook(self, base, share, access, sub_name=None):
        """Callback for FSAL specific cleanup after removing an export."""
        ceph_auth_id = ''.join(['ganesha-', share['id']])

        argdict = {
            "vol_name": self.volname,
            "sub_name": sub_name,
            "auth_id": ceph_auth_id,
        }
        if share["share_group_id"] is not None:
            argdict.update({"group_name": share["share_group_id"]})

        rados_command(self.rados_client, "fs subvolume deauthorize", argdict)

    def _get_export_ips(self):
        ganesha_export_ips = self.config.cephfs_ganesha_export_ips
        if not ganesha_export_ips:
            ganesha_export_ips = [self.ganesha_host]

        export_ips = []
        for ip in set(ganesha_export_ips):
            export_ips.append({'ip': ip, 'preferred': False})

        return export_ips

    def get_backend_info(self, context):
        backend_info = {
            "cephfs_ganesha_export_ips": self.config.cephfs_ganesha_export_ips,
            "cephfs_ganesha_server_ip": self.config.cephfs_ganesha_server_ip,
            "cephfs_ensure_all_shares_salt":
                self.configuration.cephfs_ensure_all_shares_salt,
        }
        return backend_info


class NFSClusterProtocolHelper(NFSProtocolHelperMixin, ganesha.NASHelperBase):

    supported_access_types = ('ip', )
    supported_access_levels = (constants.ACCESS_LEVEL_RW,
                               constants.ACCESS_LEVEL_RO)
    reapply_rules_while_ensuring_shares = True

    def __init__(self, execute, config_object, **kwargs):
        self.rados_client = kwargs.pop('rados_client')
        self.volname = kwargs.pop('volname')
        self.configured_ip_versions = set()
        self.configuration = config_object
        self._nfs_clusterid = None
        self.export_ips = None
        super(NFSClusterProtocolHelper, self).__init__(execute,
                                                       config_object,
                                                       **kwargs)

    @property
    def nfs_clusterid(self):
        # ID of the NFS cluster where the driver exports shares
        if self._nfs_clusterid:
            return self._nfs_clusterid

        self._nfs_clusterid = (
            self.configuration.safe_get('cephfs_nfs_cluster_id'))

        if not self._nfs_clusterid:
            msg = _("The NFS Cluster ID has not been configured"
                    "Please check cephfs_nfs_cluster_id option "
                    "has been correctly set in the backend configuration.")
            raise exception.ShareBackendException(msg=msg)

        return self._nfs_clusterid

    def _get_configured_export_ips(self):
        ganesha_server_ips = (
            self.configuration.safe_get('cephfs_ganesha_export_ips') or [])
        if not ganesha_server_ips:
            ganesha_server_ips = (
                self.configuration.safe_get('cephfs_ganesha_server_ip'))
            ganesha_server_ips = (
                [ganesha_server_ips] if ganesha_server_ips else [])

        return set(ganesha_server_ips)

    def _get_export_ips(self):
        """Get NFS cluster export ips."""
        nfs_clusterid = self.nfs_clusterid
        ceph_nfs_export_ips = []
        ganesha_export_ips = self._get_configured_export_ips()
        argdict = {
            "cluster_id": nfs_clusterid,
        }

        output = rados_command(self.rados_client, "nfs cluster info", argdict)

        nfs_cluster_info = json.loads(output)

        # NFS has been deployed with an ingress
        # we use the VIP for the export ips
        vip = nfs_cluster_info[nfs_clusterid]["virtual_ip"]

        # there is no VIP, we fallback to NFS cluster ips
        if not vip:
            hosts = nfs_cluster_info[nfs_clusterid]["backend"]
            for host in hosts:
                ceph_nfs_export_ips.append(host["ip"])
        else:
            ceph_nfs_export_ips.append(vip)

        # there are no export IPs, there are no NFS servers we can use
        if not ceph_nfs_export_ips:
            msg = _("There are no NFS servers available to use. "
                    "Please check the health of your Ceph cluster "
                    "and restart the manila share service.")
            raise exception.ShareBackendException(msg=msg)

        export_ips = []
        for ip in set(ceph_nfs_export_ips):
            export_ips.append({'ip': ip, 'preferred': True})

        # It's possible for deployers to state additional
        # NFS interfaces directly via manila.conf. If they do,
        # these are represented as non-preferred export paths.
        # This is mostly to allow NFS-Ganesha server migrations.
        ganesha_export_ips = (eip for eip in ganesha_export_ips
                              if eip not in ceph_nfs_export_ips)
        for ip in ganesha_export_ips:
            export_ips.append({'ip': ip, 'preferred': False})

        return export_ips

    def check_for_setup_error(self):
        """Returns an error if prerequisites aren't met."""
        return

    def _get_export_config(self, share, access, sub_name=None):
        """Returns export configuration in JSON-encoded bytes."""
        pseudo_path = self._get_export_pseudo_path(share, sub_name=sub_name)
        argdict = {
            "cluster_id": self.nfs_clusterid,
<<<<<<< HEAD
            "pseudo": self._get_export_pseudo_path(share, sub_name=sub_name),
            "squash": "none",
            "security_label": True,
            "fsal": {
                "name": "CEPH",
                "fs_name": self.volname,

            },
            "clients": access
=======
            "pseudo_path": pseudo_path
>>>>>>> cbb03df3
        }
        export = rados_command(
            self.rados_client, "nfs export info", argdict, json_obj=True)
        if export:
            export["clients"] = access
        else:
            export = {
                "path": self._get_export_path(share, sub_name=sub_name),
                "cluster_id": self.nfs_clusterid,
                "pseudo": pseudo_path,
                "squash": "none",
                "security_label": True,
                "fsal": {
                    "name": "CEPH",
                    "fs_name": self.volname,

                },
                "clients": access
            }
        return json.dumps(export).encode('utf-8')

    def _allow_access(self, share, access, sub_name=None):
        """Allow access to the share."""
        argdict = {
            "cluster_id": self.nfs_clusterid,
        }
        inbuf = self._get_export_config(share, access, sub_name)
        rados_command(self.rados_client,
                      "nfs export apply", argdict, inbuf=inbuf)

    def _deny_access(self, share, sub_name=None):
        """Deny access to the share."""

        argdict = {
            "cluster_id": self.nfs_clusterid,
            "pseudo_path": self._get_export_pseudo_path(
                share, sub_name=sub_name)
        }

        rados_command(self.rados_client, "nfs export rm", argdict)

    def update_access(self, context, share, access_rules, add_rules,
                      delete_rules, update_rules, share_server=None,
                      sub_name=None):
        """Update access rules of share.

        Creates an export per share. Modifies access rules of shares by
        dynamically updating exports via ceph nfs.
        """
        rule_state_map = {}

        wanted_rw_clients, wanted_ro_clients = [], []
        for rule in access_rules:
            try:
                ganesha_utils.validate_access_rule(
                    self.supported_access_types, self.supported_access_levels,
                    rule, True)
            except (exception.InvalidShareAccess,
                    exception.InvalidShareAccessLevel):
                rule_state_map[rule['id']] = {'state': 'error'}
                continue

            rule = ganesha_utils.fixup_access_rule(rule)
            if rule['access_level'] == 'rw':
                wanted_rw_clients.append(rule['access_to'])
            elif rule['access_level'] == 'ro':
                wanted_ro_clients.append(rule['access_to'])

        if access_rules:
            # add or update export
            clients = []
            if wanted_ro_clients:
                clients.append({
                    'access_type': 'ro',
                    'addresses': wanted_ro_clients,
                    'squash': 'none'
                })
            if wanted_rw_clients:
                clients.append({
                    'access_type': 'rw',
                    'addresses': wanted_rw_clients,
                    'squash': 'none'
                })

            if clients:  # empty list if no rules passed validation
                self._allow_access(share, clients, sub_name=sub_name)
        else:
            # no clients have access to the share. remove export
            self._deny_access(share, sub_name=sub_name)

        return rule_state_map

    def get_backend_info(self, context):
        backend_info = {
            "cephfs_ganesha_export_ips":
                self.configuration.cephfs_ganesha_export_ips,
            "cephfs_ganesha_server_ip":
                self.configuration.cephfs_ganesha_server_ip,
            "cephfs_nfs_cluster_id": self.nfs_clusterid,
            "cephfs_ensure_all_shares_salt":
                self.configuration.cephfs_ensure_all_shares_salt,
        }
        return backend_info<|MERGE_RESOLUTION|>--- conflicted
+++ resolved
@@ -1609,19 +1609,7 @@
         pseudo_path = self._get_export_pseudo_path(share, sub_name=sub_name)
         argdict = {
             "cluster_id": self.nfs_clusterid,
-<<<<<<< HEAD
-            "pseudo": self._get_export_pseudo_path(share, sub_name=sub_name),
-            "squash": "none",
-            "security_label": True,
-            "fsal": {
-                "name": "CEPH",
-                "fs_name": self.volname,
-
-            },
-            "clients": access
-=======
             "pseudo_path": pseudo_path
->>>>>>> cbb03df3
         }
         export = rados_command(
             self.rados_client, "nfs export info", argdict, json_obj=True)
