# Copyright (c) 2014 NetApp Inc.
# All Rights Reserved.
#
#    Licensed under the Apache License, Version 2.0 (the "License"); you may
#    not use this file except in compliance with the License. You may obtain
#    a copy of the License at
#
#         http://www.apache.org/licenses/LICENSE-2.0
#
#    Unless required by applicable law or agreed to in writing, software
#    distributed under the License is distributed on an "AS IS" BASIS, WITHOUT
#    WARRANTIES OR CONDITIONS OF ANY KIND, either express or implied. See the
#    License for the specific language governing permissions and limitations
#    under the License.
"""NAS share manager managers creating shares and access rights.

**Related Flags**

:share_driver: Used by :class:`ShareManager`.
"""

import copy
import datetime
import functools
import hashlib
import json
from operator import xor

from keystoneauth1 import loading as ks_loading
from oslo_config import cfg
from oslo_log import log
from oslo_serialization import jsonutils
from oslo_service import periodic_task
from oslo_utils import excutils
from oslo_utils import importutils
from oslo_utils import timeutils

from manila.common import constants
from manila import context
from manila import coordination
from manila.data import rpcapi as data_rpcapi
from manila import exception
from manila.i18n import _
from manila.keymgr import barbican as barbican_api
from manila import manager
from manila.message import api as message_api
from manila.message import message_field
from manila import quota
from manila.share import access
from manila.share import api
from manila.share import configuration
from manila.share import drivers_private_data
from manila.share import migration
from manila.share import rpcapi as share_rpcapi
from manila.share import share_types
from manila.share import snapshot_access
from manila.share import utils as share_utils
from manila.transfer import api as transfer_api
from manila import utils

profiler = importutils.try_import('osprofiler.profiler')

LOG = log.getLogger(__name__)

share_manager_opts = [
    cfg.StrOpt('share_driver',
               default='manila.share.drivers.generic.GenericShareDriver',
               help='Driver to use for share creation.'),
    cfg.ListOpt('hook_drivers',
                default=[],
                help='Driver(s) to perform some additional actions before and '
                     'after share driver actions and on a periodic basis. '
                     'Default is [].'),
    cfg.BoolOpt('delete_share_server_with_last_share',
                default=False,
                help='Whether share servers will '
                     'be deleted on deletion of the last share.'),
    cfg.BoolOpt('unmanage_remove_access_rules',
                default=False,
                help='If set to True, then manila will deny access and remove '
                     'all access rules on share unmanage.'
                     'If set to False - nothing will be changed.'),
    cfg.BoolOpt('automatic_share_server_cleanup',
                default=True,
                help='If set to True, then Manila will delete all share '
                     'servers which were unused more than specified time .'
                     'If set to False - automatic deletion of share servers '
                     'will be disabled.'),
    cfg.IntOpt('unused_share_server_cleanup_interval',
               default=10,
               help='Unallocated share servers reclamation time interval '
                    '(minutes). Minimum value is 10 minutes, maximum is 720 '
                    'minutes. The reclamation function is run every '
                    '10 minutes and delete share servers which were unused '
                    'more than unused_share_server_cleanup_interval option '
                    'defines. This value reflects the shortest time Manila '
                    'will wait for a share server to go unutilized before '
                    'deleting it.',
               min=10,
               max=720),
    cfg.IntOpt('replica_state_update_interval',
               default=300,
               help='This value, specified in seconds, determines how often '
                    'the share manager will poll for the health '
                    '(replica_state) of each replica instance.'),
    cfg.IntOpt('migration_driver_continue_update_interval',
               default=60,
               help='This value, specified in seconds, determines how often '
                    'the share manager will poll the driver to perform the '
                    'next step of migration in the storage backend, for a '
                    'migrating share.'),
    cfg.IntOpt('server_migration_driver_continue_update_interval',
               default=900,
               help='This value, specified in seconds, determines how often '
                    'the share manager will poll the driver to perform the '
                    'next step of migration in the storage backend, for a '
                    'migrating share server.'),
    cfg.BoolOpt('server_migration_extend_neutron_network',
                default=False,
                help='If set to True, neutron network are extended to '
                     'destination host during share server migration. This '
                     'option should only be enabled if using '
                     'NeutronNetworkPlugin or its derivatives and when '
                     'multiple bindings of Manila ports are supported by '
                     'Neutron ML2 plugin.'),
    cfg.IntOpt('share_usage_size_update_interval',
               default=300,
               help='This value, specified in seconds, determines how often '
                    'the share manager will poll the driver to update the '
                    'share usage size in the storage backend, for shares in '
                    'that backend.'),
    cfg.BoolOpt('enable_gathering_share_usage_size',
                default=False,
                help='If set to True, share usage size will be polled for in '
                     'the interval specified with '
                     '"share_usage_size_update_interval". Usage data can be '
                     'consumed by telemetry integration. If telemetry is not '
                     'configured, this option must be set to False. '
                     'If set to False - gathering share usage size will be'
                     ' disabled.'),
    cfg.BoolOpt('share_service_inithost_offload',
                default=False,
                help='Offload pending share ensure during '
                     'share service startup'),
    cfg.IntOpt('check_for_expired_shares_in_recycle_bin_interval',
               default=3600,
               help='This value, specified in seconds, determines how often '
                    'the share manager will check for expired shares and '
                    'delete them from the Recycle bin.'),
    cfg.IntOpt('check_for_expired_transfers',
               default=300,
               help='This value, specified in seconds, determines how often '
                    'the share manager will check for expired transfers and '
                    'destroy them and roll back share state.'),
    cfg.IntOpt('driver_backup_continue_update_interval',
               default=60,
               help='This value, specified in seconds, determines how often '
                    'the share manager will poll to perform the next steps '
                    'of backup such as fetch the progress of backup.'),
    cfg.IntOpt('driver_restore_continue_update_interval',
               default=60,
               help='This value, specified in seconds, determines how often '
                    'the share manager will poll to perform the next steps '
                    'of restore such as fetch the progress of restore.'),
    cfg.IntOpt('periodic_deferred_delete_interval',
               default=300,
               help='This value, specified in seconds, determines how often '
                    'the share manager will try to delete the share and share '
                    'snapshots in backend driver.'),
]


ks_opts = [
    cfg.StrOpt('auth_url',
               help='Keystone authentication URL.'),
]

CONF = cfg.CONF
CONF.register_opts(share_manager_opts)
CONF.import_opt('periodic_hooks_interval', 'manila.share.hook')
CONF.import_opt('periodic_interval', 'manila.service')

KEYSTONE_AUTHTOKEN_GROUP = 'keystone_authtoken'
CONF.register_opts(ks_opts, KEYSTONE_AUTHTOKEN_GROUP)
ks_loading.register_auth_conf_options(CONF, KEYSTONE_AUTHTOKEN_GROUP)
keystone_url = getattr(CONF.keystone_authtoken, 'auth_url')

# Drivers that need to change module paths or class names can add their
# old/new path here to maintain backward compatibility.
MAPPING = {
    'manila.share.drivers.netapp.cluster_mode.NetAppClusteredShareDriver':
    'manila.share.drivers.netapp.common.NetAppDriver',
    'manila.share.drivers.hp.hp_3par_driver.HP3ParShareDriver':
    'manila.share.drivers.hpe.hpe_3par_driver.HPE3ParShareDriver',
    'manila.share.drivers.hitachi.hds_hnas.HDSHNASDriver':
    'manila.share.drivers.hitachi.hnas.driver.HitachiHNASDriver',
    'manila.share.drivers.glusterfs_native.GlusterfsNativeShareDriver':
    'manila.share.drivers.glusterfs.glusterfs_native.'
    'GlusterfsNativeShareDriver',
    'manila.share.drivers.emc.driver.EMCShareDriver':
    'manila.share.drivers.dell_emc.driver.EMCShareDriver',
    'manila.share.drivers.cephfs.cephfs_native.CephFSNativeDriver':
    'manila.share.drivers.cephfs.driver.CephFSDriver',
}

QUOTAS = quota.QUOTAS


def locked_share_replica_operation(operation):
    """Lock decorator for share replica operations.

    Takes a named lock prior to executing the operation. The lock is named with
    the id of the share to which the replica belongs.

    Intended use:
    If a replica operation uses this decorator, it will block actions on
    all share replicas of the share until the named lock is free. This is
    used to protect concurrent operations on replicas of the same share e.g.
    promote ReplicaA while deleting ReplicaB, both belonging to the same share.
    """

    def wrapped(*args, **kwargs):
        share_id = kwargs.get('share_id')

        @coordination.synchronized(
            'locked-share-replica-operation-for-share-%s' % share_id)
        def locked_replica_operation(*_args, **_kwargs):
            return operation(*_args, **_kwargs)
        return locked_replica_operation(*args, **kwargs)

    return wrapped


def locked_share_network_operation(operation):
    """Lock decorator for share network operations.

    Takes a named lock prior to executing the operation. The lock is named with
    the id of the share network.
    """

    def wrapped(*args, **kwargs):
        share_network_id = kwargs.get('share_network_id')

        @coordination.synchronized(
            'locked-share-network-operation-%s' % share_network_id)
        def locked_network_operation(*_args, **_kwargs):
            return operation(*_args, **_kwargs)
        return locked_network_operation(*args, **kwargs)

    return wrapped


def add_hooks(f):
    """Hook decorator to perform action before and after a share method call

    The hook decorator can perform actions before some share driver methods
    calls and after a call with results of driver call and preceding hook call.
    """
    @functools.wraps(f)
    def wrapped(self, *args, **kwargs):
        if not self.hooks:
            return f(self, *args, **kwargs)

        pre_hook_results = []
        for hook in self.hooks:
            pre_hook_results.append(
                hook.execute_pre_hook(
                    func_name=f.__name__,
                    *args, **kwargs))

        wrapped_func_results = f(self, *args, **kwargs)

        for i, hook in enumerate(self.hooks):
            hook.execute_post_hook(
                func_name=f.__name__,
                driver_action_results=wrapped_func_results,
                pre_hook_data=pre_hook_results[i],
                *args, **kwargs)

        return wrapped_func_results

    return wrapped


class ShareManager(manager.SchedulerDependentManager):
    """Manages NAS storages."""

    RPC_API_VERSION = '1.30'

    def __init__(self, share_driver=None, service_name=None, *args, **kwargs):
        """Load the driver from args, or from flags."""
        self.configuration = configuration.Configuration(
            share_manager_opts,
            config_group=service_name)
        super(ShareManager, self).__init__(service_name='share',
                                           *args, **kwargs)

        if not share_driver:
            share_driver = self.configuration.share_driver
        if share_driver in MAPPING:
            msg_args = {'old': share_driver, 'new': MAPPING[share_driver]}
            LOG.warning("Driver path %(old)s is deprecated, update your "
                        "configuration to the new path %(new)s",
                        msg_args)
            share_driver = MAPPING[share_driver]

        ctxt = context.get_admin_context()
        private_storage = drivers_private_data.DriverPrivateData(
            context=ctxt, backend_host=self.host,
            config_group=self.configuration.config_group
        )
        self.driver = importutils.import_object(
            share_driver, private_storage=private_storage,
            configuration=self.configuration,
        )

        backend_availability_zone = self.driver.configuration.safe_get(
            'backend_availability_zone')
        self.availability_zone = (
            backend_availability_zone or CONF.storage_availability_zone
        )

        self.access_helper = access.ShareInstanceAccess(self.db, self.driver)
        self.snapshot_access_helper = (
            snapshot_access.ShareSnapshotInstanceAccess(self.db, self.driver))
        self.migration_wait_access_rules_timeout = (
            CONF.migration_wait_access_rules_timeout)

        self.message_api = message_api.API()
        self.share_api = api.API()
        self.transfer_api = transfer_api.API()
        if CONF.profiler.enabled and profiler is not None:
            self.driver = profiler.trace_cls("driver")(self.driver)
        self.hooks = []
        self._init_hook_drivers()
        self.service_id = None

    def _init_hook_drivers(self):
        # Try to initialize hook driver(s).
        hook_drivers = self.configuration.safe_get("hook_drivers")
        for hook_driver in hook_drivers:
            self.hooks.append(
                importutils.import_object(
                    hook_driver,
                    configuration=self.configuration,
                    host=self.host,
                )
            )

    def _ensure_share_instance_has_pool(self, ctxt, share_instance):
        pool = share_utils.extract_host(share_instance['host'], 'pool')
        if pool is None:
            # No pool name encoded in host, so this is a legacy
            # share created before pool is introduced, ask
            # driver to provide pool info if it has such
            # knowledge and update the DB.
            try:
                pool = self.driver.get_pool(share_instance)
            except Exception:
                LOG.exception("Failed to fetch pool name for share: "
                              "%(share)s.",
                              {'share': share_instance['id']})
                return

            if pool:
                new_host = share_utils.append_host(
                    share_instance['host'], pool)
                self.db.share_instance_update(
                    ctxt, share_instance['id'], {'host': new_host})

        return pool

    @add_hooks
    def init_host(self, service_id=None):
        """Initialization for a standalone service."""

        self.service_id = service_id
        ctxt = context.get_admin_context()
        driver_host_pair = "{}@{}".format(
            self.driver.__class__.__name__,
            self.host)

        # we want to retry to setup the driver. In case of a multi-backend
        # scenario, working backends are usable and the non-working ones (where
        # do_setup() or check_for_setup_error() fail) retry.
        @utils.retry(interval=2, backoff_rate=2,
                     infinite=True, backoff_sleep_max=600)
        def _driver_setup():
            self.driver.initialized = False
            LOG.debug("Start initialization of driver: '%s'", driver_host_pair)
            try:
                self.driver.do_setup(ctxt)
                self.driver.check_for_setup_error()
            except Exception:
                LOG.exception("Error encountered during initialization of "
                              "driver %s", driver_host_pair)
                raise
            else:
                self.driver.initialized = True

        _driver_setup()
        if (self.driver.driver_handles_share_servers and
                hasattr(self.driver, 'service_instance_manager')):
            (self.driver.service_instance_manager.network_helper.
             setup_connectivity_with_service_instances())

        self.ensure_driver_resources(ctxt)

        self.publish_service_capabilities(ctxt)
        LOG.info("Finished initialization of driver: '%(driver)s"
                 "@%(host)s'",
                 {"driver": self.driver.__class__.__name__,
                  "host": self.host})

    def is_service_ready(self):
        """Return if Manager is ready to accept requests.

        This is to inform Service class that in case of manila driver
        initialization failure the manager is actually down and not ready to
        accept any requests.

        """
        return self.driver.initialized

    def ensure_driver_resources(self, ctxt, skip_backend_info_check=False):
        update_instances_status = CONF.update_shares_status_on_ensure
        old_backend_info = self.db.backend_info_get(ctxt, self.host)
        old_backend_info_hash = (old_backend_info.get('info_hash')
                                 if old_backend_info is not None else None)
        new_backend_info = None
        new_backend_info_hash = None
        backend_info_implemented = True
        update_share_instances = []
        if not skip_backend_info_check:
            try:
                new_backend_info = self.driver.get_backend_info(ctxt)
            except Exception as e:
                if not isinstance(e, NotImplementedError):
                    LOG.exception(
                        "The backend %(host)s could not get backend info.",
                        {'host': self.host})
                    raise
                else:
                    backend_info_implemented = False
                    LOG.debug(
                        ("The backend %(host)s does not support get backend"
                         " info method."),
                        {'host': self.host})

            if new_backend_info:
                new_backend_info_hash = hashlib.sha1(
                    str(sorted(new_backend_info.items())).encode(
                        'utf-8')).hexdigest()
            if ((old_backend_info_hash == new_backend_info_hash and
                    backend_info_implemented) and not skip_backend_info_check):
                LOG.debug(
                    ("Ensure shares is being skipped because the %(host)s's "
                     "old backend info is the same as its new backend info."),
                    {'host': self.host})
                return

        share_instances = self.db.share_instance_get_all_by_host(
            ctxt, self.host)
        LOG.debug("Re-exporting %s shares", len(share_instances))

        for share_instance in share_instances:
            share_ref = self.db.share_get(ctxt, share_instance['share_id'])

            if share_ref.is_busy:
                LOG.info(
                    "Share instance %(id)s: skipping export, "
                    "because it is busy with an active task: %(task)s.",
                    {'id': share_instance['id'],
                     'task': share_ref['task_state']},
                )
                continue

            # If the share's status is 'ensuring', we must allow re-doing the
            # ensuring operation otherwise it will be stuck
            if (share_instance['status'] not in
                    [constants.STATUS_AVAILABLE, constants.STATUS_ENSURING]):
                LOG.info(
                    "Share instance %(id)s: skipping export, "
                    "because it has '%(status)s' status.",
                    {'id': share_instance['id'],
                     'status': share_instance['status']},
                )
                continue

            self._ensure_share_instance_has_pool(ctxt, share_instance)
            share_instance = self.db.share_instance_get(
                ctxt, share_instance['id'], with_share_data=True)
            share_instance_dict = self._get_share_instance_dict(
                ctxt, share_instance)
            update_share_instances.append(share_instance_dict)

        do_service_status_update = False
        if update_share_instances:
            # No reason to update the shares status if nothing will be done.
            do_service_status_update = True
            service = self.db.service_get_by_args(
                ctxt, self.host, 'manila-share')
            self.db.service_update(ctxt, service['id'], {'ensuring': True})
            if update_instances_status:
                for instance in update_share_instances:
                    self.db.share_instance_update(
                        ctxt, instance['id'],
                        {'status': constants.STATUS_ENSURING}
                    )
            try:
                update_share_instances = self.driver.ensure_shares(
                    ctxt, update_share_instances) or {}
            except Exception as e:
                if not isinstance(e, NotImplementedError):
                    LOG.exception("Caught exception trying ensure "
                                  "share instances.")
                else:
                    for share_instance in update_share_instances:
                        if CONF.share_service_inithost_offload:
                            self._add_to_threadpool(self._ensure_share,
                                                    ctxt, share_instance)
                        else:
                            self._ensure_share(ctxt, share_instance)

        if new_backend_info:
            self.db.backend_info_update(
                ctxt, self.host, new_backend_info_hash)

        shares_with_metadata_already_updated = set()
        for share_instance in share_instances:
            if share_instance['id'] not in update_share_instances:
                continue
            share_instance_update_dict = (
                update_share_instances[share_instance['id']]
            )
            backend_provided_status = share_instance_update_dict.get('status')
            if backend_provided_status:
                self.db.share_instance_update(
                    ctxt, share_instance['id'],
                    {'status': backend_provided_status,
                     'host': share_instance['host']}
                )
            metadata_updates = share_instance_update_dict.get('metadata')
            if metadata_updates:
                share_id = share_instance['share_id']
                # NOTE(carloss): Multiple instances might exist, and in such
                # cases, a single share metadata update would be enough.
                if share_id not in shares_with_metadata_already_updated:
                    self.db.share_metadata_update(
                        ctxt, share_id, metadata_updates, False)
                    shares_with_metadata_already_updated.add(share_id)

            update_export_locations = (
                share_instance_update_dict.get('export_locations')
            )
            if update_export_locations:
                self.db.export_locations_update(
                    ctxt, share_instance['id'], update_export_locations)

            share_server = self._get_share_server(ctxt, share_instance)
            driver_has_to_reapply_access_rules = (
                share_instance_update_dict.get('reapply_access_rules') is True
            )
            share_instance_has_pending_rules = (
                share_instance['access_rules_status'] !=
                constants.STATUS_ACTIVE
            )
            if (driver_has_to_reapply_access_rules or
                    share_instance_has_pending_rules):
                try:
                    # Cast any existing 'applying' rules to 'new'
                    self.access_helper.reset_rules_to_queueing_states(
                        ctxt, share_instance['id'],
                        reset_active=driver_has_to_reapply_access_rules)
                    self.access_helper.update_access_rules(
                        ctxt, share_instance['id'], share_server=share_server)
                except Exception:
                    LOG.exception(
                        ("Unexpected error occurred while updating access "
                         "rules for share instance %(s_id)s."),
                        {'s_id': share_instance['id']},
                    )

            snapshot_instances = (
                self.db.share_snapshot_instance_get_all_with_filters(
                    ctxt, {'share_instance_ids': share_instance['id']},
                    with_share_data=True))

            for snap_instance in snapshot_instances:

                rules = (
                    self.db.
                    share_snapshot_access_get_all_for_snapshot_instance(
                        ctxt, snap_instance['id']))

                # NOTE(ganso): We don't invoke update_access for snapshots if
                # we don't have invalid rules or pending updates
                if any(r['state'] in (constants.ACCESS_STATE_DENYING,
                                      constants.ACCESS_STATE_QUEUED_TO_DENY,
                                      constants.ACCESS_STATE_APPLYING,
                                      constants.ACCESS_STATE_QUEUED_TO_APPLY)
                       for r in rules):
                    try:
                        self.snapshot_access_helper.update_access_rules(
                            ctxt, snap_instance['id'], share_server)
                    except Exception:
                        LOG.exception(
                            "Unexpected error occurred while updating "
                            "access rules for snapshot instance %s.",
                            snap_instance['id'])
            if not backend_provided_status and update_instances_status:
                self.db.share_instance_update(
                    ctxt, share_instance['id'],
                    {'status': constants.STATUS_AVAILABLE}
                )
        if do_service_status_update:
            self.db.service_update(ctxt, service['id'], {'ensuring': False})

    def _ensure_share(self, ctxt, share_instance):
        export_locations = None
        try:
            export_locations = self.driver.ensure_share(
                ctxt, share_instance,
                share_server=share_instance['share_server'])
        except Exception:
            LOG.exception("Caught exception trying ensure "
                          "share '%(s_id)s'.",
                          {'s_id': share_instance['id']})
        if export_locations:
            self.db.export_locations_update(
                ctxt, share_instance['id'], export_locations)

    def _check_share_server_backend_limits(
            self, context, available_share_servers, share_instance=None):
        max_shares_limit = self.driver.max_shares_per_share_server
        max_server_size = self.driver.max_share_server_size

        if max_server_size == max_shares_limit == -1:
            return available_share_servers

        for ss in available_share_servers[:]:
            share_instances = self.db.share_instance_get_all_by_share_server(
                context, ss['id'], with_share_data=True)
            if not share_instances:
                continue
            share_instance_ids = [si['id'] for si in share_instances]
            share_snapshot_instances = (
                self.db.share_snapshot_instance_get_all_with_filters(
                    context, {"share_instance_ids": share_instance_ids},
                    with_share_data=True))

            server_instances_size_sum = 0
            num_instances = 0

            server_instances_size_sum += sum(
                instance['size'] for instance in share_instances)
            server_instances_size_sum += sum(
                instance['size'] for instance in share_snapshot_instances)
            num_instances += len(share_instances)

            # NOTE(carloss): If a share instance was not provided, means that
            # a share group is being requested and there aren't shares to
            # be added to to the sum yet.
            if share_instance:
                server_instances_size_sum += share_instance['size']
                num_instances += 1

            achieved_gigabytes_limit = (
                max_server_size != -1 and (
                    server_instances_size_sum > max_server_size))

            achieved_instances_limit = num_instances > max_shares_limit > -1

            providing_server_for_share_migration = (
                share_instance and share_instance['status'] ==
                constants.STATUS_MIGRATING_TO)

            src_server_id_equals_current_iteration = False

            if providing_server_for_share_migration:
                share = self.db.share_get(context, share_instance['share_id'])
                src_instance_id, dest_instance_id = (
                    self.share_api.get_migrating_instances(share))
                src_instance = self.db.share_instance_get(
                    context, src_instance_id)
                src_server_id_equals_current_iteration = (
                    src_instance['share_server_id'] == ss['id'])

            if (not src_server_id_equals_current_iteration and (
                    achieved_gigabytes_limit or achieved_instances_limit)):
                available_share_servers.remove(ss)

        return available_share_servers

    def _provide_share_server_for_share(self, context, share_network_id,
                                        share_instance, snapshot=None,
                                        share_group=None,
                                        create_on_backend=True):
        """Gets or creates share_server and updates share with its id.

        Active share_server can be deleted if there are no dependent shares
        on it.
        So we need avoid possibility to delete share_server in time gap
        between reaching active state for share_server and setting up
        share_server_id for share. It is possible, for example, with first
        share creation, which starts share_server creation.
        For this purpose used shared lock between this method and the one
        with deletion of share_server.

        :param context: Current context
        :param share_network_id: Share network where existing share server
                                 should be found or created. If
                                 share_network_id is None method use
                                 share_network_id from provided snapshot.
        :param share_instance: Share Instance model
        :param snapshot: Optional -- Snapshot model
        :param create_on_backend: Boolean. If True, driver will be asked to
                                  create the share server if no share server
                                  is available.

        :returns: dict, dict -- first value is share_server, that
                  has been chosen for share schedule. Second value is
                  share updated with share_server_id.
        """
        if not (share_network_id or snapshot):
            msg = _("'share_network_id' parameter or 'snapshot'"
                    " should be provided. ")
            raise ValueError(msg)

        def error(msg, *args):
            LOG.error(msg, *args)
            self.db.share_instance_update(context, share_instance['id'],
                                          {'status': constants.STATUS_ERROR})
        parent_share_server = None
        parent_share_same_dest = False
        if snapshot:
            parent_share_server_id = (
                snapshot['share']['instance']['share_server_id'])
            try:
                parent_share_server = self.db.share_server_get(
                    context, parent_share_server_id)
            except exception.ShareServerNotFound:
                with excutils.save_and_reraise_exception():
                    error("Parent share server %s does not exist.",
                          parent_share_server_id)

            if parent_share_server['status'] != constants.STATUS_ACTIVE:
                error_params = {
                    'id': parent_share_server_id,
                    'status': parent_share_server['status'],
                }
                msg = _("Parent share server %(id)s has invalid status "
                        "'%(status)s'.")
                error(msg, error_params)
                raise exception.InvalidShareServer(reason=msg % error_params)
            parent_share_same_dest = (snapshot['share']['instance']['host']
                                      == share_instance['host'])
        share_network_subnets = None
        if share_network_id:
            share_network_subnets = (
                self.db.share_network_subnets_get_all_by_availability_zone_id(
                    context, share_network_id,
                    availability_zone_id=share_instance.get(
                        'availability_zone_id')))
            if not share_network_subnets:
                raise exception.ShareNetworkSubnetNotFound(
                    share_network_subnet_id=None)
        elif parent_share_server:
            share_network_subnets = (
                parent_share_server['share_network_subnets'])

        # NOTE(felipe_rodrigues): it can retrieve the available share
        # servers using one single subnet_id from the availability zone
        # subnets, because if the share server has one, it will have
        # all subnets on that availability zone.
        share_network_subnet_id = share_network_subnets[0]['id']

        def get_available_share_servers():
            if parent_share_server and parent_share_same_dest:
                return [parent_share_server]
            else:
                return (
                    self.db
                        .share_server_get_all_by_host_and_share_subnet_valid(
                            context, self.host, share_network_subnet_id)
                )

        @utils.synchronized("share_manager_%s" % share_network_subnet_id,
                            external=True)
        def _wrapped_provide_share_server_for_share():
            try:
                available_share_servers = get_available_share_servers()
            except exception.ShareServerNotFound:
                available_share_servers = None

            # creating from snapshot in the same host must reuse the server,
            # so it ignores the server limits.
            if available_share_servers and not parent_share_same_dest:
                available_share_servers = (
                    self._check_share_server_backend_limits(
                        context, available_share_servers,
                        share_instance=share_instance))

            encryption_key_ref = share_instance.get('encryption_key_ref')

            compatible_share_server = None
            if available_share_servers:
                try:
                    compatible_share_server = (
                        self.driver.choose_share_server_compatible_with_share(
                            context, available_share_servers, share_instance,
                            snapshot=snapshot.instance if snapshot else None,
                            share_group=share_group,
                            encryption_key_ref=encryption_key_ref,
                        )
                    )
                except Exception as e:
                    with excutils.save_and_reraise_exception():
                        error("Cannot choose compatible share server: %s",
                              e)

            share_server_should_be_encrypted = (
                (encryption_key_ref and self.driver.encryption_support) and
                ("share_server" in self.driver.encryption_support))

            app_cred = None
            if not compatible_share_server:
                if share_server_should_be_encrypted:
                    # Create secret_ref ACL for Barbican User
                    try:
                        barbican_api.create_secret_access(context,
                                                          encryption_key_ref)
                        LOG.debug('Created Barbican ACL for encryption key '
                                  'reference %s.', encryption_key_ref)
                    except Exception as e:
                        self._delete_encryption_keys_quota(context)
                        with excutils.save_and_reraise_exception():
                            error("Cannot create ACL for Barbican user %s", e)

                    # Create application credentials for barbican user
                    try:
                        app_cred = (
                            barbican_api.create_application_credentials(
                                context, encryption_key_ref).to_dict())
                        LOG.debug("Created app cred id %s", app_cred['id'])
                    except Exception as e:
                        self._delete_encryption_keys_quota(context)
                        barbican_api.delete_secret_access(context,
                                                          encryption_key_ref)
                        with excutils.save_and_reraise_exception():
                            error("Cannot create application credential: "
                                  "%s", e)

                compatible_share_server = self.db.share_server_create(
                    context,
                    {
                        'host': self.host,
                        'share_network_subnets': share_network_subnets,
                        'status': constants.STATUS_CREATING,
                        'security_service_update_support': (
                            self.driver.security_service_update_support),
                        'network_allocation_update_support': (
                            self.driver.network_allocation_update_support),
                        'share_replicas_migration_support': (
                            self.driver.share_replicas_migration_support),
                        'encryption_key_ref': (
                            encryption_key_ref if
                            share_server_should_be_encrypted else None),
                        'application_credential_id': (
                            app_cred['id'] if app_cred else None),
                    }
                )
            else:
                if share_server_should_be_encrypted:
                    # Get application credentials for barbican user
                    try:
                        app_cred = barbican_api.get_application_credentials(
                            context,
                            compatible_share_server.get(
                                'application_credential_id')).to_dict()
                        LOG.debug('Got app cred id %s', app_cred['id'])
                    except Exception as e:
                        with excutils.save_and_reraise_exception():
                            error("Cannot get application credential: %s", e)

            msg = ("Using share_server %(share_server)s for share instance"
                   " %(share_instance_id)s")
            LOG.debug(msg, {
                'share_server': compatible_share_server['id'],
                'share_instance_id': share_instance['id']
            })

            share_instance_ref = self.db.share_instance_update(
                context,
                share_instance['id'],
                {'share_server_id': compatible_share_server['id']},
                with_share_data=True
            )

            if create_on_backend:
                metadata = self._build_server_metadata(
                    context,
                    share_instance['host'],
                    share_instance['share_type_id'],
                    app_cred=app_cred,
                    encryption_key_ref=encryption_key_ref
                )
                compatible_share_server = (
                    self._create_share_server_in_backend(
                        context, compatible_share_server, metadata))

            return compatible_share_server, share_instance_ref

        return _wrapped_provide_share_server_for_share()

    def _build_server_metadata(self, context, host, share_type_id,
                               app_cred=None,
                               encryption_key_ref=None):

        encryption_key_href = None
        if encryption_key_ref:
            encryption_key_href = barbican_api.get_secret_href(
                context, encryption_key_ref)
            LOG.debug("Generated encryption_key_href %s for backend share "
                      "server.", encryption_key_href)

        metadata = {
            'request_host': host,
            'share_type_id': share_type_id,
            'encryption_key_ref': encryption_key_href,
            'keystone_url': keystone_url,
        }
        if app_cred:
            metadata.update({
                'application_credential_id': app_cred.get('id'),
                'application_credential_secret': encryption_key_ref,
            })
        return metadata

    def _provide_share_server_for_migration(self, context,
                                            source_share_server,
                                            new_share_network_id,
                                            availability_zone_id,
                                            destination_host,
                                            create_on_backend=True,
                                            server_metadata=None):
        """Gets or creates share_server for a migration procedure.

        Active share_server can be deleted if there are no dependent shares
        on it.
        So we need avoid possibility to delete share_server in time gap
        between reaching active state for share_server and setting up
        share_server_id for share. It is possible, for example, with first
        share creation, which starts share_server creation.
        For this purpose used shared lock between this method and the one
        with deletion of share_server.

        :param context: Current context
        :param source_share_server: Share server model that will be migrated.
        :param new_share_network_id: Share network where existing share server
            should be found or created.
        :param availability_zone_id: Id of the availability zone where the
            new share server will be placed.
        :param destination_host: The destination host where the new share
            server will be created or retrieved.
        :param create_on_backend: Boolean. If True, driver will be asked to
            create the share server if no share server is available.
        :param server_metadata: dict. Holds some important information that
            can help drivers whether to create a new share server or not.
        :returns: Share server that  has been chosen for share server
            migration.
        """

        share_network_subnets = (
            self.db.share_network_subnets_get_all_by_availability_zone_id(
                context, new_share_network_id,
                availability_zone_id=availability_zone_id))
        if not share_network_subnets:
            raise exception.ShareNetworkSubnetNotFound(
                share_network_subnet_id=None)

        server_metadata = {} if not server_metadata else server_metadata

        @utils.synchronized(
            "share_manager_%s" % share_network_subnets[0]['id'], external=True)
        def _wrapped_provide_share_server_for_migration():
            destination_share_server = self.db.share_server_create(
                context,
                {
                    'host': self.host,
                    'share_network_subnets': share_network_subnets,
                    'status': constants.STATUS_CREATING,
                    'security_service_update_support': (
                        self.driver.security_service_update_support),
                    'network_allocation_update_support': (
                        self.driver.network_allocation_update_support),
                    'share_replicas_migration_support': (
                        self.driver.share_replicas_migration_support),
                }
            )

            msg = ("Using share_server %(share_server)s as destination for "
                   "migration.")
            LOG.debug(msg, {
                'share_server': destination_share_server['id'],
            })

            if create_on_backend:
                # NOTE(carloss): adding some information about the request, so
                # backends that support share server migration and need to know
                # if the request share server is from a share server migration
                # request can use this metadata to take actions.
                server_metadata['migration_destination'] = True
                server_metadata['request_host'] = destination_host
                server_metadata['source_share_server'] = (
                    source_share_server)
                destination_share_server = (
                    self._create_share_server_in_backend(
                        context, destination_share_server,
                        metadata=server_metadata))

            return destination_share_server

        return _wrapped_provide_share_server_for_migration()

    def _create_share_server_in_backend(self, context, share_server,
                                        metadata):
        """Perform setup_server on backend

        :param metadata: A dictionary, to be passed to driver's setup_server()
        """

        if share_server['status'] == constants.STATUS_CREATING:
            # Create share server on backend with data from db.
            share_server = self._setup_server(context, share_server, metadata)
            LOG.info("Share server created successfully.")
        else:
            LOG.info("Using preexisting share server: "
                     "'%(share_server_id)s'",
                     {'share_server_id': share_server['id']})
        return share_server

    def create_share_server(
            self, context, share_server_id, share_instance_id):
        """Invoked to create a share server in this backend.

        This method is invoked to create the share server defined in the model
        obtained by the supplied id.

        :param context: The 'context.RequestContext' object for the request.
        :param share_server_id: The id of the server to be created.
        :param share_instance_id: The id of the share instance
        """
        share_server = self.db.share_server_get(context, share_server_id)
        share = self.db.share_instance_get(
            context, share_instance_id, with_share_data=True)
        metadata = self._build_server_metadata(context, share['host'],
                                               share['share_type_id'])

        self._create_share_server_in_backend(context, share_server, metadata)

    def provide_share_server(self, context, share_instance_id,
                             share_network_id, snapshot_id=None):
        """Invoked to provide a compatible share server.

        This method is invoked to find a compatible share server among the
        existing ones or create a share server database instance with the share
        server properties that will be used to create the share server later.

        :param context: The 'context.RequestContext' object for the request.
        :param share_instance_id: The id of the share instance whose model
            attributes will be used to provide the share server.
        :param share_network_id: The id of the share network the share server
            to be provided has to be related to.
        :param snapshot_id: The id of the snapshot to be used to obtain the
            share server if applicable.
        :return: The id of the share server that is being provided.
        """
        share_instance = self.db.share_instance_get(context, share_instance_id,
                                                    with_share_data=True)
        snapshot_ref = None
        if snapshot_id:
            snapshot_ref = self.db.share_snapshot_get(context, snapshot_id)

        share_group_ref = None
        if share_instance.get('share_group_id'):
            share_group_ref = self.db.share_group_get(
                context, share_instance['share_group_id'])

        share_server, share_instance = self._provide_share_server_for_share(
            context, share_network_id, share_instance, snapshot_ref,
            share_group_ref, create_on_backend=False)

        return share_server['id']

    def _provide_share_server_for_share_group(self, context,
                                              share_network_id,
                                              share_network_subnets,
                                              share_group_ref,
                                              share_group_snapshot=None):
        """Gets or creates share_server and updates share group with its id.

        Active share_server can be deleted if there are no shares or share
        groups dependent on it.

        So we need avoid possibility to delete share_server in time gap
        between reaching active state for share_server and setting up
        share_server_id for share group. It is possible, for example, with
        first share group creation, which starts share_server creation.
        For this purpose used shared lock between this method and the one
        with deletion of share_server.

        :param context: Current context
        :param share_network_id: Share network where existing share server
                                 should be found or created.
        :param share_network_subnets: Share network subnets where existing
                                      share server should be found or created.
        :param share_group_ref: Share Group model
        :param share_group_snapshot: Optional -- ShareGroupSnapshot model.  If
                                     supplied, driver will use it to choose
                                     the appropriate share server.

        :returns: dict, dict -- first value is share_server, that
                  has been chosen for share group schedule.
                  Second value is share group updated with
                  share_server_id.
        """
        if not share_network_id:
            msg = _("'share_network_id' parameter should be provided. ")
            raise exception.InvalidInput(reason=msg)

        def error(msg, *args):
            LOG.error(msg, *args)
            self.db.share_group_update(
                context, share_group_ref['id'],
                {'status': constants.STATUS_ERROR})

        @utils.synchronized("share_manager_%s" % share_network_id,
                            external=True)
        def _wrapped_provide_share_server_for_share_group():
            # NOTE(felipe_rodrigues): it can retrieve the available share
            # servers using one single subnet_id from the availability zone
            # subnets, because if the share server has one, it will have
            # all subnets on that availability zone.
            share_network_subnet_id = share_network_subnets[0]['id']
            try:
                available_share_servers = (
                    self.db
                        .share_server_get_all_by_host_and_share_subnet_valid(
                            context, self.host, share_network_subnet_id))
            except exception.ShareServerNotFound:
                available_share_servers = None

            compatible_share_server = None

            if available_share_servers:
                available_share_servers = (
                    self._check_share_server_backend_limits(
                        context, available_share_servers))

            choose_share_server = (
                self.driver.choose_share_server_compatible_with_share_group)

            if available_share_servers:
                try:
                    compatible_share_server = choose_share_server(
                        context, available_share_servers, share_group_ref,
                        share_group_snapshot=share_group_snapshot,
                    )
                except Exception as e:
                    with excutils.save_and_reraise_exception():
                        error("Cannot choose compatible share-server: %s",
                              e)

            if not compatible_share_server:
                compatible_share_server = self.db.share_server_create(
                    context,
                    {
                        'host': self.host,
                        'share_network_subnets': share_network_subnets,
                        'status': constants.STATUS_CREATING,
                        'security_service_update_support': (
                            self.driver.security_service_update_support),
                        'network_allocation_update_support': (
                            self.driver.network_allocation_update_support),
                        'share_replicas_migration_support': (
                            self.driver.share_replicas_migration_support),
                    }
                )

            msg = ("Using share_server %(share_server)s for share "
                   "group %(group_id)s")
            LOG.debug(msg, {
                'share_server': compatible_share_server['id'],
                'group_id': share_group_ref['id']
            })

            updated_share_group = self.db.share_group_update(
                context,
                share_group_ref['id'],
                {'share_server_id': compatible_share_server['id']},
            )

            if compatible_share_server['status'] == constants.STATUS_CREATING:
                # Create share server on backend with data from db.
                metadata = self._build_server_metadata(
                    context,
                    share_group_ref['host'],
                    share_group_ref['share_types'][0]['share_type_id'])
                compatible_share_server = self._setup_server(
                    context, compatible_share_server, metadata)
                LOG.info("Share server created successfully.")
            else:
                LOG.info("Used preexisting share server "
                         "'%(share_server_id)s'",
                         {'share_server_id': compatible_share_server['id']})
            return compatible_share_server, updated_share_group

        return _wrapped_provide_share_server_for_share_group()

    def _get_share_server(self, context, share_instance):
        if share_instance['share_server_id']:
            return self.db.share_server_get(
                context, share_instance['share_server_id'])
        else:
            return None

    @utils.require_driver_initialized
    def connection_get_info(self, context, share_instance_id):
        share_instance = self.db.share_instance_get(
            context, share_instance_id, with_share_data=True)

        share_server = None
        if share_instance.get('share_server_id'):
            share_server = self.db.share_server_get(
                context, share_instance['share_server_id'])

        return self.driver.connection_get_info(context, share_instance,
                                               share_server)

    def _migration_start_driver(
            self, context, share_ref, src_share_instance, dest_host, writable,
            preserve_metadata, nondisruptive, preserve_snapshots,
            new_share_network_id, new_az_id, new_share_type_id):

        share_server = self._get_share_server(context, src_share_instance)

        request_spec, dest_share_instance = (
            self.share_api.create_share_instance_and_get_request_spec(
                context, share_ref, new_az_id, None, dest_host,
                new_share_network_id, new_share_type_id))

        self.db.share_instance_update(
            context, dest_share_instance['id'],
            {'status': constants.STATUS_MIGRATING_TO})

        # refresh and obtain proxified properties
        dest_share_instance = self.db.share_instance_get(
            context, dest_share_instance['id'], with_share_data=True)

        helper = migration.ShareMigrationHelper(
            context, self.db, self.access_helper)

        try:
            if dest_share_instance['share_network_id']:
                # NOTE(carloss): For a nondisruptive migration request, we must
                # not change the share server, otherwise the share's export
                # location will change, disconnecting the user. Disruptive
                # migration requests the share server from the driver.
                if nondisruptive:
                    dest_share_server = self._get_share_server_dict(
                        context, share_server)
                    dest_share_instance = self.db.share_instance_update(
                        context,
                        dest_share_instance['id'],
                        {'share_server_id': dest_share_server['id']},
                        with_share_data=True
                    )
                else:
                    rpcapi = share_rpcapi.ShareAPI()

                    # NOTE(ganso): Obtaining the share_server_id asynchronously
                    # so we can wait for it to be ready.
                    dest_share_server_id = rpcapi.provide_share_server(
                        context, dest_share_instance,
                        dest_share_instance['share_network_id'])

                    rpcapi.create_share_server(
                        context, dest_share_instance, dest_share_server_id)

                    dest_share_server = helper.wait_for_share_server(
                        dest_share_server_id)

            else:
                dest_share_server = None

            compatibility = self.driver.migration_check_compatibility(
                context, src_share_instance, dest_share_instance,
                share_server, dest_share_server)

            if not compatibility.get('compatible'):
                msg = _("Destination host %(host)s is not compatible with "
                        "share %(share)s's source backend for driver-assisted "
                        "migration.") % {
                    'host': dest_host,
                    'share': share_ref['id'],
                }
                raise exception.ShareMigrationFailed(reason=msg)

            if (not compatibility.get('nondisruptive') and
                    nondisruptive):
                msg = _("Driver cannot perform a non-disruptive migration of "
                        "share %s.") % share_ref['id']
                raise exception.ShareMigrationFailed(reason=msg)

            if (not compatibility.get('preserve_metadata') and
                    preserve_metadata):
                msg = _("Driver cannot perform migration of share %s while "
                        "preserving all metadata.") % share_ref['id']
                raise exception.ShareMigrationFailed(reason=msg)

            if not compatibility.get('writable') and writable:
                msg = _("Driver cannot perform migration of share %s while "
                        "remaining writable.") % share_ref['id']
                raise exception.ShareMigrationFailed(reason=msg)

            if (not compatibility.get('preserve_snapshots') and
                    preserve_snapshots):
                msg = _("Driver cannot perform migration of share %s while "
                        "preserving snapshots.") % share_ref['id']
                raise exception.ShareMigrationFailed(reason=msg)

            snapshot_mapping = {}
            src_snap_instances = []
            src_snapshots = self.db.share_snapshot_get_all_for_share(
                context, share_ref['id'])

            if compatibility.get('preserve_snapshots'):

                # Make sure all snapshots are 'available'
                if any(x['status'] != constants.STATUS_AVAILABLE
                       for x in src_snapshots):
                    msg = _(
                        "All snapshots must have '%(status)s' status to be "
                        "migrated by the driver along with share "
                        "%(share)s.") % {
                        'share': share_ref['id'],
                        'status': constants.STATUS_AVAILABLE
                    }
                    raise exception.ShareMigrationFailed(reason=msg)

                src_snap_instances = [x.instance for x in src_snapshots]

                dest_snap_instance_data = {
                    'status': constants.STATUS_MIGRATING_TO,
                    'progress': '0%',
                    'share_instance_id': dest_share_instance['id'],
                }

                for snap_instance in src_snap_instances:
                    snapshot_mapping[snap_instance['id']] = (
                        self.db.share_snapshot_instance_create(
                            context, snap_instance['snapshot_id'],
                            dest_snap_instance_data))
                    self.db.share_snapshot_instance_update(
                        context, snap_instance['id'],
                        {'status': constants.STATUS_MIGRATING})

            else:
                if src_snapshots:
                    msg = _("Driver does not support preserving snapshots, "
                            "driver-assisted migration cannot proceed while "
                            "share %s has snapshots.") % share_ref['id']
                    raise exception.ShareMigrationFailed(reason=msg)

            if not compatibility.get('writable'):
                self._cast_access_rules_to_readonly(
                    context, src_share_instance, share_server)

            LOG.debug("Initiating driver migration for share %s.",
                      share_ref['id'])

            self.db.share_update(
                context, share_ref['id'],
                {'task_state': (
                    constants.TASK_STATE_MIGRATION_DRIVER_STARTING)})

            self.driver.migration_start(
                context, src_share_instance, dest_share_instance,
                src_snap_instances, snapshot_mapping, share_server,
                dest_share_server)

            self.db.share_update(
                context, share_ref['id'],
                {'task_state': (
                    constants.TASK_STATE_MIGRATION_DRIVER_IN_PROGRESS)})

        except Exception:
            # NOTE(ganso): Cleaning up error'ed destination share instance from
            # database. It is assumed that driver cleans up leftovers in
            # backend when migration fails.
            share_types.revert_allocated_share_type_quotas_during_migration(
                context, src_share_instance,
                src_share_instance['share_type_id'])
            self._migration_delete_instance(context, dest_share_instance['id'])
            self._restore_migrating_snapshots_status(
                context, src_share_instance['id'])

            # NOTE(ganso): Read only access rules and share instance status
            # will be restored in migration_start's except block.

            # NOTE(ganso): For now source share instance should remain in
            # migrating status for host-assisted migration.
            msg = _("Driver-assisted migration of share %s "
                    "failed.") % share_ref['id']
            LOG.exception(msg)
            raise exception.ShareMigrationFailed(reason=msg)

        return True

    def _cast_access_rules_to_readonly(self, context, src_share_instance,
                                       share_server, dest_host=None):
        self._cast_access_rules_to_readonly_for_server(
            context, [src_share_instance], share_server, dest_host=dest_host)

    def _cast_access_rules_to_readonly_for_server(
            self, context, src_share_instances, share_server, dest_host=None):
        for src_share_instance in src_share_instances:
            self.db.share_instance_update(
                context, src_share_instance['id'],
                {'cast_rules_to_readonly': True})

            # Set all 'applying' or 'active' rules to 'queued_to_apply'. Since
            # the share instance has its cast_rules_to_readonly attribute set
            # to True, existing rules will be cast to read/only.
            acceptable_past_states = (constants.ACCESS_STATE_APPLYING,
                                      constants.ACCESS_STATE_ACTIVE)
            new_state = constants.ACCESS_STATE_QUEUED_TO_APPLY
            conditionally_change = {k: new_state
                                    for k in acceptable_past_states}
            self.access_helper.get_and_update_share_instance_access_rules(
                context, share_instance_id=src_share_instance['id'],
                conditionally_change=conditionally_change)

        src_share_instance_ids = [x.id for x in src_share_instances]
        share_server_id = share_server['id'] if share_server else None
        if dest_host:
            rpcapi = share_rpcapi.ShareAPI()
            rpcapi.update_access_for_instances(context,
                                               dest_host,
                                               src_share_instance_ids,
                                               share_server_id)
        else:
            self.update_access_for_instances(context, src_share_instance_ids,
                                             share_server_id=share_server_id)

        for src_share_instance in src_share_instances:
            utils.wait_for_access_update(
                context, self.db, src_share_instance,
                self.migration_wait_access_rules_timeout)

    def _reset_read_only_access_rules(
            self, context, share_instance_id, supress_errors=True,
            helper=None):
        instance = self.db.share_instance_get(context, share_instance_id,
                                              with_share_data=True)
        share_server = self._get_share_server(context, instance)
        self._reset_read_only_access_rules_for_server(
            context, [instance], share_server, supress_errors, helper)

    def _reset_read_only_access_rules_for_server(
            self, context, share_instances, share_server,
            supress_errors=True, helper=None, dest_host=None):
        if helper is None:
            helper = migration.ShareMigrationHelper(
                context, self.db, self.access_helper)

        instances_to_update = []
        for share_instance in share_instances:
            instance = self.db.share_instance_get(context,
                                                  share_instance['id'],
                                                  with_share_data=True)
            if instance['cast_rules_to_readonly']:
                update = {'cast_rules_to_readonly': False}
                instances_to_update.append(share_instance)

                self.db.share_instance_update(
                    context, share_instance['id'], update)

        if instances_to_update:
            if supress_errors:
                helper.cleanup_access_rules(instances_to_update,
                                            share_server,
                                            dest_host)
            else:
                helper.revert_access_rules(instances_to_update,
                                           share_server,
                                           dest_host)

    @periodic_task.periodic_task(
        spacing=CONF.migration_driver_continue_update_interval)
    @utils.require_driver_initialized
    def migration_driver_continue(self, context):
        """Invokes driver to continue migration of shares."""

        instances = self.db.share_instance_get_all_by_host(
            context, self.host, with_share_data=True)

        for instance in instances:

            if instance['status'] != constants.STATUS_MIGRATING:
                continue

            share = self.db.share_get(context, instance['share_id'])

            if share['task_state'] == (
                    constants.TASK_STATE_MIGRATION_DRIVER_IN_PROGRESS):

                src_share_instance_id, dest_share_instance_id = (
                    self.share_api.get_migrating_instances(share))

                src_share_instance = instance

                dest_share_instance = self.db.share_instance_get(
                    context, dest_share_instance_id, with_share_data=True)

                src_share_server = self._get_share_server(
                    context, src_share_instance)

                dest_share_server = self._get_share_server(
                    context, dest_share_instance)

                src_snap_instances, snapshot_mappings = (
                    self._get_migrating_snapshots(context, src_share_instance,
                                                  dest_share_instance))

                try:

                    finished = self.driver.migration_continue(
                        context, src_share_instance, dest_share_instance,
                        src_snap_instances, snapshot_mappings,
                        src_share_server, dest_share_server)

                    if finished:
                        self.db.share_update(
                            context, instance['share_id'],
                            {'task_state':
                                (constants.
                                 TASK_STATE_MIGRATION_DRIVER_PHASE1_DONE)})

                        LOG.info("Share Migration for share %s completed "
                                 "first phase successfully.",
                                 share['id'])
                    else:
                        share = self.db.share_get(
                            context, instance['share_id'])

                        if (share['task_state'] ==
                                constants.TASK_STATE_MIGRATION_CANCELLED):
                            LOG.warning(
                                "Share Migration for share %s was cancelled.",
                                share['id'])

                except Exception:

                    (share_types.
                        revert_allocated_share_type_quotas_during_migration(
                            context, src_share_instance,
                            dest_share_instance['share_type_id']))
                    # NOTE(ganso): Cleaning up error'ed destination share
                    # instance from database. It is assumed that driver cleans
                    # up leftovers in backend when migration fails.
                    self._migration_delete_instance(
                        context, dest_share_instance['id'])
                    self._restore_migrating_snapshots_status(
                        context, src_share_instance['id'])
                    self._reset_read_only_access_rules(
                        context, src_share_instance_id)
                    self.db.share_instance_update(
                        context, src_share_instance_id,
                        {'status': constants.STATUS_AVAILABLE})

                    self.db.share_update(
                        context, instance['share_id'],
                        {'task_state': constants.TASK_STATE_MIGRATION_ERROR})
                    msg = _("Driver-assisted migration of share %s "
                            "failed.") % share['id']
                    LOG.exception(msg)

    def _get_migrating_snapshots(
            self, context, src_share_instance, dest_share_instance):

        dest_snap_instances = (
            self.db.share_snapshot_instance_get_all_with_filters(
                context,
                {'share_instance_ids': [dest_share_instance['id']]}))

        snapshot_mappings = {}
        src_snap_instances = []
        if len(dest_snap_instances) > 0:
            src_snap_instances = (
                self.db.share_snapshot_instance_get_all_with_filters(
                    context,
                    {'share_instance_ids': [src_share_instance['id']]}))
            for snap in src_snap_instances:
                dest_snap_instance = next(
                    x for x in dest_snap_instances
                    if snap['snapshot_id'] == x['snapshot_id'])
                snapshot_mappings[snap['id']] = dest_snap_instance

        return src_snap_instances, snapshot_mappings

    def _restore_migrating_snapshots_status(
            self, context, src_share_instance_id,
            errored_dest_instance_id=None):
        filters = {'share_instance_ids': [src_share_instance_id]}
        status = constants.STATUS_AVAILABLE
        if errored_dest_instance_id:
            filters['share_instance_ids'].append(errored_dest_instance_id)
            status = constants.STATUS_ERROR
        snap_instances = (
            self.db.share_snapshot_instance_get_all_with_filters(
                context, filters)
        )
        for instance in snap_instances:
            if instance['status'] == constants.STATUS_MIGRATING:
                self.db.share_snapshot_instance_update(
                    context, instance['id'], {'status': status})
            elif (errored_dest_instance_id and
                  instance['status'] == constants.STATUS_MIGRATING_TO):
                self.db.share_snapshot_instance_update(
                    context, instance['id'], {'status': status})

    @utils.require_driver_initialized
    def migration_start(
            self, context, share_id, dest_host, force_host_assisted_migration,
            preserve_metadata, writable, nondisruptive, preserve_snapshots,
            new_share_network_id=None, new_share_type_id=None):
        """Migrates a share from current host to another host."""
        LOG.debug("Entered migration_start method for share %s.", share_id)

        self.db.share_update(
            context, share_id,
            {'task_state': constants.TASK_STATE_MIGRATION_IN_PROGRESS})

        share_ref = self.db.share_get(context, share_id)
        share_instance = self._get_share_instance(context, share_ref)
        success = False

        host_value = share_utils.extract_host(dest_host)
        service = self.db.service_get_by_args(
            context, host_value, 'manila-share')
        new_az_id = service['availability_zone_id']

        if not force_host_assisted_migration:

            try:
                success = self._migration_start_driver(
                    context, share_ref, share_instance, dest_host, writable,
                    preserve_metadata, nondisruptive, preserve_snapshots,
                    new_share_network_id, new_az_id, new_share_type_id)

            except Exception as e:
                if not isinstance(e, NotImplementedError):
                    LOG.exception(
                        ("The driver could not migrate the share %(shr)s"),
                        {'shr': share_id})

        try:

            if not success:
                if (writable or preserve_metadata or nondisruptive or
                        preserve_snapshots):
                    msg = _("Migration for share %s could not be "
                            "performed because host-assisted migration is not "
                            "allowed when share must remain writable, "
                            "preserve snapshots and/or file metadata or be "
                            "performed nondisruptively.") % share_id

                    raise exception.ShareMigrationFailed(reason=msg)

                # We only handle shares without snapshots for now
                snaps = self.db.share_snapshot_get_all_for_share(
                    context, share_id)
                if snaps:
                    msg = _("Share %s must not have snapshots in order to "
                            "perform a host-assisted migration.") % share_id
                    raise exception.ShareMigrationFailed(reason=msg)

                LOG.debug("Starting host-assisted migration "
                          "for share %s.", share_id)

                self.db.share_update(
                    context, share_id,
                    {'task_state': constants.TASK_STATE_MIGRATION_IN_PROGRESS})

                self._migration_start_host_assisted(
                    context, share_ref, share_instance, dest_host,
                    new_share_network_id, new_az_id, new_share_type_id)

        except Exception:
            msg = _("Host-assisted migration failed for share %s.") % share_id
            LOG.exception(msg)
            self.db.share_update(
                context, share_id,
                {'task_state': constants.TASK_STATE_MIGRATION_ERROR})
            self._reset_read_only_access_rules(
                context, share_instance['id'])
            self.db.share_instance_update(
                context, share_instance['id'],
                {'status': constants.STATUS_AVAILABLE})

            raise exception.ShareMigrationFailed(reason=msg)

    def _migration_start_host_assisted(
            self, context, share, src_share_instance, dest_host,
            new_share_network_id, new_az_id, new_share_type_id):

        rpcapi = share_rpcapi.ShareAPI()

        helper = migration.ShareMigrationHelper(
            context, self.db, self.access_helper)

        share_server = self._get_share_server(context.elevated(),
                                              src_share_instance)

        self._cast_access_rules_to_readonly(
            context, src_share_instance, share_server)

        try:
            dest_share_instance = helper.create_instance_and_wait(
                share, dest_host, new_share_network_id, new_az_id,
                new_share_type_id)

            self.db.share_instance_update(
                context, dest_share_instance['id'],
                {'status': constants.STATUS_MIGRATING_TO})

        except Exception:
            msg = _("Failed to create instance on destination "
                    "backend during migration of share %s.") % share['id']
            LOG.exception(msg)
            raise exception.ShareMigrationFailed(reason=msg)

        ignore_list = self.driver.configuration.safe_get(
            'migration_ignore_files')

        data_rpc = data_rpcapi.DataAPI()

        try:
            src_connection_info = self.driver.connection_get_info(
                context, src_share_instance, share_server)

            dest_connection_info = rpcapi.connection_get_info(
                context, dest_share_instance)

            LOG.debug("Time to start copying in migration"
                      " for share %s.", share['id'])

            data_rpc.migration_start(
                context, share['id'], ignore_list, src_share_instance['id'],
                dest_share_instance['id'], src_connection_info,
                dest_connection_info)

        except Exception:
            msg = _("Failed to obtain migration info from backends or"
                    " invoking Data Service for migration of "
                    "share %s.") % share['id']
            LOG.exception(msg)
            helper.cleanup_new_instance(dest_share_instance)
            raise exception.ShareMigrationFailed(reason=msg)

    def _migration_complete_driver(
            self, context, share_ref, src_share_instance, dest_share_instance):

        share_server = self._get_share_server(context, src_share_instance)
        dest_share_server = self._get_share_server(
            context, dest_share_instance)

        self.db.share_update(
            context, share_ref['id'],
            {'task_state': constants.TASK_STATE_MIGRATION_COMPLETING})

        src_snap_instances, snapshot_mappings = (
            self._get_migrating_snapshots(context, src_share_instance,
                                          dest_share_instance))

        data_updates = self.driver.migration_complete(
            context, src_share_instance, dest_share_instance,
            src_snap_instances, snapshot_mappings, share_server,
            dest_share_server) or {}

        if data_updates.get('export_locations'):
            self.db.export_locations_update(
                context, dest_share_instance['id'],
                data_updates['export_locations'])

        snapshot_updates = data_updates.get('snapshot_updates') or {}

        dest_extra_specs = self._get_extra_specs_from_share_type(
            context, dest_share_instance['share_type_id'])

        for src_snap_ins, dest_snap_ins in snapshot_mappings.items():
            model_update = snapshot_updates.get(dest_snap_ins['id']) or {}
            snapshot_export_locations = model_update.pop(
                'export_locations', [])

            model_update['status'] = constants.STATUS_AVAILABLE
            model_update['progress'] = '100%'
            self.db.share_snapshot_instance_update(
                context, dest_snap_ins['id'], model_update)

            if dest_extra_specs['mount_snapshot_support']:

                for el in snapshot_export_locations:
                    values = {
                        'share_snapshot_instance_id': dest_snap_ins['id'],
                        'path': el['path'],
                        'is_admin_only': el['is_admin_only'],
                    }
                    self.db.share_snapshot_instance_export_location_create(
                        context, values)

        helper = migration.ShareMigrationHelper(
            context, self.db, self.access_helper)

        helper.apply_new_access_rules(dest_share_instance, share_ref['id'])

        self._migration_complete_instance(context, share_ref,
                                          src_share_instance['id'],
                                          dest_share_instance['id'])

        share_types.revert_allocated_share_type_quotas_during_migration(
            context, dest_share_instance, src_share_instance['share_type_id'],
            allow_deallocate_from_current_type=True)

        self._migration_delete_instance(context, src_share_instance['id'])

    def _migration_complete_instance(self, context, share_ref,
                                     src_instance_id, dest_instance_id):
        dest_updates = {
            'status': constants.STATUS_AVAILABLE,
            'progress': '100%'
        }
        if share_ref.get('replication_type'):
            dest_updates['replica_state'] = constants.REPLICA_STATE_ACTIVE

        self.db.share_instance_update(context, dest_instance_id, dest_updates)

        self.db.share_instance_update(context, src_instance_id,
                                      {'status': constants.STATUS_INACTIVE})

    def _migration_delete_instance(self, context, instance_id):

        # refresh the share instance model
        share_instance = self.db.share_instance_get(
            context, instance_id, with_share_data=True)

        rules = self.access_helper.get_and_update_share_instance_access_rules(
            context, share_instance_id=instance_id)

        self.access_helper.delete_share_instance_access_rules(
            context, rules, instance_id)

        snap_instances = self.db.share_snapshot_instance_get_all_with_filters(
            context, {'share_instance_ids': [instance_id]})

        for instance in snap_instances:
            self.db.share_snapshot_instance_delete(context, instance['id'])

        self.db.share_instance_delete(context, instance_id)
        LOG.info("Share instance %s: deleted successfully.",
                 instance_id)

        self._check_delete_share_server(context, share_instance=share_instance)

    @utils.require_driver_initialized
    def migration_complete(self, context, src_instance_id, dest_instance_id):

        src_share_instance = self.db.share_instance_get(
            context, src_instance_id, with_share_data=True)
        dest_share_instance = self.db.share_instance_get(
            context, dest_instance_id, with_share_data=True)

        share_ref = self.db.share_get(context, src_share_instance['share_id'])

        LOG.info("Received request to finish Share Migration for "
                 "share %s.", share_ref['id'])

        if share_ref['task_state'] == (
                constants.TASK_STATE_MIGRATION_DRIVER_PHASE1_DONE):

            try:
                self._migration_complete_driver(
                    context, share_ref, src_share_instance,
                    dest_share_instance)

            except Exception:
                msg = _("Driver migration completion failed for"
                        " share %s.") % share_ref['id']
                LOG.exception(msg)

                # NOTE(ganso): If driver fails during migration-complete,
                # all instances are set to error and it is up to the admin
                # to fix the problem to either complete migration
                # manually or clean it up. At this moment, data
                # preservation at the source backend cannot be
                # guaranteed.

                self._restore_migrating_snapshots_status(
                    context, src_share_instance['id'],
                    errored_dest_instance_id=dest_share_instance['id'])
                self.db.share_instance_update(
                    context, src_instance_id,
                    {'status': constants.STATUS_ERROR})
                self.db.share_instance_update(
                    context, dest_instance_id,
                    {'status': constants.STATUS_ERROR})
                self.db.share_update(
                    context, share_ref['id'],
                    {'task_state': constants.TASK_STATE_MIGRATION_ERROR})
                # NOTE(carloss): No need to deallocate quotas allocated during
                # the migration request, since both share instances still exist
                # even they are set to an error state.
                raise exception.ShareMigrationFailed(reason=msg)
        else:
            try:
                self._migration_complete_host_assisted(
                    context, share_ref, src_instance_id,
                    dest_instance_id)
            except Exception:
                msg = _("Host-assisted migration completion failed for"
                        " share %s.") % share_ref['id']
                LOG.exception(msg)
                # NOTE(carloss): No need to deallocate quotas allocated during
                # the migration request, since both source and destination
                # instances will still exist
                self.db.share_update(
                    context, share_ref['id'],
                    {'task_state': constants.TASK_STATE_MIGRATION_ERROR})
                self.db.share_instance_update(
                    context, src_instance_id,
                    {'status': constants.STATUS_AVAILABLE})
                raise exception.ShareMigrationFailed(reason=msg)

        model_update = self._get_extra_specs_from_share_type(
            context, dest_share_instance['share_type_id'])

        model_update['task_state'] = constants.TASK_STATE_MIGRATION_SUCCESS

        self.db.share_update(
            context, dest_share_instance['share_id'], model_update)

        LOG.info("Share Migration for share %s"
                 " completed successfully.", share_ref['id'])

    def _get_extra_specs_from_share_type(self, context, share_type_id):

        share_type = share_types.get_share_type(context, share_type_id)

        return self.share_api.get_share_attributes_from_share_type(share_type)

    def _migration_complete_host_assisted(self, context, share_ref,
                                          src_instance_id, dest_instance_id):

        src_share_instance = self.db.share_instance_get(
            context, src_instance_id, with_share_data=True)
        dest_share_instance = self.db.share_instance_get(
            context, dest_instance_id, with_share_data=True)

        helper = migration.ShareMigrationHelper(
            context, self.db, self.access_helper)

        task_state = share_ref['task_state']
        if task_state in (constants.TASK_STATE_DATA_COPYING_ERROR,
                          constants.TASK_STATE_DATA_COPYING_CANCELLED):
            msg = _("Data copy of host assisted migration for share %s has not"
                    " completed successfully.") % share_ref['id']
            LOG.warning(msg)
            helper.cleanup_new_instance(dest_share_instance)
            cancelled = (
                task_state == constants.TASK_STATE_DATA_COPYING_CANCELLED)
            suppress_errors = True
            if cancelled:
                suppress_errors = False
            self._reset_read_only_access_rules(
                context, src_instance_id,
                supress_errors=suppress_errors, helper=helper)
            self.db.share_instance_update(
                context, src_instance_id,
                {'status': constants.STATUS_AVAILABLE})
            if cancelled:
                self.db.share_update(
                    context, share_ref['id'],
                    {'task_state': constants.TASK_STATE_MIGRATION_CANCELLED})

                LOG.info("Share Migration for share %s"
                         " was cancelled.", share_ref['id'])
                return
            else:
                raise exception.ShareMigrationFailed(reason=msg)

        elif task_state != constants.TASK_STATE_DATA_COPYING_COMPLETED:
            msg = _("Data copy for migration of share %s has not completed"
                    " yet.") % share_ref['id']
            LOG.error(msg)
            raise exception.ShareMigrationFailed(reason=msg)

        self.db.share_update(
            context, share_ref['id'],
            {'task_state': constants.TASK_STATE_MIGRATION_COMPLETING})

        try:
            helper.apply_new_access_rules(dest_share_instance, share_ref['id'])
        except Exception:
            msg = _("Failed to apply new access rules during migration "
                    "of share %s.") % share_ref['id']
            LOG.exception(msg)
            helper.cleanup_new_instance(dest_share_instance)
            self._reset_read_only_access_rules(
                context, src_instance_id, helper=helper,
                supress_errors=True)
            self.db.share_instance_update(
                context, src_instance_id,
                {'status': constants.STATUS_AVAILABLE})

            raise exception.ShareMigrationFailed(reason=msg)

        self._migration_complete_instance(context, share_ref,
                                          src_share_instance['id'],
                                          dest_share_instance['id'])

        # NOTE(carloss): Won't revert allocated quotas for the share type here
        # because the delete_instance_and_wait method will end up calling the
        # delete_share_instance method here in the share manager. When the
        # share instance deletion is requested in the share manager, Manila
        # itself will take care of deallocating the existing quotas for the
        # share instance
        helper.delete_instance_and_wait(src_share_instance)

    @utils.require_driver_initialized
    def migration_cancel(self, context, src_instance_id, dest_instance_id):

        src_share_instance = self.db.share_instance_get(
            context, src_instance_id, with_share_data=True)
        dest_share_instance = self.db.share_instance_get(
            context, dest_instance_id, with_share_data=True)

        share_ref = self.db.share_get(context, src_share_instance['share_id'])

        if share_ref['task_state'] not in (
                constants.TASK_STATE_DATA_COPYING_COMPLETED,
                constants.TASK_STATE_MIGRATION_DRIVER_PHASE1_DONE,
                constants.TASK_STATE_MIGRATION_DRIVER_IN_PROGRESS):
            msg = _("Migration of share %s cannot be cancelled at this "
                    "moment.") % share_ref['id']
            raise exception.InvalidShare(reason=msg)

        share_server = self._get_share_server(context, src_share_instance)

        dest_share_server = self._get_share_server(
            context, dest_share_instance)

        helper = migration.ShareMigrationHelper(
            context, self.db, self.access_helper)

        if share_ref['task_state'] == (
                constants.TASK_STATE_DATA_COPYING_COMPLETED):

            self.db.share_instance_update(
                context, dest_share_instance['id'],
                {'status': constants.STATUS_INACTIVE})

            helper.cleanup_new_instance(dest_share_instance)

        else:

            src_snap_instances, snapshot_mappings = (
                self._get_migrating_snapshots(context, src_share_instance,
                                              dest_share_instance))

            self.driver.migration_cancel(
                context, src_share_instance, dest_share_instance,
                src_snap_instances, snapshot_mappings, share_server,
                dest_share_server)

            self._migration_delete_instance(context, dest_share_instance['id'])
            self._restore_migrating_snapshots_status(
                context, src_share_instance['id'])

        self._reset_read_only_access_rules(
            context, src_instance_id, supress_errors=False,
            helper=helper)

        self.db.share_instance_update(
            context, src_instance_id,
            {'status': constants.STATUS_AVAILABLE})

        self.db.share_update(
            context, share_ref['id'],
            {'task_state': constants.TASK_STATE_MIGRATION_CANCELLED})

        share_types.revert_allocated_share_type_quotas_during_migration(
            context, src_share_instance, dest_share_instance['share_type_id'])

        LOG.info("Share Migration for share %s"
                 " was cancelled.", share_ref['id'])

    @utils.require_driver_initialized
    def migration_get_progress(self, context, src_instance_id,
                               dest_instance_id):

        src_share_instance = self.db.share_instance_get(
            context, src_instance_id, with_share_data=True)
        dest_share_instance = self.db.share_instance_get(
            context, dest_instance_id, with_share_data=True)

        share_ref = self.db.share_get(context, src_share_instance['share_id'])

        # Confirm that it is driver migration scenario
        if share_ref['task_state'] != (
                constants.TASK_STATE_MIGRATION_DRIVER_IN_PROGRESS):
            msg = _("Driver is not performing migration for"
                    " share %s at this moment.") % share_ref['id']
            raise exception.InvalidShare(reason=msg)

        share_server = None
        if share_ref.instance.get('share_server_id'):
            share_server = self.db.share_server_get(
                context, src_share_instance['share_server_id'])

        dest_share_server = None
        if dest_share_instance.get('share_server_id'):
            dest_share_server = self.db.share_server_get(
                context, dest_share_instance['share_server_id'])

        src_snap_instances, snapshot_mappings = (
            self._get_migrating_snapshots(context, src_share_instance,
                                          dest_share_instance))

        return self.driver.migration_get_progress(
            context, src_share_instance, dest_share_instance,
            src_snap_instances, snapshot_mappings, share_server,
            dest_share_server)

    def _get_share_instance(self, context, share):
        if isinstance(share, str):
            id = share
        else:
            id = share.instance['id']
        return self.db.share_instance_get(context, id, with_share_data=True)

    @add_hooks
    @utils.require_driver_initialized
    def create_share_instance(self, context, share_instance_id,
                              request_spec=None, filter_properties=None,
                              snapshot_id=None):
        """Creates a share instance."""
        context = context.elevated()

        share_instance = self._get_share_instance(context, share_instance_id)
        share_id = share_instance.get('share_id')
        share_network_id = share_instance.get('share_network_id')
        share = self.db.share_get(context, share_id)

        self._notify_about_share_usage(context, share,
                                       share_instance, "create.start")

        if not share_instance['availability_zone']:
            share_instance = self.db.share_instance_update(
                context, share_instance_id,
                {'availability_zone': self.availability_zone},
                with_share_data=True
            )

        if share_network_id and not self.driver.driver_handles_share_servers:
            self.db.share_instance_update(
                context, share_instance_id, {'status': constants.STATUS_ERROR})
            self.message_api.create(
                context,
                message_field.Action.CREATE,
                share['project_id'],
                resource_type=message_field.Resource.SHARE,
                resource_id=share_id,
                detail=message_field.Detail.UNEXPECTED_NETWORK)
            raise exception.ManilaException(_(
                "Creation of share instance %s failed: driver does not expect "
                "share-network to be provided with current "
                "configuration.") % share_instance_id)

        if snapshot_id is not None:
            snapshot_ref = self.db.share_snapshot_get(context, snapshot_id)
            parent_share_server_id = (
                snapshot_ref['share']['instance']['share_server_id'])
        else:
            snapshot_ref = None
            parent_share_server_id = None

        share_group_ref = None
        if share_instance.get('share_group_id'):
            share_group_ref = self.db.share_group_get(
                context, share_instance['share_group_id'])

        if share_network_id or parent_share_server_id:
            try:
                share_server, share_instance = (
                    self._provide_share_server_for_share(
                        context, share_network_id, share_instance,
                        snapshot=snapshot_ref,
                        share_group=share_group_ref,
                    )
                )
            except exception.PortLimitExceeded:
                with excutils.save_and_reraise_exception():
                    error = ("Creation of share instance %s failed: "
                             "failed to allocate network")
                    LOG.error(error, share_instance_id)
                    self.db.share_instance_update(
                        context, share_instance_id,
                        {'status': constants.STATUS_ERROR}
                    )
                    self.message_api.create(
                        context,
                        message_field.Action.CREATE,
                        share['project_id'],
                        resource_type=message_field.Resource.SHARE,
                        resource_id=share_id,
                        detail=(message_field.Detail
                                .SHARE_NETWORK_PORT_QUOTA_LIMIT_EXCEEDED))
            except exception.SecurityServiceFailedAuth:
                with excutils.save_and_reraise_exception():
                    error = ("Provision of share server failed: "
                             "failed to authenticate user "
                             "against security server.")
                    LOG.error(error)
                    self.db.share_instance_update(
                        context, share_instance_id,
                        {'status': constants.STATUS_ERROR}
                    )
                    self.message_api.create(
                        context,
                        message_field.Action.CREATE,
                        share['project_id'],
                        resource_type=message_field.Resource.SHARE,
                        resource_id=share_id,
                        detail=(message_field.Detail
                                .SECURITY_SERVICE_FAILED_AUTH))
            except exception.IpAddressGenerationFailureClient:
                with excutils.save_and_reraise_exception():
                    error = ("Creation of share instance %s failed: "
                             "No Free IP's in neutron subnet.")
                    LOG.error(error, share_instance_id)
                    self.db.share_instance_update(
                        context, share_instance_id,
                        {'status': constants.STATUS_ERROR}
                    )
                    self.message_api.create(
                        context,
                        message_field.Action.CREATE,
                        share['project_id'],
                        resource_type=message_field.Resource.SHARE,
                        resource_id=share_id,
                        detail=message_field.Detail.NEUTRON_SUBNET_FULL)
            except Exception:
                with excutils.save_and_reraise_exception():
                    error = ("Creation of share instance %s failed: "
                             "failed to get share server.")
                    LOG.error(error, share_instance_id)
                    self.db.share_instance_update(
                        context, share_instance_id,
                        {'status': constants.STATUS_ERROR}
                    )
                    self.message_api.create(
                        context,
                        message_field.Action.CREATE,
                        share['project_id'],
                        resource_type=message_field.Resource.SHARE,
                        resource_id=share_id,
                        detail=message_field.Detail.NO_SHARE_SERVER)

        else:
            share_server = None

        if share_network_id and self.driver.driver_handles_share_servers:
            proto = share_instance.get('share_proto').lower()
            ret_types = (
                self.driver.dhss_mandatory_security_service_association.get(
                    proto))
            if ret_types:
                share_network = self.db.share_network_get(context,
                                                          share_network_id)
                share_network_ss = []
                for security_service in share_network['security_services']:
                    share_network_ss.append(security_service['type'].lower())
                for types in ret_types:
                    if types not in share_network_ss:
                        self.db.share_instance_update(
                            context, share_instance_id,
                            {'status': constants.STATUS_ERROR}
                        )
                        self.message_api.create(
                            context,
                            message_field.Action.CREATE,
                            share['project_id'],
                            resource_type=message_field.Resource.SHARE,
                            resource_id=share_id,
                            detail=(message_field.Detail
                                    .MISSING_SECURITY_SERVICE))
                        raise exception.InvalidRequest(_(
                            "Share network security service association is "
                            "mandatory for protocol %s.") %
                            share_instance.get('share_proto'))

        status = constants.STATUS_AVAILABLE
        try:
            if snapshot_ref:
                # NOTE(dviroel): we need to provide the parent share info to
                # assist drivers that create shares from snapshot in different
                # pools or back ends
                parent_share_instance = self.db.share_instance_get(
                    context, snapshot_ref['share']['instance']['id'],
                    with_share_data=True)
                parent_share_dict = self._get_share_instance_dict(
                    context, parent_share_instance)
                model_update = self.driver.create_share_from_snapshot(
                    context, share_instance, snapshot_ref.instance,
                    share_server=share_server, parent_share=parent_share_dict)
                if isinstance(model_update, list):
                    # NOTE(dviroel): the driver that doesn't implement the new
                    # model_update will return only the export locations
                    export_locations = model_update
                else:
                    # NOTE(dviroel): share status is mandatory when answering
                    # a model update. If not provided, won't be possible to
                    # determine if was successfully created.
                    status = model_update.get('status')
                    if status is None:
                        msg = _("Driver didn't provide a share status.")
                        raise exception.InvalidShareInstance(reason=msg)
                    export_locations = model_update.get('export_locations')
            else:
                export_locations = self.driver.create_share(
                    context, share_instance, share_server=share_server)
            if status not in [constants.STATUS_AVAILABLE,
                              constants.STATUS_CREATING_FROM_SNAPSHOT]:
                msg = _('Driver returned an invalid status: %s') % status
                raise exception.InvalidShareInstance(reason=msg)

            share_backend_info = (
                self.driver.get_optional_share_creation_data(
                    share, share_server=share_server))
            if share_backend_info:
                metadata_updates = share_backend_info.get("metadata")
                if metadata_updates:
                    self.db.share_metadata_update(
                        context, share_id, metadata_updates, False)
            if export_locations:
                self.db.export_locations_update(
                    context, share_instance['id'], export_locations)

        except Exception as e:
            with excutils.save_and_reraise_exception():
                LOG.error("Share instance %s failed on creation.",
                          share_instance_id)
                detail_data = getattr(e, 'detail_data', {})

                def get_export_location(details):
                    if not isinstance(details, dict):
                        return None
                    return details.get('export_locations',
                                       details.get('export_location'))

                export_locations = get_export_location(detail_data)

                if export_locations:
                    self.db.export_locations_update(
                        context, share_instance['id'], export_locations)
                else:
                    LOG.warning('Share instance information in exception '
                                'can not be written to db because it '
                                'contains %s and it is not a dictionary.',
                                detail_data)
                self.db.share_instance_update(
                    context, share_instance_id,
                    {'status': constants.STATUS_ERROR}
                )
                self.message_api.create(
                    context,
                    message_field.Action.CREATE,
                    share['project_id'],
                    resource_type=message_field.Resource.SHARE,
                    resource_id=share_id,
                    exception=e)
        else:
            LOG.info("Share instance %s created successfully.",
                     share_instance_id)
            progress = '100%' if status == constants.STATUS_AVAILABLE else '0%'
            updates = {
                'status': status,
                'launched_at': timeutils.utcnow(),
                'progress': progress
            }
            if share.get('replication_type'):
                updates['replica_state'] = constants.REPLICA_STATE_ACTIVE

            self.db.share_instance_update(context, share_instance_id, updates)

            self._notify_about_share_usage(context, share,
                                           share_instance, "create.end")

    def _update_share_instance_access_rules_state(self, context,
                                                  share_instance_id, state):
        """Update the access_rules_status for the share instance."""
        self.access_helper.get_and_update_share_instance_access_rules_status(
            context, status=state, share_instance_id=share_instance_id)

    def _get_replica_snapshots_for_snapshot(self, context, snapshot_id,
                                            active_replica_id,
                                            share_replica_id,
                                            with_share_data=True):
        """Return dict of snapshot instances of active and replica instances.

        This method returns a dict of snapshot instances for snapshot
        referred to by snapshot_id. The dict contains the snapshot instance
        pertaining to the 'active' replica and the snapshot instance
        pertaining to the replica referred to by share_replica_id.
        """
        filters = {
            'snapshot_ids': snapshot_id,
            'share_instance_ids': (share_replica_id, active_replica_id),
        }
        instance_list = self.db.share_snapshot_instance_get_all_with_filters(
            context, filters, with_share_data=with_share_data)

        snapshots = {
            'active_replica_snapshot': self._get_snapshot_instance_dict(
                context,
                list(filter(lambda x:
                            x['share_instance_id'] == active_replica_id,
                            instance_list))[0]),
            'share_replica_snapshot': self._get_snapshot_instance_dict(
                context,
                list(filter(lambda x:
                            x['share_instance_id'] == share_replica_id,
                            instance_list))[0]),
        }

        return snapshots

    @add_hooks
    @utils.require_driver_initialized
    @locked_share_replica_operation
    def create_share_replica(self, context, share_replica_id, share_id=None,
                             request_spec=None, filter_properties=None):
        """Create a share replica."""
        context = context.elevated()
        share_replica = self.db.share_replica_get(
            context, share_replica_id, with_share_data=True,
            with_share_server=True)

        if not share_replica['availability_zone']:
            share_replica = self.db.share_replica_update(
                context, share_replica['id'],
                {'availability_zone': self.availability_zone},
                with_share_data=True
            )

        _active_replica = (
            self.db.share_replicas_get_available_active_replica(
                context, share_replica['share_id'], with_share_data=True,
                with_share_server=True))
        if not _active_replica:
            self.db.share_replica_update(
                context, share_replica['id'],
                {'status': constants.STATUS_ERROR,
                 'replica_state': constants.STATUS_ERROR})
            self.message_api.create(
                context,
                message_field.Action.CREATE,
                share_replica['project_id'],
                resource_type=message_field.Resource.SHARE_REPLICA,
                resource_id=share_replica['id'],
                detail=message_field.Detail.NO_ACTIVE_REPLICA)
            msg = _("An 'active' replica must exist in 'available' "
                    "state to create a new replica for share %s.")
            raise exception.ReplicationException(
                reason=msg % share_replica['share_id'])

        # We need the share_network_id in case of
        # driver_handles_share_server=True
        share_network_id = share_replica.get('share_network_id', None)
        if xor(bool(share_network_id),
               self.driver.driver_handles_share_servers):
            self.db.share_replica_update(
                context, share_replica['id'],
                {'status': constants.STATUS_ERROR,
                 'replica_state': constants.STATUS_ERROR})
            self.message_api.create(
                context,
                message_field.Action.CREATE,
                share_replica['project_id'],
                resource_type=message_field.Resource.SHARE_REPLICA,
                resource_id=share_replica['id'],
                detail=message_field.Detail.UNEXPECTED_NETWORK)
            raise exception.InvalidDriverMode(
                "The share-network value provided does not match with the "
                "current driver configuration.")

        if share_network_id:
            try:
                share_server, share_replica = (
                    self._provide_share_server_for_share(
                        context, share_network_id, share_replica)
                )
            except Exception:
                with excutils.save_and_reraise_exception():
                    LOG.error("Failed to get share server "
                              "for share replica creation.")
                    self.db.share_replica_update(
                        context, share_replica['id'],
                        {'status': constants.STATUS_ERROR,
                         'replica_state': constants.STATUS_ERROR})
                    self.message_api.create(
                        context,
                        message_field.Action.CREATE,
                        share_replica['project_id'],
                        resource_type=message_field.Resource.SHARE_REPLICA,
                        resource_id=share_replica['id'],
                        detail=message_field.Detail.NO_SHARE_SERVER)
        else:
            share_server = None

        # Map the existing access rules for the share to
        # the replica in the DB.
        share_access_rules = self.db.share_instance_access_copy(
            context, share_replica['share_id'], share_replica['id'])

        # Get snapshots for the share.
        share_snapshots = self.db.share_snapshot_get_all_for_share(
            context, share_id)
        # Get the required data for snapshots that have 'aggregate_status'
        # set to 'available'.
        available_share_snapshots = [
            self._get_replica_snapshots_for_snapshot(
                context, x['id'], _active_replica['id'], share_replica_id)
            for x in share_snapshots
            if x['aggregate_status'] == constants.STATUS_AVAILABLE]

        replica_list = (
            self.db.share_replicas_get_all_by_share(
                context, share_replica['share_id'],
                with_share_data=True, with_share_server=True)
        )

        replica_list = [self._get_share_instance_dict(context, r)
                        for r in replica_list]
        share_replica = self._get_share_instance_dict(context, share_replica)

        try:
            replica_ref = self.driver.create_replica(
                context, replica_list, share_replica,
                share_access_rules, available_share_snapshots,
                share_server=share_server) or {}

        except Exception as excep:
            with excutils.save_and_reraise_exception():
                LOG.error("Share replica %s failed on creation.",
                          share_replica['id'])
                self.db.share_replica_update(
                    context, share_replica['id'],
                    {'status': constants.STATUS_ERROR,
                     'replica_state': constants.STATUS_ERROR})
                self._update_share_instance_access_rules_state(
                    context, share_replica['id'], constants.STATUS_ERROR)
                self.message_api.create(
                    context,
                    message_field.Action.CREATE,
                    share_replica['project_id'],
                    resource_type=message_field.Resource.SHARE_REPLICA,
                    resource_id=share_replica['id'],
                    exception=excep)

        if replica_ref.get('export_locations'):
            if isinstance(replica_ref.get('export_locations'), list):
                self.db.export_locations_update(
                    context, share_replica['id'],
                    replica_ref.get('export_locations'))
            else:
                msg = ('Invalid export locations passed to the share '
                       'manager.')
                LOG.warning(msg)

        if replica_ref.get('replica_state'):
            self.db.share_replica_update(
                context, share_replica['id'],
                {'status': constants.STATUS_AVAILABLE,
                 'replica_state': replica_ref.get('replica_state'),
                 'progress': '100%'})

        reported_access_rules_status = replica_ref.get('access_rules_status')
        if reported_access_rules_status in (None, "active"):
            # update all rules to "active"
            conditionally_change = {'queued_to_apply': 'active'}
            self.access_helper.get_and_update_share_instance_access_rules(
                context, share_instance_id=share_replica['id'],
                conditionally_change=conditionally_change)
            # update "access_rules_status" on the replica
            self._update_share_instance_access_rules_state(
                context, share_replica['id'],
                constants.STATUS_ACTIVE)
        elif replica_ref.get('share_access_rules'):
            # driver would like to update individual access rules
            share_access_rules_dict = {
                rule['id']: rule for rule in share_access_rules}
            for rule_update in replica_ref.get('share_access_rules'):
                self.access_helper.get_and_update_share_instance_access_rule(
                    context,
                    rule_update['id'],
                    {'state': rule_update['state']},
                    share_instance_id=share_replica['id'])
                share_access_rules_dict.pop(rule_update['id'])
            for rule_id in share_access_rules_dict:
                self.access_helper.get_and_update_share_instance_access_rule(
                    context,
                    rule_id,
                    {'state': 'active'},
                    share_instance_id=share_replica['id'])
            self._update_share_instance_access_rules_state(
                context, share_replica['id'],
                replica_ref.get('access_rules_status'))

        LOG.info("Share replica %s created successfully.",
                 share_replica['id'])

    @add_hooks
    @utils.require_driver_initialized
    @locked_share_replica_operation
    def delete_share_replica(self, context, share_replica_id, share_id=None,
                             force=False):
        """Delete a share replica."""
        context = context.elevated()
        share_replica = self.db.share_replica_get(
            context, share_replica_id, with_share_data=True,
            with_share_server=True)

        # Grab all the snapshot instances that belong to this replica.
        replica_snapshots = (
            self.db.share_snapshot_instance_get_all_with_filters(
                context, {'share_instance_ids': share_replica_id},
                with_share_data=True)
        )

        replica_list = (
            self.db.share_replicas_get_all_by_share(
                context, share_replica['share_id'],
                with_share_data=True, with_share_server=True)
        )

        replica_list = [self._get_share_instance_dict(context, r)
                        for r in replica_list]
        replica_snapshots = [self._get_snapshot_instance_dict(context, s)
                             for s in replica_snapshots]
        share_server = self._get_share_server(context, share_replica)
        share_replica = self._get_share_instance_dict(context, share_replica)

        try:
            self.access_helper.update_access_rules(
                context,
                share_replica_id,
                delete_all_rules=True,
                share_server=share_server
            )
        except Exception as excep:
            with excutils.save_and_reraise_exception() as exc_context:
                # Set status to 'error' from 'deleting' since
                # access_rules_status has been set to 'error'.
                self.db.share_replica_update(
                    context, share_replica['id'],
                    {'status': constants.STATUS_ERROR})
                self.message_api.create(
                    context,
                    message_field.Action.DELETE_ACCESS_RULES,
                    share_replica['project_id'],
                    resource_type=message_field.Resource.SHARE_REPLICA,
                    resource_id=share_replica['id'],
                    exception=excep)
                if force:
                    msg = _("The driver was unable to delete access rules "
                            "for the replica: %s. Will attempt to delete "
                            "the replica anyway.")
                    LOG.exception(msg, share_replica['id'])
                    exc_context.reraise = False

        try:
            self.driver.delete_replica(
                context, replica_list, replica_snapshots, share_replica,
                share_server=share_server)
        except Exception as excep:
            with excutils.save_and_reraise_exception() as exc_context:
                if force:
                    msg = _("The driver was unable to delete the share "
                            "replica: %s on the backend. Since "
                            "this operation is forced, the replica will be "
                            "deleted from Manila's database. A cleanup on "
                            "the backend may be necessary.")
                    LOG.exception(msg, share_replica['id'])
                    exc_context.reraise = False
                else:
                    self.db.share_replica_update(
                        context, share_replica['id'],
                        {'status': constants.STATUS_ERROR_DELETING,
                         'replica_state': constants.STATUS_ERROR})
                self.message_api.create(
                    context,
                    message_field.Action.DELETE,
                    share_replica['project_id'],
                    resource_type=message_field.Resource.SHARE_REPLICA,
                    resource_id=share_replica['id'],
                    exception=excep)

        for replica_snapshot in replica_snapshots:
            self.db.share_snapshot_instance_delete(
                context, replica_snapshot['id'])

        self.db.share_replica_delete(context, share_replica['id'])
        LOG.info("Share replica %s deleted successfully.",
                 share_replica['id'])

    @add_hooks
    @utils.require_driver_initialized
    @locked_share_replica_operation
    def promote_share_replica(self, context, share_replica_id, share_id=None,
                              quiesce_wait_time=None):
        """Promote a share replica to active state."""
        context = context.elevated()
        share_replica = self.db.share_replica_get(
            context, share_replica_id, with_share_data=True,
            with_share_server=True)
        replication_type = share_replica['replication_type']
        if replication_type == constants.REPLICATION_TYPE_READABLE:
            ensure_old_active_replica_to_readonly = True
        else:
            ensure_old_active_replica_to_readonly = False
        share_server = self._get_share_server(context, share_replica)

        # Get list of all replicas for share
        replica_list = (
            self.db.share_replicas_get_all_by_share(
                context, share_replica['share_id'],
                with_share_data=True, with_share_server=True)
        )

        try:
            old_active_replica = list(filter(
                lambda r: (
                    r['replica_state'] == constants.REPLICA_STATE_ACTIVE),
                replica_list))[0]
        except IndexError:
            self.db.share_replica_update(
                context, share_replica['id'],
                {'status': constants.STATUS_AVAILABLE})
            msg = _("Share %(share)s has no replica with 'replica_state' "
                    "set to %(state)s. Promoting %(replica)s is not "
                    "possible.")
            self.message_api.create(
                context,
                message_field.Action.PROMOTE,
                share_replica['project_id'],
                resource_type=message_field.Resource.SHARE_REPLICA,
                resource_id=share_replica['id'],
                detail=message_field.Detail.NO_ACTIVE_REPLICA)
            raise exception.ReplicationException(
                reason=msg % {'share': share_replica['share_id'],
                              'state': constants.REPLICA_STATE_ACTIVE,
                              'replica': share_replica['id']})

        access_rules = self.db.share_access_get_all_for_share(
            context, share_replica['share_id'])

        replica_list = [self._get_share_instance_dict(context, r)
                        for r in replica_list]
        share_replica = self._get_share_instance_dict(context, share_replica)

        try:
            updated_replica_list = (
                self.driver.promote_replica(
                    context, replica_list, share_replica, access_rules,
                    share_server=share_server,
                    quiesce_wait_time=quiesce_wait_time)
            )
        except Exception as excep:
            with excutils.save_and_reraise_exception():
                # (NOTE) gouthamr: If the driver throws an exception at
                # this stage, there is a good chance that the replicas are
                # somehow altered on the backend. We loop through the
                # replicas and set their 'status's to 'error' and
                # leave the 'replica_state' unchanged. This also changes the
                # 'status' of the replica that failed to promote to 'error' as
                # before this operation. The backend may choose to update
                # the actual replica_state during the replica_monitoring
                # stage.
                updates = {'status': constants.STATUS_ERROR}
                for replica_ref in replica_list:
                    self.db.share_replica_update(
                        context, replica_ref['id'], updates)
                    self.message_api.create(
                        context,
                        message_field.Action.PROMOTE,
                        replica_ref['project_id'],
                        resource_type=message_field.Resource.SHARE_REPLICA,
                        resource_id=replica_ref['id'],
                        exception=excep)

        # Set any 'creating' snapshots on the currently active replica to
        # 'error' since we cannot guarantee they will finish 'creating'.
        active_replica_snapshot_instances = (
            self.db.share_snapshot_instance_get_all_with_filters(
                context, {'share_instance_ids': share_replica['id']})
        )
        for instance in active_replica_snapshot_instances:
            if instance['status'] in (constants.STATUS_CREATING,
                                      constants.STATUS_DELETING):
                msg = ("The replica snapshot instance %(instance)s was "
                       "in %(state)s. Since it was not in %(available)s "
                       "state when the replica was promoted, it will be "
                       "set to %(error)s.")
                payload = {
                    'instance': instance['id'],
                    'state': instance['status'],
                    'available': constants.STATUS_AVAILABLE,
                    'error': constants.STATUS_ERROR,
                }
                LOG.info(msg, payload)
                self.db.share_snapshot_instance_update(
                    context, instance['id'],
                    {'status': constants.STATUS_ERROR})

        if not updated_replica_list:
            self.db.share_replica_update(
                context, old_active_replica['id'],
                {'replica_state': constants.REPLICA_STATE_OUT_OF_SYNC,
                 'cast_rules_to_readonly':
                     ensure_old_active_replica_to_readonly})
            self.db.share_replica_update(
                context, share_replica['id'],
                {'status': constants.STATUS_AVAILABLE,
                 'replica_state': constants.REPLICA_STATE_ACTIVE,
                 'cast_rules_to_readonly': False})
        else:
            while updated_replica_list:
                # NOTE(vponomaryov): update 'active' replica last.
                for updated_replica in updated_replica_list:
                    if (updated_replica['id'] == share_replica['id'] and
                            len(updated_replica_list) > 1):
                        continue
                    updated_replica_list.remove(updated_replica)
                    break

                updated_export_locs = updated_replica.get(
                    'export_locations')
                if updated_export_locs is not None \
                        and isinstance(updated_export_locs, list):
                    self.db.export_locations_update(
                        context, updated_replica['id'],
                        updated_export_locs)

                updated_replica_state = updated_replica.get(
                    'replica_state')
                updates = {}
                # Change the promoted replica's status from 'available' to
                # 'replication_change' and unset cast_rules_to_readonly
                if updated_replica['id'] == share_replica['id']:
                    updates['cast_rules_to_readonly'] = False
                    updates['status'] = constants.STATUS_AVAILABLE
                elif updated_replica['id'] == old_active_replica['id']:
                    updates['cast_rules_to_readonly'] = (
                        ensure_old_active_replica_to_readonly)
                if updated_replica_state == constants.STATUS_ERROR:
                    updates['status'] = constants.STATUS_ERROR
                if updated_replica_state is not None:
                    updates['replica_state'] = updated_replica_state
                if updates:
                    self.db.share_replica_update(
                        context, updated_replica['id'], updates)

                if updated_replica.get('access_rules_status'):
                    self._update_share_instance_access_rules_state(
                        context, share_replica['id'],
                        updated_replica.get('access_rules_status'))

        LOG.info("Share replica %s: promoted to active state "
                 "successfully.", share_replica['id'])

    @periodic_task.periodic_task(spacing=CONF.replica_state_update_interval)
    @utils.require_driver_initialized
    def periodic_share_replica_update(self, context):
        LOG.debug("Updating status of share replica instances.")
        # we will need: id, host, replica_state, share_id
        replicas = self.db.share_replicas_get_all(context,
                                                  with_share_data=False,
                                                  with_share_server=False)

        # Filter only non-active replicas belonging to this backend
        def qualified_replica(r):
            return (share_utils.extract_host(r['host']) ==
                    share_utils.extract_host(self.host) and
                    r['replica_state'] != constants.REPLICA_STATE_ACTIVE)

        replicas = list(filter(lambda x: qualified_replica(x), replicas))
        for replica in replicas:
            self._share_replica_update(
                context, replica['id'], share_id=replica['share_id'])

    @add_hooks
    @utils.require_driver_initialized
    def update_share_replica(self, context, share_replica_id, share_id=None):
        """Initiated by the force_update API."""
        self._share_replica_update(
            context, share_replica_id, share_id=share_id)

    @locked_share_replica_operation
    def _share_replica_update(self, context, share_replica_id, share_id=None):
        # share_id is used by the locked_share_replica_operation decorator
        # Grab the replica:
        try:
            # _get_share_instance_dict will fetch share server
            share_replica = self.db.share_replica_get(
                context, share_replica_id, with_share_data=True,
                with_share_server=False)
        except exception.ShareReplicaNotFound:
            # Replica may have been deleted, nothing to do here
            return

        # We don't poll for replicas that are busy in some operation,
        # or if they are the 'active' instance.
        if (share_replica['status'] in constants.TRANSITIONAL_STATUSES
            or share_replica['status'] == constants.STATUS_ERROR_DELETING
            or share_replica['replica_state'] ==
                constants.REPLICA_STATE_ACTIVE):
            return

        share_server = self._get_share_server(context, share_replica)

        access_rules = self.db.share_access_get_all_for_share(
            context, share_replica['share_id'])

        LOG.debug("Updating status of share share_replica %s: ",
                  share_replica['id'])

        # _get_share_instance_dict will fetch share server
        replica_list = (
            self.db.share_replicas_get_all_by_share(
                context, share_replica['share_id'],
                with_share_data=True, with_share_server=False)
        )

        _active_replica = next((x for x in replica_list
                                if x['replica_state'] ==
                                constants.REPLICA_STATE_ACTIVE), None)

        if _active_replica is None:
            if share_replica['replica_state'] != constants.STATUS_ERROR:
                # only log warning if replica_state was not already in error
                msg = (("Replica parent share %(id)s has no active "
                        "replica.") % {'id': share_replica['share_id']})
                LOG.warning(msg)
                self.db.share_replica_update(context, share_replica['id'],
                                             {'replica_state':
                                              constants.STATUS_ERROR})
            # without a related active replica, we cannot act on any
            # non-active replica
            return

        # Get snapshots for the share.
        share_snapshots = self.db.share_snapshot_get_all_for_share(
            context, share_replica['share_id'])

        # Get the required data for snapshots that have 'aggregate_status'
        # set to 'available'.
        available_share_snapshots = [
            self._get_replica_snapshots_for_snapshot(
                context, x['id'], _active_replica['id'], share_replica['id'])
            for x in share_snapshots
            if x['aggregate_status'] == constants.STATUS_AVAILABLE]

        replica_list = [self._get_share_instance_dict(context, r)
                        for r in replica_list]

        share_replica = self._get_share_instance_dict(context, share_replica)

        try:
            replica_state = self.driver.update_replica_state(
                context, replica_list, share_replica, access_rules,
                available_share_snapshots, share_server=share_server)
        except Exception as excep:
            msg = ("Driver error when updating replica "
                   "state for replica %s.")
            LOG.exception(msg, share_replica['id'])
            self.db.share_replica_update(
                context, share_replica['id'],
                {'replica_state': constants.STATUS_ERROR,
                 'status': constants.STATUS_ERROR})
            self.message_api.create(
                context,
                message_field.Action.UPDATE,
                share_replica['project_id'],
                resource_type=message_field.Resource.SHARE_REPLICA,
                resource_id=share_replica['id'],
                exception=excep)
            return

        if replica_state in (constants.REPLICA_STATE_IN_SYNC,
                             constants.REPLICA_STATE_OUT_OF_SYNC,
                             constants.STATUS_ERROR):
            self.db.share_replica_update(context, share_replica['id'],
                                         {'replica_state': replica_state})
        elif replica_state:
            msg = (("Replica %(id)s cannot be set to %(state)s "
                    "through update call.") %
                   {'id': share_replica['id'], 'state': replica_state})
            LOG.warning(msg)

    def _validate_share_and_driver_mode(self, share_instance):
        driver_dhss = self.driver.driver_handles_share_servers

        share_dhss = share_types.parse_boolean_extra_spec(
            'driver_handles_share_servers',
            share_types.get_share_type_extra_specs(
                share_instance['share_type_id'],
                constants.ExtraSpecs.DRIVER_HANDLES_SHARE_SERVERS))

        if driver_dhss != share_dhss:
            msg = _("Driver mode of share %(share)s being managed is "
                    "incompatible with mode DHSS=%(dhss)s configured for"
                    " this backend.") % {'share': share_instance['share_id'],
                                         'dhss': driver_dhss}
            raise exception.InvalidShare(reason=msg)

        return driver_dhss

    @add_hooks
    @utils.require_driver_initialized
    def manage_share(self, context, share_id, driver_options):
        context = context.elevated()
        share_ref = self.db.share_get(context, share_id)
        share_instance = self._get_share_instance(context, share_ref)
        share_type = share_types.get_share_type(
            context, share_instance['share_type_id'])
        share_type_extra_specs = self._get_extra_specs_from_share_type(
            context, share_instance['share_type_id'])
        share_type_supports_replication = share_type_extra_specs.get(
            'replication_type', None)

        project_id = share_ref['project_id']

        try:

            driver_dhss = self._validate_share_and_driver_mode(share_instance)

            if driver_dhss is True:
                share_server = self._get_share_server(context, share_instance)

                share_update = (
                    self.driver.manage_existing_with_server(
                        share_instance, driver_options, share_server)
                    or {}
                )
            else:
                share_update = (
                    self.driver.manage_existing(
                        share_instance, driver_options)
                    or {}
                )

            if not share_update.get('size'):
                # NOTE(haixin)if failed to get real size of share, will not
                # commit quota usages.
                msg = _("Driver cannot calculate share size.")
                raise exception.InvalidShare(reason=msg)
            else:
                share_types.provision_filter_on_size(context,
                                                     share_type,
                                                     share_update.get('size'))
                try:
                    values = {'per_share_gigabytes': share_update.get('size')}
                    QUOTAS.limit_check(context, project_id=context.project_id,
                                       **values)
                except exception.OverQuota as e:
                    quotas = e.kwargs['quotas']
                    LOG.warning("Requested share size %(size)d is larger than "
                                "maximum allowed limit %(limit)d.",
                                {'size': share_update.get('size'),
                                 'limit': quotas['per_share_gigabytes']})

            deltas = {
                'project_id': project_id,
                'user_id': context.user_id,
                'shares': 1,
                'gigabytes': share_update['size'],
                'share_type_id': share_instance['share_type_id'],
            }

            if share_type_supports_replication:
                deltas.update({'share_replicas': 1,
                               'replica_gigabytes': share_update['size']})

            # NOTE(carloss): Allowing OverQuota to do not compromise this
            # operation. If this hit OverQuota error while managing a share,
            # the admin would need to reset the state of the share and
            # delete or force delete the share (bug 1863298). Allowing
            # OverQuota makes this operation work properly and the admin will
            # need to adjust quotas afterwards.
            reservations = QUOTAS.reserve(context, overquota_allowed=True,
                                          **deltas)
            QUOTAS.commit(
                context, reservations, project_id=project_id,
                share_type_id=share_instance['share_type_id'],
            )

            share_update.update({
                'status': constants.STATUS_AVAILABLE,
                'launched_at': timeutils.utcnow(),
                'availability_zone': self.availability_zone,
            })

            # If the share was managed with `replication_type` extra-spec, the
            # instance becomes an `active` replica.
            if share_ref.get('replication_type'):
                share_update['replica_state'] = constants.REPLICA_STATE_ACTIVE

            # NOTE(vponomaryov): we should keep only those export locations
            # that driver has calculated to avoid incompatibilities with one
            # provided by user.
            if 'export_locations' in share_update:
                self.db.export_locations_update(
                    context, share_instance['id'],
                    share_update.pop('export_locations'),
                    delete=True)

            self.db.share_update(context, share_id, share_update)
        except Exception:
            # NOTE(haixin) we should set size 0 because we don't know the real
            # size of the size, and we will skip quota cuts when
            # delete/unmanage share.
            self.db.share_update(
                context, share_id,
                {'status': constants.STATUS_MANAGE_ERROR, 'size': 0})
            raise

    @add_hooks
    @utils.require_driver_initialized
    def manage_snapshot(self, context, snapshot_id, driver_options):

        context = context.elevated()
        snapshot_ref = self.db.share_snapshot_get(context, snapshot_id)

        snapshot_instance = self.db.share_snapshot_instance_get(
            context, snapshot_ref.instance['id'], with_share_data=True
        )
        project_id = snapshot_ref['project_id']

        driver_dhss = self.driver.driver_handles_share_servers

        try:
            if driver_dhss is True:

                share_server = self._get_share_server(context,
                                                      snapshot_ref['share'])

                snapshot_update = (
                    self.driver.manage_existing_snapshot_with_server(
                        snapshot_instance, driver_options, share_server)
                    or {}
                )
            else:
                snapshot_update = (
                    self.driver.manage_existing_snapshot(
                        snapshot_instance, driver_options)
                    or {}
                )

            if not snapshot_update.get('size'):
                snapshot_update['size'] = snapshot_ref['share']['size']
                LOG.warning("Cannot get the size of the snapshot "
                            "%(snapshot_id)s. Using the size of "
                            "the share instead.",
                            {'snapshot_id': snapshot_id})

            self._update_quota_usages(context, project_id, {
                "snapshots": 1,
                "snapshot_gigabytes": snapshot_update['size'],
            })

            snapshot_export_locations = snapshot_update.pop(
                'export_locations', [])

            if snapshot_instance['share']['mount_snapshot_support']:

                for el in snapshot_export_locations:
                    values = {
                        'share_snapshot_instance_id': snapshot_instance['id'],
                        'path': el['path'],
                        'is_admin_only': el['is_admin_only'],
                    }

                    self.db.share_snapshot_instance_export_location_create(
                        context, values)

            snapshot_update.update({
                'status': constants.STATUS_AVAILABLE,
                'progress': '100%',
            })
            snapshot_update.pop('id', None)
            self.db.share_snapshot_update(context, snapshot_id,
                                          snapshot_update)
        except Exception:
            # NOTE(vponomaryov): set size as 1 because design expects size
            # to be set, it also will allow us to handle delete/unmanage
            # operations properly with this errored snapshot according to
            # quotas.
            self.db.share_snapshot_update(
                context, snapshot_id,
                {'status': constants.STATUS_MANAGE_ERROR, 'size': 1})
            raise

    def _update_quota_usages(self, context, project_id, usages):
        user_id = context.user_id
        for resource, usage in usages.items():
            try:
                current_usage = self.db.quota_usage_get(
                    context, project_id, resource, user_id)
                self.db.quota_usage_update(
                    context, project_id, user_id, resource,
                    in_use=current_usage['in_use'] + usage)
            except exception.QuotaUsageNotFound:
                self.db.quota_usage_create(context, project_id,
                                           user_id, resource, usage)

    @add_hooks
    @utils.require_driver_initialized
    def unmanage_share(self, context, share_id):
        context = context.elevated()
        share_ref = self.db.share_get(context, share_id)
        share_instance = self._get_share_instance(context, share_ref)
        share_server = None
        project_id = share_ref['project_id']
        replicas = self.db.share_replicas_get_all_by_share(
            context, share_id)
        supports_replication = len(replicas) > 0

        def share_manage_set_error_status(msg, exception):
            status = {'status': constants.STATUS_UNMANAGE_ERROR}
            self.db.share_update(context, share_id, status)
            LOG.error(msg, exception)

        dhss = self.driver.driver_handles_share_servers

        try:
            if dhss is True:
                share_server = self._get_share_server(context, share_instance)
                self.driver.unmanage_with_server(share_instance, share_server)
            else:
                self.driver.unmanage(share_instance)

        except exception.InvalidShare as e:
            share_manage_set_error_status(
                ("Share can not be unmanaged: %s."), e)
            return

        # NOTE(haixin) we will skip quota cuts when unmanag share with
        # 'error_manage' status, because we have not commit quota usages when
        # we failed to manage the share.
        if share_ref['status'] != constants.STATUS_MANAGE_ERROR_UNMANAGING:
            deltas = {
                'project_id': project_id,
                'shares': -1,
                'gigabytes': -share_ref['size'],
                'share_type_id': share_instance['share_type_id'],
            }
            # NOTE(carloss): while unmanaging a share, a share will not
            # contain replicas other than the active one. So there is no need
            # to recalculate the amount of share replicas to be deallocated.
            if supports_replication:
                deltas.update({'share_replicas': -1,
                               'replica_gigabytes': -share_ref['size']})
            try:
                reservations = QUOTAS.reserve(context, **deltas)
                QUOTAS.commit(
                    context, reservations, project_id=project_id,
                    share_type_id=share_instance['share_type_id'],
                )
            except Exception as e:
                # Note(imalinovskiy):
                # Quota reservation errors here are not fatal, because
                # unmanage is administrator API and he/she could update user
                # quota usages later if it's required.
                LOG.warning("Failed to update quota usages: %s.", e)

        if self.configuration.safe_get('unmanage_remove_access_rules'):
            try:
                self.access_helper.update_access_rules(
                    context,
                    share_instance['id'],
                    delete_all_rules=True,
                    share_server=share_server
                )
            except Exception as e:
                share_manage_set_error_status(
                    ("Can not remove access rules of share: %s."), e)
                return

        self.db.share_instance_delete(context, share_instance['id'])

        # NOTE(ganso): Since we are unmanaging a share that is still within a
        # share server, we need to prevent the share server from being
        # auto-deleted.
        if share_server and share_server['is_auto_deletable']:
            self.db.share_server_update(context, share_server['id'],
                                        {'is_auto_deletable': False})
            msg = ("Since share %(share)s has been un-managed from share "
                   "server %(server)s. This share server must be removed "
                   "manually, either by un-managing or by deleting it. The "
                   "share network subnets %(subnets)s and share network "
                   "%(network)s cannot be deleted unless this share server "
                   "has been removed.")
            msg_args = {
                'share': share_id,
                'server': share_server['id'],
                'subnets': share_server['share_network_subnet_ids'],
                'network': share_instance['share_network_id']
            }
            LOG.warning(msg, msg_args)

        LOG.info("Share %s: unmanaged successfully.", share_id)

    @add_hooks
    @utils.require_driver_initialized
    def unmanage_snapshot(self, context, snapshot_id):
        status = {'status': constants.STATUS_UNMANAGE_ERROR}

        context = context.elevated()
        snapshot_ref = self.db.share_snapshot_get(context, snapshot_id)
        share_server = self._get_share_server(context,
                                              snapshot_ref['share'])

        snapshot_instance = self.db.share_snapshot_instance_get(
            context, snapshot_ref.instance['id'], with_share_data=True
        )

        project_id = snapshot_ref['project_id']

        if self.configuration.safe_get('unmanage_remove_access_rules'):
            try:
                self.snapshot_access_helper.update_access_rules(
                    context,
                    snapshot_instance['id'],
                    delete_all_rules=True,
                    share_server=share_server)
            except Exception:
                LOG.exception(
                    ("Cannot remove access rules of snapshot %s."),
                    snapshot_id)
                self.db.share_snapshot_update(context, snapshot_id, status)
                return

        dhss = self.driver.driver_handles_share_servers

        try:
            if dhss:
                self.driver.unmanage_snapshot_with_server(
                    snapshot_instance, share_server)
            else:
                self.driver.unmanage_snapshot(snapshot_instance)
        except exception.UnmanageInvalidShareSnapshot as e:
            self.db.share_snapshot_update(context, snapshot_id, status)
            LOG.error("Share snapshot cannot be unmanaged: %s.", e)
            return

        try:
            share_type_id = snapshot_ref['share']['instance']['share_type_id']
            reservations = QUOTAS.reserve(
                context,
                project_id=project_id,
                snapshots=-1,
                snapshot_gigabytes=-snapshot_ref['size'],
                share_type_id=share_type_id,
            )
            QUOTAS.commit(
                context, reservations, project_id=project_id,
                share_type_id=share_type_id,
            )
        except Exception as e:
            # Note(imalinovskiy):
            # Quota reservation errors here are not fatal, because
            # unmanage is administrator API and he/she could update user
            # quota usages later if it's required.
            LOG.warning("Failed to update quota usages: %s.", e)

        self.db.share_snapshot_instance_delete(
            context, snapshot_instance['id'])

    @add_hooks
    @utils.require_driver_initialized
    def manage_share_server(self, context, share_server_id, identifier,
                            driver_opts):

        if self.driver.driver_handles_share_servers is False:
            msg = _("Cannot manage share server %s in a "
                    "backend configured with driver_handles_share_servers"
                    " set to False.") % share_server_id
            raise exception.ManageShareServerError(reason=msg)

        server = self.db.share_server_get(context, share_server_id)

        try:
            # NOTE(felipe_rodrigues): Manila does not support manage share
            # server with multiple allocations, so it can get the first
            # subnet_id element.
            share_network_subnet = self.db.share_network_subnet_get(
                context, server['share_network_subnet_ids'][0])
            share_network = self.db.share_network_get(
                context, share_network_subnet['share_network_id'])

            number_allocations = (
                self.driver.get_network_allocations_number())

            if self.driver.admin_network_api:
                number_allocations += (
                    self.driver.get_admin_network_allocations_number())

            if number_allocations > 0:

                # allocations obtained from the driver that still need to
                # be validated
                remaining_allocations = (
                    self.driver.get_share_server_network_info(
                        context, server, identifier, driver_opts))

                if len(remaining_allocations) > 0:

                    if self.driver.admin_network_api:
                        remaining_allocations = (
                            self.driver.admin_network_api.
                            manage_network_allocations(
                                context, remaining_allocations, server))

                    # allocations that are managed are removed from
                    # remaining_allocations

                    remaining_allocations = (
                        self.driver.network_api.
                        manage_network_allocations(
                            context, remaining_allocations, server,
                            share_network, share_network_subnet))

                    # We require that all allocations are managed, else we
                    # may have problems deleting this share server
                    if len(remaining_allocations) > 0:
                        msg = ("Failed to manage all allocations. "
                               "Allocations %s were not "
                               "managed." % remaining_allocations)
                        raise exception.ManageShareServerError(reason=msg)

                else:
                    # if there should be allocations, but the driver
                    # doesn't return any something is wrong

                    msg = ("Driver did not return required network "
                           "allocations to be managed. Required number "
                           "of allocations is %s." % number_allocations)
                    raise exception.ManageShareServerError(reason=msg)

            new_identifier, backend_details = self.driver.manage_server(
                context, server, identifier, driver_opts)

            if not new_identifier:
                new_identifier = server['id']

            if backend_details is None or not isinstance(
                    backend_details, dict):
                backend_details = {}

            for security_service in share_network['security_services']:
                ss_type = security_service['type']
                data = {
                    'name': security_service['name'],
                    'ou': security_service['ou'],
                    'default_ad_site': security_service['default_ad_site'],
                    'domain': security_service['domain'],
                    'server': security_service['server'],
                    'dns_ip': security_service['dns_ip'],
                    'user': security_service['user'],
                    'type': ss_type,
                    'password': security_service['password'],
                }
                backend_details.update({
                    'security_service_' + ss_type: jsonutils.dumps(data)
                })

            if backend_details:
                self.db.share_server_backend_details_set(
                    context, server['id'], backend_details)

            self.db.share_server_update(
                context, share_server_id,
                {'status': constants.STATUS_ACTIVE,
                 'identifier': new_identifier,
                 'network_allocation_update_support': (
                     self.driver.network_allocation_update_support),
                 'share_replicas_migration_support': (
                     self.driver.share_replicas_migration_support)})

        except Exception:
            msg = "Error managing share server %s"
            LOG.exception(msg, share_server_id)
            self.db.share_server_update(
                context, share_server_id,
                {'status': constants.STATUS_MANAGE_ERROR})
            raise

        LOG.info("Share server %s managed successfully.", share_server_id)

    @add_hooks
    @utils.require_driver_initialized
    def unmanage_share_server(self, context, share_server_id, force=False):

        server = self.db.share_server_get(
            context, share_server_id)
        server_details = server['backend_details']

        security_services = []
        for ss_name in constants.SECURITY_SERVICES_ALLOWED_TYPES:
            ss = server_details.get('security_service_' + ss_name)
            if ss:
                security_services.append(jsonutils.loads(ss))

        try:
            self.driver.unmanage_server(server_details, security_services)
        except NotImplementedError:
            if not force:
                LOG.error("Did not unmanage share server %s since the driver "
                          "does not support managing share servers and no "
                          "``force`` option was supplied.",
                          share_server_id)
                self.db.share_server_update(
                    context, share_server_id,
                    {'status': constants.STATUS_UNMANAGE_ERROR})
                return

        try:

            if self.driver.get_network_allocations_number() > 0:
                # NOTE(ganso): This will already remove admin allocations.
                self.driver.network_api.unmanage_network_allocations(
                    context, share_server_id)
            elif (self.driver.get_admin_network_allocations_number() > 0
                  and self.driver.admin_network_api):
                # NOTE(ganso): This is here in case there are only admin
                # allocations.
                self.driver.admin_network_api.unmanage_network_allocations(
                    context, share_server_id)
            self.db.share_server_delete(context, share_server_id)
        except Exception:
            msg = "Error unmanaging share server %s"
            LOG.exception(msg, share_server_id)
            self.db.share_server_update(
                context, share_server_id,
                {'status': constants.STATUS_UNMANAGE_ERROR})
            raise

        LOG.info("Share server %s unmanaged successfully.", share_server_id)

    @add_hooks
    @utils.require_driver_initialized
    def revert_to_snapshot(self, context, snapshot_id,
                           reservations):
        context = context.elevated()
        snapshot = self.db.share_snapshot_get(context, snapshot_id)
        share = snapshot['share']
        share_id = share['id']
        share_instance_id = snapshot.instance.share_instance_id
        share_access_rules = (
            self.access_helper.get_share_instance_access_rules(
                context, filters={'state': constants.STATUS_ACTIVE},
                share_instance_id=share_instance_id))
        snapshot_access_rules = (
            self.snapshot_access_helper.get_snapshot_instance_access_rules(
                context, snapshot.instance['id']))

        if share.get('has_replicas'):
            self._revert_to_replicated_snapshot(
                context, share, snapshot, reservations, share_access_rules,
                snapshot_access_rules, share_id=share_id)
        else:
            self._revert_to_snapshot(context, share, snapshot, reservations,
                                     share_access_rules, snapshot_access_rules)

    def _revert_to_snapshot(self, context, share, snapshot, reservations,
                            share_access_rules, snapshot_access_rules):

        share_server = self._get_share_server(context, share)
        share_id = share['id']
        snapshot_id = snapshot['id']
        project_id = share['project_id']
        user_id = share['user_id']

        snapshot_instance = self.db.share_snapshot_instance_get(
            context, snapshot.instance['id'], with_share_data=True)
        share_type_id = snapshot_instance["share_instance"]["share_type_id"]

        # Make primitive to pass the information to the driver
        snapshot_instance_dict = self._get_snapshot_instance_dict(
            context, snapshot_instance, snapshot=snapshot)

        try:
            updated_share_size = self.driver.revert_to_snapshot(
                context,
                snapshot_instance_dict,
                share_access_rules,
                snapshot_access_rules,
                share_server=share_server)
        except Exception as excep:
            with excutils.save_and_reraise_exception():

                msg = ('Share %(share)s could not be reverted '
                       'to snapshot %(snap)s.')
                msg_args = {'share': share_id, 'snap': snapshot_id}
                LOG.exception(msg, msg_args)

                if reservations:
                    QUOTAS.rollback(
                        context, reservations, project_id=project_id,
                        user_id=user_id, share_type_id=share_type_id,
                    )

                self.db.share_update(
                    context, share_id,
                    {'status': constants.STATUS_REVERTING_ERROR})
                self.db.share_snapshot_update(
                    context, snapshot_id,
                    {'status': constants.STATUS_AVAILABLE})
                self.message_api.create(
                    context,
                    message_field.Action.REVERT_TO_SNAPSHOT,
                    share['project_id'],
                    resource_type=message_field.Resource.SHARE,
                    resource_id=share_id,
                    exception=excep)

        # fail-safe in case driver returned size is None or invalid
        if not updated_share_size:
            updated_share_size = snapshot['size']
        else:
            try:
                int(updated_share_size)
            except ValueError:
                updated_share_size = snapshot['size']

        if reservations:
            if updated_share_size == snapshot['size']:
                QUOTAS.commit(
                    context, reservations, project_id=project_id,
                    user_id=user_id, share_type_id=share_type_id,
                )
            else:
                # NOTE(kpdev): The driver tells us that the share size wasn't
                # modified to the snapshot's size; so no need to commit quota
                # changes
                QUOTAS.rollback(
                    context, reservations, project_id=project_id,
                    user_id=user_id, share_type_id=share_type_id,
                )
                if updated_share_size != share['size']:
                    LOG.error("Driver returned an unexpected size %d on "
                              "revert to snapshot operation. You need to "
                              "adjust the quota", updated_share_size)

        self.db.share_update(
            context, share_id,
            {'status': constants.STATUS_AVAILABLE, 'size': updated_share_size})
        self.db.share_snapshot_update(
            context, snapshot_id, {'status': constants.STATUS_AVAILABLE})

        msg = ('Share %(share)s reverted to snapshot %(snap)s '
               'successfully.')
        msg_args = {'share': share_id, 'snap': snapshot_id}
        LOG.info(msg, msg_args)

    def _get_share_details_from_instance(self, context, share_instance_id):
        share_instance = self._get_share_instance(context, share_instance_id)
        share = self.db.share_get(context, share_instance.get('share_id'))
        share_server = self._get_share_server(context, share_instance)
        return (share, share_instance, share_server)

    @add_hooks
    @utils.require_driver_initialized
    def delete_share_instance(self, context, share_instance_id, force=False,
                              deferred_delete=False):
        """Delete a share instance."""
        context = context.elevated()
        share, share_instance, share_server = (
            self._get_share_details_from_instance(context, share_instance_id))
        self._notify_about_share_usage(context, share,
                                       share_instance, "delete.start")

        error_state = None
        if deferred_delete:
            try:
                self.db.update_share_instance_quota_usages(
                    context, share_instance_id)
                LOG.info(
                    "Share instance %s had its deletion deferred. Quota was "
                    "reclaimed and the share driver will proceed with the "
                    "deletion.", share_instance_id
                )
            except Exception:
                LOG.warning(
                    "Error occurred during quota usage update. Administrator "
                    "must rectify quotas.")

            snap_instances = (
                self.db.share_snapshot_instance_get_all_with_filters(
                    context, {'share_instance_ids': share_instance_id}))
            if snap_instances:
                # The share has some snapshot instances whose deletion
                # was deferred. We relegate deletion of the share to
                # a periodic task so it can be processed after
                # all its snapshots are deleted. So we're deliberately
                # setting the share instance's status to
                # "error_deferred_deleting"
                self.db.share_instance_update(
                    context,
                    share_instance_id,
                    {'status': constants.STATUS_ERROR_DEFERRED_DELETING})
                return

        try:
            self.access_helper.update_access_rules(
                context,
                share_instance_id,
                delete_all_rules=True,
                share_server=share_server
            )
        except exception.ShareResourceNotFound:
            LOG.warning("Share instance %s does not exist in the "
                        "backend.", share_instance_id)
        except Exception as excep:
            with excutils.save_and_reraise_exception() as exc_context:
                if force:
                    msg = ("The driver was unable to delete access rules "
                           "for the instance: %s. Will attempt to delete "
                           "the instance anyway.")
                    LOG.error(msg, share_instance_id)
                    exc_context.reraise = False
                else:
                    error_state = constants.STATUS_ERROR_DELETING
                    if deferred_delete:
                        error_state = constants.STATUS_ERROR_DEFERRED_DELETING
                        exc_context.reraise = False
                    self.db.share_instance_update(
                        context,
                        share_instance_id,
                        {'status': error_state})
                self.message_api.create(
                    context,
                    message_field.Action.DELETE_ACCESS_RULES,
                    share_instance['project_id'],
                    resource_type=message_field.Resource.SHARE,
                    resource_id=share_instance_id,
                    exception=excep)

        if error_state == constants.STATUS_ERROR_DEFERRED_DELETING and (
                not force):
            return

        try:
            self.driver.delete_share(context, share_instance,
                                     share_server=share_server)
        except exception.ShareResourceNotFound:
            LOG.warning("Share instance %s does not exist in the "
                        "backend.", share_instance_id)
        except Exception as excep:
            with excutils.save_and_reraise_exception() as exc_context:
                if force:
                    msg = ("The driver was unable to delete the share "
                           "instance: %s on the backend. Since this "
                           "operation is forced, the instance will be "
                           "deleted from Manila's database. A cleanup on "
                           "the backend may be necessary.")
                    LOG.error(msg, share_instance_id)
                    exc_context.reraise = False
                else:
                    error_state = constants.STATUS_ERROR_DELETING
                    if deferred_delete:
                        error_state = constants.STATUS_ERROR_DEFERRED_DELETING
                        exc_context.reraise = False
                    self.db.share_instance_update(
                        context,
                        share_instance_id,
                        {'status': error_state})
                self.message_api.create(
                    context,
                    message_field.Action.DELETE,
                    share_instance['project_id'],
                    resource_type=message_field.Resource.SHARE,
                    resource_id=share_instance_id,
                    exception=excep)

        if error_state == constants.STATUS_ERROR_DEFERRED_DELETING and (
                not force):
            return

        need_to_update_usages = True
        if share_instance['status'] in (
            constants.STATUS_DEFERRED_DELETING,
            constants.STATUS_ERROR_DEFERRED_DELETING
        ):
            need_to_update_usages = False

        self.db.share_instance_delete(
            context, share_instance_id,
            need_to_update_usages=need_to_update_usages)

        LOG.info("Share instance %s: deleted successfully.",
                 share_instance_id)

        self._check_delete_share_server(context, share_instance=share_instance)

        self._notify_about_share_usage(context, share,
                                       share_instance, "delete.end")

    def _check_delete_share_server(self, context, share_instance=None,
                                   share_server=None, remote_host=False):

        if CONF.delete_share_server_with_last_share:
            if share_instance and not share_server:
                share_server = self._get_share_server(context, share_instance)
            if (share_server and len(share_server.share_instances) == 0
                    and share_server.is_auto_deletable is True):
                LOG.debug("Scheduled deletion of share-server "
                          "with id '%s' automatically by "
                          "deletion of last share.", share_server['id'])
                if remote_host:
                    rpcapi = share_rpcapi.ShareAPI()
                    rpcapi.delete_share_server(context, share_server)
                else:
                    self.delete_share_server(context, share_server)

    @periodic_task.periodic_task(
        spacing=CONF.periodic_deferred_delete_interval)
    @utils.require_driver_initialized
    def do_deferred_share_deletion(self, ctxt):
        LOG.debug("Checking for shares in 'deferred_deleting' status to "
                  "process their deletion.")
        ctxt = ctxt.elevated()
        share_instances = self.db.share_instance_get_all(
            ctxt,
            filters={
                'status': constants.STATUS_ERROR_DEFERRED_DELETING,
                'host': self.host,
            },
        )

        for share_instance in share_instances:
            share_instance_id = share_instance['id']
            share, share_instance, share_server = (
                self._get_share_details_from_instance(
                    ctxt,
                    share_instance_id
                )
            )

            snap_instances = (
                self.db.share_snapshot_instance_get_all_with_filters(
                    ctxt, {'share_instance_ids': share_instance_id}))
            if snap_instances:
                LOG.warning("Snapshot instances are present for the "
                            "share instance: %s.", share_instance_id)
                continue

            try:
                self.access_helper.update_access_rules(
                    ctxt,
                    share_instance_id,
                    delete_all_rules=True,
                    share_server=share_server
                )
            except Exception:
                msg = ("The driver was unable to delete access rules "
                       "for the instance: %s.")
                LOG.error(msg, share_instance_id)
                continue

            try:
                self.driver.delete_share(ctxt, share_instance,
                                         share_server=share_server)
            except exception.ShareResourceNotFound:
                LOG.warning("Share instance %s does not exist in the "
                            "backend.", share_instance_id)
            except Exception:
                msg = ("The driver was unable to delete the share "
                       "instance: %s on the backend. ")
                LOG.error(msg, share_instance_id)
                continue

            self.db.share_instance_delete(ctxt, share_instance_id)
            LOG.info("Share instance %s: deferred deleted successfully.",
                     share_instance_id)
            self._check_delete_share_server(ctxt,
                                            share_instance=share_instance)
            self._notify_about_share_usage(ctxt, share,
                                           share_instance, "delete.end")

    @periodic_task.periodic_task(spacing=600)
    @utils.require_driver_initialized
    def delete_free_share_servers(self, ctxt):
        if not (self.driver.driver_handles_share_servers and
                self.configuration.automatic_share_server_cleanup):
            return
        LOG.info("Check for unused share servers to delete.")
        updated_before = timeutils.utcnow() - datetime.timedelta(
            minutes=self.configuration.unused_share_server_cleanup_interval)
        servers = self.db.share_server_get_all_unused_deletable(ctxt,
                                                                self.host,
                                                                updated_before)
        for server in servers:
            try:
                self.delete_share_server(ctxt, server)
            except exception.ShareServerNotFound:
                continue
            except Exception:
                LOG.exception(
                    "Unable to delete share server %s, will retry in the next "
                    "run.", server['id'])

    @periodic_task.periodic_task(
        spacing=CONF.check_for_expired_shares_in_recycle_bin_interval)
    @utils.require_driver_initialized
    def delete_expired_share(self, ctxt):
        LOG.debug("Check for expired share in recycle bin to delete.")
        expired_shares = self.db.share_get_all_expired(ctxt)

        for share in expired_shares:
            if share['status'] == constants.STATUS_ERROR_DELETING:
                LOG.info("Share %s was soft-deleted but a prior deletion "
                         "attempt failed. Resetting status and re-attempting "
                         "deletion", share['id'])
                # reset share status to error in order to try deleting again
                update_data = {'status': constants.STATUS_ERROR}
                self.db.share_update(ctxt, share['id'], update_data)
            else:
                LOG.info("share %s has expired, will be deleted", share['id'])
            self.share_api.delete(ctxt, share)

    @periodic_task.periodic_task(
        spacing=CONF.check_for_expired_transfers)
    def delete_expired_transfers(self, ctxt):
        LOG.info("Checking for expired transfers.")
        expired_transfers = self.db.transfer_get_all_expired(ctxt)

        for transfer in expired_transfers:
            LOG.debug("Transfer %s has expired, will be destroyed.",
                      transfer['id'])
            self.transfer_api.delete(ctxt, transfer_id=transfer['id'])

    @utils.require_driver_initialized
    def transfer_accept(self, context, share_id, new_user,
                        new_project, clear_rules):
        # need elevated context as we haven't "given" the share yet
        elevated_context = context.elevated()
        share_ref = self.db.share_get(elevated_context, share_id)
        access_rules = self.db.share_access_get_all_for_share(
            elevated_context, share_id)
        share_instances = self.db.share_instance_get_all_by_share(
            elevated_context, share_id)
        share_server = self._get_share_server(context, share_ref)

        for share_instance in share_instances:
            share_instance = self.db.share_instance_get(context,
                                                        share_instance['id'],
                                                        with_share_data=True)
            if clear_rules and access_rules:
                try:
                    self.access_helper.update_access_rules(
                        context,
                        share_instance['id'],
                        delete_all_rules=True
                    )
                    access_rules = []
                except Exception:
                    with excutils.save_and_reraise_exception():
                        msg = (
                            "Can not remove access rules for share "
                            "instance %(si)s belonging to share %(shr)s.")
                        msg_payload = {
                            'si': share_instance['id'],
                            'shr': share_id,
                        }
                        LOG.error(msg, msg_payload)
            try:
                self.driver.transfer_accept(context, share_instance,
                                            new_user,
                                            new_project,
                                            access_rules=access_rules,
                                            share_server=share_server)
            except exception.DriverCannotTransferShareWithRules as e:
                with excutils.save_and_reraise_exception():
                    self.message_api.create(
                        context,
                        message_field.Action.TRANSFER_ACCEPT,
                        new_project,
                        resource_type=message_field.Resource.SHARE,
                        resource_id=share_id,
                        detail=(message_field.Detail.
                                DRIVER_FAILED_TRANSFER_ACCEPT))
                    msg = _("The backend failed to accept the share: %s.")
                    LOG.error(msg, e)

        msg = ('Share %(share_id)s has transfer from %(old_project_id)s to '
               '%(new_project_id)s completed successfully.')
        msg_args = {
            "share_id": share_id,
            "old_project_id": share_ref['project_id'],
            "new_project_id": context.project_id
        }
        LOG.info(msg, msg_args)

    @add_hooks
    @utils.require_driver_initialized
    def create_snapshot(self, context, share_id, snapshot_id):
        """Create snapshot for share."""
        snapshot_ref = self.db.share_snapshot_get(context, snapshot_id)
        share_server = self._get_share_server(
            context, snapshot_ref['share']['instance'])
        snapshot_instance = self.db.share_snapshot_instance_get(
            context, snapshot_ref.instance['id'], with_share_data=True
        )
        snapshot_instance_id = snapshot_instance['id']

        snapshot_instance = self._get_snapshot_instance_dict(
            context, snapshot_instance)

        try:

            model_update = self.driver.create_snapshot(
                context, snapshot_instance, share_server=share_server) or {}

        except Exception as excep:
            with excutils.save_and_reraise_exception():
                self.db.share_snapshot_instance_update(
                    context,
                    snapshot_instance_id,
                    {'status': constants.STATUS_ERROR})
                self.message_api.create(
                    context,
                    message_field.Action.CREATE,
                    snapshot_ref['project_id'],
                    resource_type=message_field.Resource.SHARE_SNAPSHOT,
                    resource_id=snapshot_instance_id,
                    exception=excep)

        snapshot_export_locations = model_update.pop('export_locations', [])

        if snapshot_instance['share']['mount_snapshot_support']:

            for el in snapshot_export_locations:
                values = {
                    'share_snapshot_instance_id': snapshot_instance_id,
                    'path': el['path'],
                    'is_admin_only': el['is_admin_only'],
                }

                self.db.share_snapshot_instance_export_location_create(context,
                                                                       values)

        if model_update.get('status') in (None, constants.STATUS_AVAILABLE):
            model_update['status'] = constants.STATUS_AVAILABLE
            model_update['progress'] = '100%'

        self.db.share_snapshot_instance_update(
            context, snapshot_instance_id, model_update)

    def _delete_snapshot_quota(self, context, snapshot):
        share_type_id = snapshot['share']['instance']['share_type_id']
        reservations = None
        try:
            reservations = QUOTAS.reserve(
                context, project_id=snapshot['project_id'], snapshots=-1,
                snapshot_gigabytes=-snapshot['size'],
                user_id=snapshot['user_id'],
                share_type_id=share_type_id,
            )
        except Exception:
            LOG.exception("Failed to update quota usages while deleting "
                          "snapshot %s.", snapshot['id'])

        if reservations:
            QUOTAS.commit(
                context, reservations, project_id=snapshot['project_id'],
                user_id=snapshot['user_id'],
                share_type_id=share_type_id,
            )

    @add_hooks
    @utils.require_driver_initialized
    def delete_snapshot(self, context, snapshot_id, force=False,
                        deferred_delete=False):
        """Delete share snapshot."""
        context = context.elevated()
        snapshot_ref = self.db.share_snapshot_get(context, snapshot_id)

        share_server = self._get_share_server(
            context, snapshot_ref['share']['instance'])
        snapshot_instance = self.db.share_snapshot_instance_get(
            context, snapshot_ref.instance['id'], with_share_data=True)
        snapshot_instance_id = snapshot_instance['id']

        snapshot_instance = self._get_snapshot_instance_dict(
            context, snapshot_instance)

        share_ref = self.db.share_get(context, snapshot_ref['share_id'])

        if deferred_delete:
            try:
                self._delete_snapshot_quota(context, snapshot_ref)
                LOG.info(
                    "Snapshot instance %s had its deletion deferred. Quota "
                    "was reclaimed and the share driver will proceed with "
                    "the deletion.", snapshot_instance['id']
                )
            except Exception:
                LOG.warning(
                    "Error occured during quota usage update. Administrator "
                    "must rectify quotas.")

        if share_ref['mount_snapshot_support']:
            try:
                self.snapshot_access_helper.update_access_rules(
                    context, snapshot_instance['id'], delete_all_rules=True,
                    share_server=share_server)
            except Exception:
                LOG.exception(
                    ("Failed to remove access rules for snapshot %s."),
                    snapshot_instance['id'])
                LOG.warning("The driver was unable to remove access rules "
                            "for snapshot %s. Moving on.",
                            snapshot_instance['snapshot_id'])

        try:
            self.driver.delete_snapshot(context, snapshot_instance,
                                        share_server=share_server)
        except Exception as excep:
            with excutils.save_and_reraise_exception() as exc:
                if force:
                    msg = _("The driver was unable to delete the "
                            "snapshot %s on the backend. Since this "
                            "operation is forced, the snapshot will "
                            "be deleted from Manila's database. A cleanup on "
                            "the backend may be necessary.")
                    LOG.exception(msg, snapshot_id)
                    exc.reraise = False
                else:
                    error_state = constants.STATUS_ERROR_DELETING
                    if deferred_delete:
                        error_state = constants.STATUS_ERROR_DEFERRED_DELETING
                        exc.reraise = False
                    self.db.share_snapshot_instance_update(
                        context,
                        snapshot_instance_id,
                        {'status': error_state})
                self.message_api.create(
                    context,
                    message_field.Action.DELETE,
                    snapshot_ref['project_id'],
                    resource_type=message_field.Resource.SHARE_SNAPSHOT,
                    resource_id=snapshot_instance_id,
                    exception=excep)

        snapshot_instance = self.db.share_snapshot_instance_get(
            context, snapshot_ref.instance['id'])
        if snapshot_instance['status'] == (
                constants.STATUS_ERROR_DEFERRED_DELETING) and not force:
            return

        self.db.share_snapshot_instance_delete(context, snapshot_instance_id)
        if snapshot_instance['status'] not in (
            constants.STATUS_DEFERRED_DELETING,
            constants.STATUS_ERROR_DEFERRED_DELETING
        ):
            self._delete_snapshot_quota(context, snapshot_ref)

    @periodic_task.periodic_task(
        spacing=CONF.periodic_deferred_delete_interval)
    @utils.require_driver_initialized
    def do_deferred_snapshot_deletion(self, ctxt):
        LOG.debug("Checking for snapshots in 'deferred_deleting' status to "
                  "process their deletion.")
        ctxt = ctxt.elevated()
        snapshot_instances = (
            self.db.share_snapshot_instance_get_all_with_filters(
                ctxt, {'statuses': constants.STATUS_ERROR_DEFERRED_DELETING}))

        for snapshot_instance in snapshot_instances:
            snapshot_instance_id = snapshot_instance['id']
            share_server = self._get_share_server(
                ctxt, snapshot_instance['share_instance'])
            snapshot_instance = self._get_snapshot_instance_dict(
                ctxt, snapshot_instance)

            try:
                self.driver.delete_snapshot(ctxt, snapshot_instance,
                                            share_server=share_server)
            except Exception:
                continue
            self.db.share_snapshot_instance_delete(ctxt,
                                                   snapshot_instance_id)

    @add_hooks
    @utils.require_driver_initialized
    @locked_share_replica_operation
    def create_replicated_snapshot(self, context, snapshot_id, share_id=None):
        """Create a snapshot for a replicated share."""
        # Grab the snapshot and replica information from the DB.
        snapshot = self.db.share_snapshot_get(context, snapshot_id)
        share_server = self._get_share_server(context, snapshot['share'])
        replica_snapshots = (
            self.db.share_snapshot_instance_get_all_with_filters(
                context, {'snapshot_ids': snapshot['id']},
                with_share_data=True)
        )
        replica_list = (
            self.db.share_replicas_get_all_by_share(
                context, share_id, with_share_data=True,
                with_share_server=True)
        )

        # Make primitives to pass the information to the driver.

        replica_list = [self._get_share_instance_dict(context, r)
                        for r in replica_list]
        replica_snapshots = [self._get_snapshot_instance_dict(context, s)
                             for s in replica_snapshots]
        updated_instances = []

        try:
            updated_instances = self.driver.create_replicated_snapshot(
                context, replica_list, replica_snapshots,
                share_server=share_server) or []
        except Exception:
            with excutils.save_and_reraise_exception():
                for instance in replica_snapshots:
                    self.db.share_snapshot_instance_update(
                        context, instance['id'],
                        {'status': constants.STATUS_ERROR})

        for instance in updated_instances:
            if instance['status'] == constants.STATUS_AVAILABLE:
                instance.update({'progress': '100%'})
            self.db.share_snapshot_instance_update(
                context, instance['id'], instance)

    def _find_active_replica_on_host(self, replica_list):
        """Find the active replica matching this manager's host."""
        for replica in replica_list:
            if (replica['replica_state'] == constants.REPLICA_STATE_ACTIVE and
                    share_utils.extract_host(replica['host']) == self.host):
                return replica

    @locked_share_replica_operation
    def _revert_to_replicated_snapshot(self, context, share, snapshot,
                                       reservations, share_access_rules,
                                       snapshot_access_rules, share_id=None):

        share_server = self._get_share_server(context, share)
        snapshot_id = snapshot['id']
        project_id = share['project_id']
        user_id = share['user_id']

        # Get replicas, including an active replica
        replica_list = self.db.share_replicas_get_all_by_share(
            context, share_id, with_share_data=True, with_share_server=True)
        active_replica = self._find_active_replica_on_host(replica_list)

        # Get snapshot instances, including one on an active replica
        replica_snapshots = (
            self.db.share_snapshot_instance_get_all_with_filters(
                context, {'snapshot_ids': snapshot_id},
                with_share_data=True))
        snapshot_instance_filters = {
            'share_instance_ids': active_replica['id'],
            'snapshot_ids': snapshot_id,
        }
        active_replica_snapshot = (
            self.db.share_snapshot_instance_get_all_with_filters(
                context, snapshot_instance_filters))[0]

        # Make primitives to pass the information to the driver
        replica_list = [self._get_share_instance_dict(context, replica)
                        for replica in replica_list]
        active_replica = self._get_share_instance_dict(context, active_replica)
        replica_snapshots = [self._get_snapshot_instance_dict(context, s)
                             for s in replica_snapshots]
        active_replica_snapshot = self._get_snapshot_instance_dict(
            context, active_replica_snapshot, snapshot=snapshot)

        try:
            self.driver.revert_to_replicated_snapshot(
                context, active_replica, replica_list, active_replica_snapshot,
                replica_snapshots, share_access_rules,
                snapshot_access_rules, share_server=share_server)
        except Exception:
            with excutils.save_and_reraise_exception():

                msg = ('Share %(share)s could not be reverted '
                       'to snapshot %(snap)s.')
                msg_args = {'share': share_id, 'snap': snapshot_id}
                LOG.exception(msg, msg_args)

                if reservations:
                    QUOTAS.rollback(
                        context, reservations, project_id=project_id,
                        user_id=user_id,
                        share_type_id=active_replica['share_type_id'],
                    )

                self.db.share_replica_update(
                    context, active_replica['id'],
                    {'status': constants.STATUS_REVERTING_ERROR})
                self.db.share_snapshot_instance_update(
                    context, active_replica_snapshot['id'],
                    {'status': constants.STATUS_AVAILABLE})

        if reservations:
            QUOTAS.commit(
                context, reservations, project_id=project_id, user_id=user_id,
                share_type_id=active_replica['share_type_id'],
            )

        self.db.share_update(context, share_id, {'size': snapshot['size']})
        self.db.share_replica_update(
            context, active_replica['id'],
            {'status': constants.STATUS_AVAILABLE})
        self.db.share_snapshot_instance_update(
            context, active_replica_snapshot['id'],
            {'status': constants.STATUS_AVAILABLE})

        msg = ('Share %(share)s reverted to snapshot %(snap)s '
               'successfully.')
        msg_args = {'share': share_id, 'snap': snapshot_id}
        LOG.info(msg, msg_args)

    @add_hooks
    @utils.require_driver_initialized
    @locked_share_replica_operation
    def delete_replicated_snapshot(self, context, snapshot_id,
                                   share_id=None, force=False):
        """Delete a snapshot from a replicated share."""
        # Grab the replica and snapshot information from the DB.
        snapshot = self.db.share_snapshot_get(context, snapshot_id)
        share_server = self._get_share_server(context, snapshot['share'])
        replica_snapshots = (
            self.db.share_snapshot_instance_get_all_with_filters(
                context, {'snapshot_ids': snapshot['id']},
                with_share_data=True)
        )
        replica_list = (
            self.db.share_replicas_get_all_by_share(
                context, share_id, with_share_data=True,
                with_share_server=True)
        )

        replica_list = [self._get_share_instance_dict(context, r)
                        for r in replica_list]
        replica_snapshots = [self._get_snapshot_instance_dict(context, s)
                             for s in replica_snapshots]
        deleted_instances = []
        updated_instances = []
        db_force_delete_msg = _('The driver was unable to delete some or all '
                                'of the share replica snapshots on the '
                                'backend/s. Since this operation is forced, '
                                'the replica snapshots will be deleted from '
                                'Manila.')

        try:

            updated_instances = self.driver.delete_replicated_snapshot(
                context, replica_list, replica_snapshots,
                share_server=share_server) or []

        except Exception:
            with excutils.save_and_reraise_exception() as e:
                if force:
                    # Can delete all instances if forced.
                    deleted_instances = replica_snapshots
                    LOG.exception(db_force_delete_msg)
                    e.reraise = False
                else:
                    for instance in replica_snapshots:
                        self.db.share_snapshot_instance_update(
                            context, instance['id'],
                            {'status': constants.STATUS_ERROR_DELETING})

        if not deleted_instances:
            if force:
                # Ignore model updates on 'force' delete.
                LOG.warning(db_force_delete_msg)
                deleted_instances = replica_snapshots
            else:
                deleted_instances = list(filter(
                    lambda x: x['status'] == constants.STATUS_DELETED,
                    updated_instances))
                updated_instances = list(filter(
                    lambda x: x['status'] != constants.STATUS_DELETED,
                    updated_instances))

        for instance in deleted_instances:
            self.db.share_snapshot_instance_delete(context, instance['id'])

        for instance in updated_instances:
            self.db.share_snapshot_instance_update(
                context, instance['id'], instance)

    @periodic_task.periodic_task(spacing=CONF.replica_state_update_interval)
    @utils.require_driver_initialized
    def periodic_share_replica_snapshot_update(self, context):
        LOG.debug("Updating status of share replica snapshots.")
        transitional_statuses = (constants.STATUS_CREATING,
                                 constants.STATUS_DELETING)
        # we will need: id, host, replica_state
        replicas = self.db.share_replicas_get_all(context,
                                                  with_share_data=False,
                                                  with_share_server=False)

        def qualified_replica(r):
            # Filter non-active replicas belonging to this backend
            return (share_utils.extract_host(r['host']) ==
                    share_utils.extract_host(self.host) and
                    r['replica_state'] != constants.REPLICA_STATE_ACTIVE)

        host_replicas = list(filter(
            lambda x: qualified_replica(x), replicas))
        transitional_replica_snapshots = []

        # Get snapshot instances for each replica that are in 'creating' or
        # 'deleting' states.
        for replica in host_replicas:
            filters = {
                'share_instance_ids': replica['id'],
                'statuses': transitional_statuses,
            }
            # we will need: id, snapshot_id, share_instance_id and
            # share['share_id']
            replica_snapshots = (
                self.db.share_snapshot_instance_get_all_with_filters(
                    context, filters, with_share_data=True)
            )
            transitional_replica_snapshots.extend(replica_snapshots)

        for replica_snapshot in transitional_replica_snapshots:
            replica_snapshots = (
                self.db.share_snapshot_instance_get_all_with_filters(
                    context,
                    {'snapshot_ids': replica_snapshot['snapshot_id']},
                    with_share_data=False)
            )
            share_id = replica_snapshot['share']['share_id']
            self._update_replica_snapshot(
                context, replica_snapshot,
                replica_snapshots=replica_snapshots, share_id=share_id)

    @locked_share_replica_operation
    def _update_replica_snapshot(self, context, replica_snapshot,
                                 replica_snapshots=None, share_id=None):
        # share_id is used by the locked_share_replica_operation decorator
        # Re-grab the replica, now with share data:
        try:
            # _get_share_instance_dict will fetch share server
            share_replica = self.db.share_replica_get(
                context, replica_snapshot['share_instance_id'],
                with_share_data=True, with_share_server=False)
            replica_snapshot = self.db.share_snapshot_instance_get(
                context, replica_snapshot['id'], with_share_data=True)
        except exception.NotFound:
            # Replica may have been deleted, try to cleanup the snapshot
            # instance
            try:
                self.db.share_snapshot_instance_delete(
                    context, replica_snapshot['id'])
            except exception.ShareSnapshotInstanceNotFound:
                # snapshot instance has been deleted, nothing to do here
                pass
            return

        msg_payload = {
            'snapshot_instance': replica_snapshot['id'],
            'replica': share_replica['id'],
        }

        LOG.debug("Updating status of replica snapshot %(snapshot_instance)s: "
                  "on replica: %(replica)s", msg_payload)

        # Grab all the replica and snapshot information.
        # _get_share_instance_dict will fetch share server
        replica_list = (
            self.db.share_replicas_get_all_by_share(
                context, share_replica['share_id'],
                with_share_data=True, with_share_server=False)
        )

        replica_list = [self._get_share_instance_dict(context, r)
                        for r in replica_list]
        replica_snapshots = replica_snapshots or []

        # Convert data to primitives to send to the driver.

        replica_snapshots = [self._get_snapshot_instance_dict(context, s)
                             for s in replica_snapshots]
        replica_snapshot = self._get_snapshot_instance_dict(
            context, replica_snapshot)
        share_replica = self._get_share_instance_dict(context, share_replica)
        share_server = share_replica['share_server']
        snapshot_update = None

        try:

            snapshot_update = self.driver.update_replicated_snapshot(
                context, replica_list, share_replica, replica_snapshots,
                replica_snapshot, share_server=share_server) or {}

        except exception.SnapshotResourceNotFound:
            if replica_snapshot['status'] == constants.STATUS_DELETING:
                LOG.info('Snapshot %(snapshot_instance)s on replica '
                         '%(replica)s has been deleted.', msg_payload)
                self.db.share_snapshot_instance_delete(
                    context, replica_snapshot['id'])
            else:
                LOG.exception("Replica snapshot %s was not found on "
                              "the backend.", replica_snapshot['id'])
                self.db.share_snapshot_instance_update(
                    context, replica_snapshot['id'],
                    {'status': constants.STATUS_ERROR})
        except Exception:
            LOG.exception("Driver error while updating replica snapshot: "
                          "%s", replica_snapshot['id'])
            self.db.share_snapshot_instance_update(
                context, replica_snapshot['id'],
                {'status': constants.STATUS_ERROR})

        if snapshot_update:
            snapshot_status = snapshot_update.get('status')
            if snapshot_status == constants.STATUS_AVAILABLE:
                snapshot_update['progress'] = '100%'
            self.db.share_snapshot_instance_update(
                context, replica_snapshot['id'], snapshot_update)

    @add_hooks
    @utils.require_driver_initialized
    def update_access(self, context, share_instance_id):
        """Allow/Deny/Update access to some share."""
        share_instance = self._get_share_instance(context, share_instance_id)
        share_server_id = share_instance.get('share_server_id')

        self.update_access_for_instances(context, [share_instance_id],
                                         share_server_id=share_server_id)

    def update_access_for_instances(self, context, share_instance_ids,
                                    share_server_id=None):
        """Allow/Deny access to shares that belong to the same share server."""
        share_server = None
        if share_server_id:
            share_server = self.db.share_server_get(context, share_server_id)

        for instance_id in share_instance_ids:
            LOG.debug("Received request to update access for share instance"
                      " %s.", instance_id)

            self.access_helper.update_access_rules(
                context,
                instance_id,
                share_server=share_server)

    @periodic_task.periodic_task(spacing=CONF.periodic_interval)
    @utils.require_driver_initialized
    def _report_driver_status(self, context):
        LOG.info('Updating share status')
        share_stats = self.driver.get_share_stats(refresh=True)

        if not share_stats:
            return

        if self.driver.driver_handles_share_servers:
            share_stats['server_pools_mapping'] = (
                self._get_servers_pool_mapping(context)
            )

        self.update_service_capabilities(share_stats)

    @periodic_task.periodic_task(spacing=CONF.periodic_hooks_interval)
    @utils.require_driver_initialized
    def _execute_periodic_hook(self, context):
        """Executes periodic-based hooks."""
        # TODO(vponomaryov): add also access rules and share servers
        share_instances = (
            self.db.share_instance_get_all_by_host(
                context=context, host=self.host))
        periodic_hook_data = self.driver.get_periodic_hook_data(
            context=context, share_instances=share_instances)
        for hook in self.hooks:
            hook.execute_periodic_hook(
                context=context, periodic_hook_data=periodic_hook_data)

    def _get_servers_pool_mapping(self, context):
        """Get info about relationships between pools and share_servers."""
        share_servers = self.db.share_server_get_all_by_host(context,
                                                             self.host)
        return {server['id']: self.driver.get_share_server_pools(server)
                for server in share_servers}

    @add_hooks
    @utils.require_driver_initialized
    def publish_service_capabilities(self, context):
        """Collect driver status and then publish it."""
        self._report_driver_status(context)
        self._publish_service_capabilities(context)

    def _form_server_setup_info(self, context, share_server, share_network,
                                share_network_subnets):
        share_server_id = share_server['id']
        # Network info is used by driver for setting up share server
        # and getting server info on share creation.
        admin_network_allocations = (
            self.db.network_allocations_get_for_share_server(
                context, share_server_id, label='admin'))

        # NOTE(felipe_rodrigues): items in the network_info list contain
        # same values for the keys: server_id, admin_network_allocations,
        # security_services and backend_details.
        network_info = []
        for share_network_subnet in share_network_subnets:
            network_allocations = (
                self.db.network_allocations_get_for_share_server(
                    context, share_server_id, label='user',
                    subnet_id=share_network_subnet['id']))
            # NOTE(vponomaryov): following network_info fields are deprecated:
            # 'segmentation_id', 'cidr' and 'network_type'.
            # And they should be used from network allocations directly.
            # They should be removed right after no one uses them.
            network_info.append({
                'server_id': share_server['id'],
                'segmentation_id': share_network_subnet['segmentation_id'],
                'cidr': share_network_subnet['cidr'],
                'neutron_net_id': share_network_subnet['neutron_net_id'],
                'neutron_subnet_id': share_network_subnet['neutron_subnet_id'],
                'security_services': share_network['security_services'],
                'network_allocations': network_allocations,
                'admin_network_allocations': admin_network_allocations,
                'backend_details': share_server.get('backend_details'),
                'network_type': share_network_subnet['network_type'],
                'subnet_metadata': share_network_subnet['subnet_metadata']
            })
        return network_info

    def _handle_setup_server_error(self, context, share_server_id, e):
        details = getattr(e, "detail_data", {})
        if isinstance(details, dict):
            server_details = details.get("server_details", {})
            if not isinstance(server_details, dict):
                LOG.debug(
                    ("Cannot save non-dict data (%(data)s) provided as "
                     "'server details' of failed share server '%(server)s'."),
                    {"server": share_server_id, "data": server_details})
            else:
                invalid_details = []
                for key, value in server_details.items():
                    try:
                        self.db.share_server_backend_details_set(
                            context, share_server_id, {key: value})
                    except Exception:
                        invalid_details.append("%(key)s: %(value)s" % {
                            'key': str(key),
                            'value': str(value)
                        })
                if invalid_details:
                    LOG.debug(
                        ("Following server details cannot be written to db : "
                         "%s"), str("\n".join(invalid_details)))
        else:
            LOG.debug(
                ("Cannot save non-dict data (%(data)s) provided as 'detail "
                 "data' of failed share server '%(server)s'."),
                {"server": share_server_id, "data": details})

        self.db.share_server_update(
            context, share_server_id, {'status': constants.STATUS_ERROR})

    def _setup_server(self, context, share_server, metadata):
        subnets = share_server['share_network_subnets']
        if not subnets:
            raise exception.NetworkBadConfigurationException(
                reason="share server does not have subnet")

        # all subnets reside on same share network, get it from the first one.
        share_network_id = subnets[0]['share_network_id']
        try:
            share_network = self.db.share_network_get(context,
                                                      share_network_id)
            for share_network_subnet in subnets:
                self.driver.allocate_network(
                    context, share_server, share_network, share_network_subnet)
            self.driver.allocate_admin_network(context, share_server)

            # Get share_network_subnets in case they were updated.
            share_network_subnets = (
                self.db.share_network_subnet_get_all_by_share_server_id(
                    context, share_server['id']))

            network_info_list = self._form_server_setup_info(
                context, share_server, share_network, share_network_subnets)
            for network_info in network_info_list:
                self._validate_segmentation_id(network_info)

            # NOTE(vponomaryov): Save security services data to share server
            # details table to remove dependency from share network after
            # creation operation. It will allow us to delete share server and
            # share network separately without dependency on each other.
            for security_service in network_info_list[0]['security_services']:
                ss_type = security_service['type']
                data = {
                    'name': security_service['name'],
                    'ou': security_service['ou'],
                    'domain': security_service['domain'],
                    'server': security_service['server'],
                    'dns_ip': security_service['dns_ip'],
                    'user': security_service['user'],
                    'type': ss_type,
                    'password': security_service['password'],
                    'default_ad_site': security_service['default_ad_site'],
                }
                self.db.share_server_backend_details_set(
                    context, share_server['id'],
                    {'security_service_' + ss_type: jsonutils.dumps(data)})

            server_info = self.driver.setup_server(
                network_info_list, metadata=metadata)

            self.driver.update_network_allocation(context, share_server)
            self.driver.update_admin_network_allocation(context, share_server)

            if server_info and isinstance(server_info, dict):
                self.db.share_server_backend_details_set(
                    context, share_server['id'], server_info)
            return self.db.share_server_update(
                context, share_server['id'],
                {'status': constants.STATUS_ACTIVE,
                 'identifier': server_info.get(
                     'identifier', share_server['id'])})
        except Exception as e:
            with excutils.save_and_reraise_exception():
                self._handle_setup_server_error(context, share_server['id'], e)
                self.driver.deallocate_network(context, share_server['id'])

    def _validate_segmentation_id(self, network_info):
        """Raises exception if the segmentation type is incorrect."""
        if (network_info['network_type'] in (None, 'flat') and
                network_info['segmentation_id']):
            msg = _('A segmentation ID %(vlan_id)s was specified but can not '
                    'be used with a network of type %(seg_type)s; the '
                    'segmentation ID option must be omitted or set to 0')
            raise exception.NetworkBadConfigurationException(
                reason=msg % {'vlan_id': network_info['segmentation_id'],
                              'seg_type': network_info['network_type']})
        elif (network_info['network_type'] == 'vlan'
              and (network_info['segmentation_id'] is None
                   or int(network_info['segmentation_id']) > 4094
                   or int(network_info['segmentation_id']) < 1)):
            msg = _('A segmentation ID %s was specified but is not valid for '
                    'a VLAN network type; the segmentation ID must be an '
                    'integer value in the range of [1,4094]')
            raise exception.NetworkBadConfigurationException(
                reason=msg % network_info['segmentation_id'])
        elif (network_info['network_type'] == 'vxlan'
              and (network_info['segmentation_id'] is None
                   or int(network_info['segmentation_id']) > 16777215
                   or int(network_info['segmentation_id']) < 1)):
            msg = _('A segmentation ID %s was specified but is not valid for '
                    'a VXLAN network type; the segmentation ID must be an '
                    'integer value in the range of [1,16777215]')
            raise exception.NetworkBadConfigurationException(
                reason=msg % network_info['segmentation_id'])
        elif (network_info['network_type'] == 'gre'
              and (network_info['segmentation_id'] is None
                   or int(network_info['segmentation_id']) > 4294967295
                   or int(network_info['segmentation_id']) < 1)):
            msg = _('A segmentation ID %s was specified but is not valid for '
                    'a GRE network type; the segmentation ID must be an '
                    'integer value in the range of [1, 4294967295]')
            raise exception.NetworkBadConfigurationException(
                reason=msg % network_info['segmentation_id'])

    @add_hooks
    @utils.require_driver_initialized
    def delete_share_server(self, context, share_server):

        subnet_id = (share_server['share_network_subnet_ids'][0]
                     if share_server['share_network_subnet_ids'] else None)

        @utils.synchronized(
            "share_manager_%s" % subnet_id)
        def _wrapped_delete_share_server():
            # NOTE(vponomaryov): Verify that there are no dependent shares.
            # Without this verification we can get here exception in next case:
            # share-server-delete API was called after share creation scheduled
            # and share_server reached ACTIVE status, but before update
            # of share_server_id field for share. If so, after lock realese
            # this method starts executing when amount of dependent shares
            # has been changed.
            server_id = share_server['id']
            try:
<<<<<<< HEAD
                self.db.share_server_get(
=======
                server = self.db.share_server_get(
>>>>>>> cbb03df3
                    context, server_id)
            except exception.ShareServerNotFound:
                raise

            shares = self.db.share_instance_get_all_by_share_server(
                context, server_id)

            if shares:
                raise exception.ShareServerInUse(share_server_id=server_id)

            server_details = share_server['backend_details']

            self.db.share_server_update(context, server_id,
                                        {'status': constants.STATUS_DELETING})
            try:
                LOG.debug("Deleting network of share server '%s'", server_id)
                share_net = None
                share_net_subnet = None
                if subnet_id:
                    try:
                        share_net_subnet = self.db.share_network_subnet_get(
                            context, subnet_id)
                        share_net = self.db.share_network_get(
                            context, share_net_subnet['share_network_id'])
                    except Exception:
                        LOG.warning('Share network subnet not found during '
                                    'deletion of share server.')
                self.driver.deallocate_network(context, share_server['id'],
                                               share_net,
                                               share_net_subnet)

                application_credential_id = server.get(
                    'application_credential_id')
                if application_credential_id:
                    # Delete application credentials for barbican user
                    try:
                        barbican_api.delete_application_credentials(
                            context, application_credential_id)
                    except Exception:
                        LOG.warning('Application credentials not found '
                                    'during deletion of share server.')

                    encryption_key_ref = server.get('encryption_key_ref')
                    barbican_api.delete_secret_access(context,
                                                      encryption_key_ref)

                LOG.debug("Deleting share server '%s'", server_id)
                security_services = []
                for ss_name in constants.SECURITY_SERVICES_ALLOWED_TYPES:
                    ss = server_details.get('security_service_' + ss_name)
                    if ss:
                        security_services.append(jsonutils.loads(ss))

                self.driver.teardown_server(
                    server_details=server_details,
                    security_services=security_services)
            except Exception:
                with excutils.save_and_reraise_exception():
                    LOG.error(
                        "Share server '%s' failed on deletion.",
                        server_id)
                    self.db.share_server_update(
                        context, server_id, {'status': constants.STATUS_ERROR})
            else:
                encryption_key_ref = server.get('encryption_key_ref')
                if encryption_key_ref:
                    self._delete_encryption_keys_quota(context)
                self.db.share_server_delete(context, share_server['id'])

        _wrapped_delete_share_server()
        LOG.info(
            "Share server '%s' has been deleted successfully.",
            share_server['id'])

    def _delete_encryption_keys_quota(self, context):
        reservations = None
        try:
            reservations = QUOTAS.reserve(
                context, project_id=context.project_id,
                encryption_keys=-1,
            )
        except Exception:
            LOG.exception("Failed to update encryption_keys quota "
                          "usages while deleting share server.")

        if reservations:
            QUOTAS.commit(
                context, reservations, project_id=context.project_id,
            )

    @add_hooks
    @utils.require_driver_initialized
    def extend_share(self, context, share_id, new_size, reservations):
        context = context.elevated()
        share = self.db.share_get(context, share_id)
        share_instance = self._get_share_instance(context, share)
        share_server = self._get_share_server(context, share_instance)
        project_id = share['project_id']
        user_id = share['user_id']

        self._notify_about_share_usage(context, share,
                                       share_instance, "extend.start")

        try:
            self.driver.extend_share(
                share_instance, new_size, share_server=share_server)
        except Exception as e:
            LOG.exception("Extend share failed.", resource=share)
            self.message_api.create(
                context,
                message_field.Action.EXTEND,
                project_id,
                resource_type=message_field.Resource.SHARE,
                resource_id=share_id,
                detail=message_field.Detail.DRIVER_FAILED_EXTEND)
            try:
                self.db.share_update(
                    context, share['id'],
                    {'status': constants.STATUS_EXTENDING_ERROR}
                )
                raise exception.ShareExtendingError(
                    reason=str(e), share_id=share_id)
            finally:
                QUOTAS.rollback(
                    context, reservations, project_id=project_id,
                    user_id=user_id,
                    share_type_id=share_instance['share_type_id'],
                )

        # we give the user_id of the share, to update the quota usage
        # for the user, who created the share, because on share delete
        # only this quota will be decreased
        QUOTAS.commit(
            context, reservations, project_id=project_id,
            user_id=user_id, share_type_id=share_instance['share_type_id'],
        )

        share_update = {
            'size': int(new_size),
            # NOTE(u_glide): translation to lower case should be removed in
            # a row with usage of upper case of share statuses in all places
            'status': constants.STATUS_AVAILABLE.lower()
        }
        share = self.db.share_update(context, share['id'], share_update)

        LOG.info("Extend share completed successfully.", resource=share)

        self._notify_about_share_usage(context, share,
                                       share_instance, "extend.end")

    @add_hooks
    @utils.require_driver_initialized
    def shrink_share(self, context, share_id, new_size):
        context = context.elevated()
        share = self.db.share_get(context, share_id)
        share_instance = self._get_share_instance(context, share)
        share_server = self._get_share_server(context, share_instance)
        project_id = share['project_id']
        user_id = share['user_id']
        new_size = int(new_size)
        replicas = self.db.share_replicas_get_all_by_share(
            context, share['id'])
        supports_replication = len(replicas) > 0

        self._notify_about_share_usage(context, share,
                                       share_instance, "shrink.start")

        def error_occurred(exc, msg, status=constants.STATUS_SHRINKING_ERROR):
            if isinstance(exc, NotImplementedError):
                msg = _("Shrink share operation not supported.")
                status = constants.STATUS_AVAILABLE
                self.message_api.create(
                    context,
                    message_field.Action.SHRINK,
                    share['project_id'],
                    resource_type=message_field.Resource.SHARE,
                    resource_id=share['id'],
                    detail=message_field.Detail.DRIVER_FAILED_SHRINK)
            LOG.exception(msg, resource=share)
            self.db.share_update(context, share['id'], {'status': status})

            raise exception.ShareShrinkingError(
                reason=str(exc), share_id=share_id)

        reservations = None

        try:
            size_decrease = int(share['size']) - new_size
            # we give the user_id of the share, to update the quota usage
            # for the user, who created the share, because on share delete
            # only this quota will be decreased
            deltas = {
                'project_id': project_id,
                'user_id': user_id,
                'share_type_id': share_instance['share_type_id'],
                'gigabytes': -size_decrease,
            }
            # NOTE(carloss): if the share supports replication we need
            # to query all its replicas and calculate the final size to
            # deallocate (amount of replicas * size to decrease).
            if supports_replication:
                replica_gigs_to_deallocate = len(replicas) * size_decrease
                deltas.update(
                    {'replica_gigabytes': -replica_gigs_to_deallocate})
            reservations = QUOTAS.reserve(context, **deltas)
        except Exception as e:
            error_occurred(
                e, ("Failed to update quota on share shrinking."))

        try:
            self.driver.shrink_share(
                share_instance, new_size, share_server=share_server)
        # NOTE(u_glide): Replace following except block by error notification
        # when Manila has such mechanism. It's possible because drivers
        # shouldn't shrink share when this validation error occurs.
        except Exception as e:
            if isinstance(e, exception.ShareShrinkingPossibleDataLoss):
                msg = ("Shrink share failed due to possible data loss.")
                status = constants.STATUS_AVAILABLE
                error_params = {'msg': msg, 'status': status}
                self.message_api.create(
                    context,
                    message_field.Action.SHRINK,
                    share['project_id'],
                    resource_type=message_field.Resource.SHARE,
                    resource_id=share_id,
                    detail=message_field.Detail.DRIVER_REFUSED_SHRINK)
            else:
                error_params = {'msg': ("Shrink share failed.")}

            try:
                error_occurred(e, **error_params)
            finally:
                QUOTAS.rollback(
                    context, reservations, project_id=project_id,
                    user_id=user_id,
                    share_type_id=share_instance['share_type_id'],
                )

        QUOTAS.commit(
            context, reservations, project_id=project_id,
            user_id=user_id, share_type_id=share_instance['share_type_id'],
        )

        share_update = {
            'size': new_size,
            'status': constants.STATUS_AVAILABLE
        }
        share = self.db.share_update(context, share['id'], share_update)

        LOG.info("Shrink share completed successfully.", resource=share)

        self._notify_about_share_usage(context, share,
                                       share_instance, "shrink.end")

    @utils.require_driver_initialized
    def create_share_group(self, context, share_group_id):
        context = context.elevated()
        share_group_ref = self.db.share_group_get(context, share_group_id)
        share_group_ref['host'] = self.host
        shares = self.db.share_instance_get_all_by_share_group_id(
            context, share_group_id)

        source_share_group_snapshot_id = share_group_ref.get(
            "source_share_group_snapshot_id")
        snap_ref = None
        parent_share_server_id = None
        if source_share_group_snapshot_id:
            snap_ref = self.db.share_group_snapshot_get(
                context, source_share_group_snapshot_id)
            for member in snap_ref['share_group_snapshot_members']:
                member['share'] = self.db.share_instance_get(
                    context, member['share_instance_id'], with_share_data=True)
            if 'share_group' in snap_ref:
                parent_share_server_id = snap_ref['share_group'][
                    'share_server_id']

        status = constants.STATUS_AVAILABLE

        share_network_id = share_group_ref.get('share_network_id')
        share_server = None

        if parent_share_server_id and self.driver.driver_handles_share_servers:
            share_server = self.db.share_server_get(context,
                                                    parent_share_server_id)
            share_network_id = (
                share_server['share_network_id'])

        if share_network_id and not self.driver.driver_handles_share_servers:
            self.db.share_group_update(
                context, share_group_id, {'status': constants.STATUS_ERROR})
            msg = _("Driver does not expect share-network to be provided "
                    "with current configuration.")
            raise exception.InvalidInput(reason=msg)

        if not share_server and share_network_id:

            availability_zone_id = self._get_az_for_share_group(
                context, share_group_ref)
            subnets = (
                self.db.share_network_subnets_get_all_by_availability_zone_id(
                    context, share_network_id, availability_zone_id))

            if not subnets:
                raise exception.ShareNetworkSubnetNotFound(
                    share_network_subnet_id=None)
            try:
                share_server, share_group_ref = (
                    self._provide_share_server_for_share_group(
                        context, share_network_id, subnets, share_group_ref,
                        share_group_snapshot=snap_ref,
                    )
                )
            except Exception:
                with excutils.save_and_reraise_exception():
                    LOG.error("Failed to get share server"
                              " for share group creation.")
                    self.db.share_group_update(
                        context, share_group_id,
                        {'status': constants.STATUS_ERROR})
                    self.message_api.create(
                        context,
                        message_field.Action.CREATE,
                        share_group_ref['project_id'],
                        resource_type=message_field.Resource.SHARE_GROUP,
                        resource_id=share_group_id,
                        detail=message_field.Detail.NO_SHARE_SERVER)

        try:
            # TODO(ameade): Add notification for create.start
            LOG.info("Share group %s: creating", share_group_id)

            model_update, share_update_list = None, None

            share_group_ref['shares'] = shares
            if snap_ref:
                model_update, share_update_list = (
                    self.driver.create_share_group_from_share_group_snapshot(
                        context, share_group_ref, snap_ref,
                        share_server=share_server))
            else:
                model_update = self.driver.create_share_group(
                    context, share_group_ref, share_server=share_server)

            if model_update:
                share_group_ref = self.db.share_group_update(
                    context, share_group_ref['id'], model_update)

            if share_update_list:
                for share in share_update_list:
                    values = copy.deepcopy(share)
                    # NOTE(dviroel): To keep backward compatibility we can't
                    # keep 'status' as a mandatory parameter. We'll set its
                    # value to 'available' as default.
                    i_status = values.get('status', constants.STATUS_AVAILABLE)
                    if i_status not in [
                        constants.STATUS_AVAILABLE,
                            constants.STATUS_CREATING_FROM_SNAPSHOT]:
                        msg = _(
                            'Driver returned an invalid status %s') % i_status
                        raise exception.InvalidShareInstance(reason=msg)
                    values['status'] = i_status
                    values['progress'] = (
                        '100%' if i_status == constants.STATUS_AVAILABLE
                        else '0%')
                    values.pop('id')
                    export_locations = values.pop('export_locations')
                    self.db.share_instance_update(context, share['id'], values)
                    self.db.export_locations_update(
                        context, share['id'], export_locations)

        except Exception:
            with excutils.save_and_reraise_exception():
                self.db.share_group_update(
                    context,
                    share_group_ref['id'],
                    {'status': constants.STATUS_ERROR,
                     'availability_zone_id': self._get_az_for_share_group(
                         context, share_group_ref),
                     'consistent_snapshot_support': self.driver._stats[
                         'share_group_stats'].get(
                             'consistent_snapshot_support')})
                for share in shares:
                    self.db.share_instance_update(
                        context, share['id'],
                        {'status': constants.STATUS_ERROR})
                LOG.error("Share group %s: create failed", share_group_id)

        now = timeutils.utcnow()
        for share in shares:
            self.db.share_instance_update(
                context, share['id'], {'status': constants.STATUS_AVAILABLE})
        self.db.share_group_update(
            context,
            share_group_ref['id'],
            {'status': status,
             'created_at': now,
             'availability_zone_id': self._get_az_for_share_group(
                 context, share_group_ref),
             'consistent_snapshot_support': self.driver._stats[
                 'share_group_stats'].get('consistent_snapshot_support')})
        LOG.info("Share group %s: created successfully", share_group_id)

        # TODO(ameade): Add notification for create.end

        return share_group_ref['id']

    def _get_az_for_share_group(self, context, share_group_ref):
        if not share_group_ref['availability_zone_id']:
            return self.db.availability_zone_get(
                context, self.availability_zone)['id']
        return share_group_ref['availability_zone_id']

    @utils.require_driver_initialized
    def delete_share_group(self, context, share_group_id):
        context = context.elevated()
        share_group_ref = self.db.share_group_get(context, share_group_id)
        share_group_ref['host'] = self.host
        share_group_ref['shares'] = (
            self.db.share_instance_get_all_by_share_group_id(
                context, share_group_id))

        # TODO(ameade): Add notification for delete.start

        try:
            LOG.info("Share group %s: deleting", share_group_id)
            share_server = None
            if share_group_ref.get('share_server_id'):
                share_server = self.db.share_server_get(
                    context, share_group_ref['share_server_id'])
            model_update = self.driver.delete_share_group(
                context, share_group_ref, share_server=share_server)

            if model_update:
                share_group_ref = self.db.share_group_update(
                    context, share_group_ref['id'], model_update)

        except Exception:
            with excutils.save_and_reraise_exception():
                self.db.share_group_update(
                    context,
                    share_group_ref['id'],
                    {'status': constants.STATUS_ERROR})
                LOG.error("Share group %s: delete failed",
                          share_group_ref['id'])

        self.db.share_group_destroy(context, share_group_id)
        LOG.info("Share group %s: deleted successfully", share_group_id)

        # TODO(ameade): Add notification for delete.end

    @utils.require_driver_initialized
    def create_share_group_snapshot(self, context, share_group_snapshot_id):
        context = context.elevated()
        snap_ref = self.db.share_group_snapshot_get(
            context, share_group_snapshot_id)
        for member in snap_ref['share_group_snapshot_members']:
            member['share'] = self.db.share_instance_get(
                context, member['share_instance_id'], with_share_data=True)

        status = constants.STATUS_AVAILABLE
        now = timeutils.utcnow()
        updated_members_ids = []

        try:
            LOG.info("Share group snapshot %s: creating",
                     share_group_snapshot_id)
            share_server = None
            if snap_ref['share_group'].get('share_server_id'):
                share_server = self.db.share_server_get(
                    context, snap_ref['share_group']['share_server_id'])
            snapshot_update, member_update_list = (
                self.driver.create_share_group_snapshot(
                    context, snap_ref, share_server=share_server))

            for update in (member_update_list or []):
                # NOTE(vponomaryov): we expect that each member is a dict
                # and has required 'id' key and some optional keys
                # to be updated such as 'provider_location'. It is planned
                # to have here also 'export_locations' when it is supported.
                member_id = update.pop('id', None)
                if not member_id:
                    LOG.warning(
                        "One of share group snapshot '%s' members does not "
                        "have reference ID. Its update was skipped.",
                        share_group_snapshot_id)
                    continue
                # TODO(vponomaryov): remove following condition when
                # sgs members start supporting export locations.
                if 'export_locations' in update:
                    LOG.debug(
                        "Removing 'export_locations' data from "
                        "share group snapshot member '%s' update because "
                        "export locations are not supported.",
                        member_id)
                    update.pop('export_locations')

                db_update = {
                    'updated_at': now,
                    'status': update.pop('status', status)
                }
                if 'provider_location' in update:
                    db_update['provider_location'] = (
                        update.pop('provider_location'))
                if 'size' in update:
                    db_update['size'] = int(update.pop('size'))

                updated_members_ids.append(member_id)
                self.db.share_group_snapshot_member_update(
                    context, member_id, db_update)

                if update:
                    LOG.debug(
                        "Share group snapshot ID='%(sgs_id)s', "
                        "share group snapshot member ID='%(sgsm_id)s'. "
                        "Following keys of sgs member were not updated "
                        "as not allowed: %(keys)s.",
                        {'sgs_id': share_group_snapshot_id,
                         'sgsm_id': member_id,
                         'keys': ', '.join(update)})

            if snapshot_update:
                snap_ref = self.db.share_group_snapshot_update(
                    context, snap_ref['id'], snapshot_update)

        except Exception:
            with excutils.save_and_reraise_exception():
                self.db.share_group_snapshot_update(
                    context,
                    snap_ref['id'],
                    {'status': constants.STATUS_ERROR})
                LOG.error("Share group snapshot %s: create failed",
                          share_group_snapshot_id)

        for member in (snap_ref.get('share_group_snapshot_members') or []):
            if member['id'] in updated_members_ids:
                continue
            update = {'status': status, 'updated_at': now}
            self.db.share_group_snapshot_member_update(
                context, member['id'], update)

        self.db.share_group_snapshot_update(
            context, snap_ref['id'],
            {'status': status, 'updated_at': now})
        LOG.info("Share group snapshot %s: created successfully",
                 share_group_snapshot_id)

        return snap_ref['id']

    @utils.require_driver_initialized
    def delete_share_group_snapshot(self, context, share_group_snapshot_id):
        context = context.elevated()
        snap_ref = self.db.share_group_snapshot_get(
            context, share_group_snapshot_id)
        for member in snap_ref['share_group_snapshot_members']:
            member['share'] = self.db.share_instance_get(
                context, member['share_instance_id'], with_share_data=True)

        snapshot_update = False

        try:
            LOG.info("Share group snapshot %s: deleting",
                     share_group_snapshot_id)

            share_server = None
            if snap_ref['share_group'].get('share_server_id'):
                share_server = self.db.share_server_get(
                    context, snap_ref['share_group']['share_server_id'])

            snapshot_update, member_update_list = (
                self.driver.delete_share_group_snapshot(
                    context, snap_ref, share_server=share_server))

            if member_update_list:
                snapshot_update = snapshot_update or {}
                snapshot_update['share_group_snapshot_members'] = []
            for update in (member_update_list or []):
                snapshot_update['share_group_snapshot_members'].append(update)

            if snapshot_update:
                snap_ref = self.db.share_group_snapshot_update(
                    context, snap_ref['id'], snapshot_update)

        except Exception:
            with excutils.save_and_reraise_exception():
                self.db.share_group_snapshot_update(
                    context,
                    snap_ref['id'],
                    {'status': constants.STATUS_ERROR})
                LOG.error("Share group snapshot %s: delete failed",
                          snap_ref['name'])

        self.db.share_group_snapshot_destroy(context, share_group_snapshot_id)

        LOG.info("Share group snapshot %s: deleted successfully",
                 share_group_snapshot_id)

    def _get_share_server_dict(self, context, share_server):
        share_server_ref = {
            'id': share_server.get('id'),
            'project_id': share_server.get('project_id'),
            'updated_at': share_server.get('updated_at'),
            'status': share_server.get('status'),
            'host': share_server.get('host'),
            'share_network_name': share_server.get('share_network_name'),
            'share_network_id': share_server.get('share_network_id'),
            'created_at': share_server.get('created_at'),
            'backend_details': share_server.get('backend_details'),
            'share_network_subnet_ids':
                share_server.get('share_network_subnet_ids', []),
            'is_auto_deletable': share_server.get('is_auto_deletable', None),
            'identifier': share_server.get('identifier', None),
            'network_allocations': share_server.get('network_allocations',
                                                    None),
        }
        return share_server_ref

    def _get_export_location_dict(self, context, export_location):
        export_location_ref = {
            'id': export_location.get('uuid'),
            'path': export_location.get('path'),
            'created_at': export_location.get('created_at'),
            'updated_at': export_location.get('updated_at'),
            'share_instance_id':
                export_location.get('share_instance_id', None),
            'is_admin_only': export_location.get('is_admin_only', None),
        }
        return export_location_ref

    def _get_share_instance_dict(self, context, share_instance):
        # TODO(gouthamr): remove method when the db layer returns primitives
        share_instance_ref = {
            'id': share_instance.get('id'),
            'name': share_instance.get('name'),
            'share_id': share_instance.get('share_id'),
            'host': share_instance.get('host'),
            'status': share_instance.get('status'),
            'replica_state': share_instance.get('replica_state'),
            'availability_zone_id': share_instance.get('availability_zone_id'),
            'share_network_id': share_instance.get('share_network_id'),
            'share_server_id': share_instance.get('share_server_id'),
            'deleted': share_instance.get('deleted'),
            'terminated_at': share_instance.get('terminated_at'),
            'launched_at': share_instance.get('launched_at'),
            'scheduled_at': share_instance.get('scheduled_at'),
            'updated_at': share_instance.get('updated_at'),
            'deleted_at': share_instance.get('deleted_at'),
            'created_at': share_instance.get('created_at'),
            'share_server': self._get_share_server(context, share_instance),
            'access_rules_status': share_instance.get('access_rules_status'),
            # Share details
            'user_id': share_instance.get('user_id'),
            'project_id': share_instance.get('project_id'),
            'size': share_instance.get('size'),
            'display_name': share_instance.get('display_name'),
            'display_description': share_instance.get('display_description'),
            'snapshot_id': share_instance.get('snapshot_id'),
            'share_proto': share_instance.get('share_proto'),
            'share_type_id': share_instance.get('share_type_id'),
            'is_public': share_instance.get('is_public'),
            'share_group_id': share_instance.get('share_group_id'),
            'source_share_group_snapshot_member_id': share_instance.get(
                'source_share_group_snapshot_member_id'),
            'availability_zone': share_instance.get('availability_zone'),
        }
        if share_instance_ref['share_server']:
            share_instance_ref['share_server'] = self._get_share_server_dict(
                context, share_instance_ref['share_server']
            )
        share_instance_ref['export_locations'] = [
            self._get_export_location_dict(context, el) for
            el in share_instance.get('export_locations') or []
        ]
        return share_instance_ref

    def _get_snapshot_instance_dict(self, context, snapshot_instance,
                                    snapshot=None):
        # TODO(gouthamr): remove method when the db layer returns primitives
        snapshot_instance_ref = {
            'name': snapshot_instance.get('name'),
            'share_id': snapshot_instance.get('share_id'),
            'share_name': snapshot_instance.get('share_name'),
            'status': snapshot_instance.get('status'),
            'id': snapshot_instance.get('id'),
            'deleted': snapshot_instance.get('deleted') or False,
            'created_at': snapshot_instance.get('created_at'),
            'share': snapshot_instance.get('share'),
            'updated_at': snapshot_instance.get('updated_at'),
            'share_instance_id': snapshot_instance.get('share_instance_id'),
            'snapshot_id': snapshot_instance.get('snapshot_id'),
            'progress': snapshot_instance.get('progress'),
            'deleted_at': snapshot_instance.get('deleted_at'),
            'provider_location': snapshot_instance.get('provider_location'),
        }

        if snapshot:
            snapshot_instance_ref.update({
                'size': snapshot.get('size'),
            })

        return snapshot_instance_ref

    def snapshot_update_access(self, context, snapshot_instance_id):
        snapshot_instance = self.db.share_snapshot_instance_get(
            context, snapshot_instance_id, with_share_data=True)

        share_server = self._get_share_server(
            context, snapshot_instance['share_instance'])

        self.snapshot_access_helper.update_access_rules(
            context, snapshot_instance['id'], share_server=share_server)

    def _notify_about_share_usage(self, context, share, share_instance,
                                  event_suffix, extra_usage_info=None):
        share_utils.notify_about_share_usage(
            context, share, share_instance, event_suffix,
            extra_usage_info=extra_usage_info, host=self.host)

    @utils.require_driver_initialized
    def create_backup(self, context, backup):
        share_id = backup['share_id']
        backup_id = backup['id']
        share = self.db.share_get(context, share_id)
        share_instance = self._get_share_instance(context, share)

        LOG.info('Create backup started, backup: %(backup)s share: '
                 '%(share)s.', {'backup': backup_id, 'share': share_id})
        try:
            share_server = self._get_share_server(context, share)
            self.driver.create_backup(context, share_instance, backup,
                                      share_server=share_server)
        except Exception as err:
            with excutils.save_and_reraise_exception():
                LOG.error("Failed to create share backup %s by driver.",
                          backup_id)
                self.db.share_update(
                    context, share_id,
                    {'status': constants.STATUS_AVAILABLE})
                self.db.share_backup_update(
                    context, backup_id,
                    {'status': constants.STATUS_ERROR, 'fail_reason': err})

    @periodic_task.periodic_task(
        spacing=CONF.driver_backup_continue_update_interval)
    @utils.require_driver_initialized
    def create_backup_continue(self, context):
        """Invokes driver to continue backup of share."""
        filters = {'status': constants.STATUS_CREATING,
                   'host': self.host,
                   'topic': CONF.share_topic}
        backups = self.db.share_backups_get_all(context, filters)
        for backup in backups:
            backup_id = backup['id']
            share_id = backup['share_id']
            share = self.db.share_get(context, share_id)
            share_instance = self._get_share_instance(context, share)
            result = {}
            try:
                share_server = self._get_share_server(context, share_instance)
                result = self.driver.create_backup_continue(
                    context, share_instance, backup, share_server=share_server)
                progress = result.get('total_progress', '0')
                self.db.share_backup_update(context, backup_id,
                                            {'progress': progress})
                if progress == '100':
                    self.db.share_update(
                        context, share_id,
                        {'status': constants.STATUS_AVAILABLE})
                    self.db.share_backup_update(
                        context, backup_id,
                        {'status': constants.STATUS_AVAILABLE})
                    LOG.info("Created share backup %s successfully.",
                             backup_id)
            except Exception:
                LOG.warning("Failed to get progress of share %(share)s "
                            "backing up in share_backup %(backup).",
                            {'share': share_id, 'backup': backup_id})
                self.db.share_update(
                    context, share_id,
                    {'status': constants.STATUS_AVAILABLE})
                self.db.share_backup_update(
                    context, backup_id,
                    {'status': constants.STATUS_ERROR, 'progress': '0'})

    def delete_backup(self, context, backup):
        LOG.info('Delete backup started, backup: %s.', backup['id'])

        backup_id = backup['id']
        project_id = backup['project_id']
        share_id = backup['share_id']
        share = self.db.share_get(context, share_id)
        share_instance = self._get_share_instance(context, share)
        try:
            share_server = self._get_share_server(context, share_instance)
            self.driver.delete_backup(context, backup, share_instance,
                                      share_server=share_server)
        except Exception:
            with excutils.save_and_reraise_exception():
                LOG.error("Failed to delete share backup %s.", backup_id)
                self.db.share_backup_update(
                    context, backup_id,
                    {'status': constants.STATUS_ERROR_DELETING})

        try:
            reserve_opts = {
                'backups': -1,
                'backup_gigabytes': -backup['size'],
            }
            reservations = QUOTAS.reserve(
                context, project_id=project_id, **reserve_opts)
        except Exception as e:
            reservations = None
            LOG.warning("Failed to update backup quota for %(pid)s: %(err)s.",
                        {'pid': project_id, 'err': e})

        if reservations:
            QUOTAS.commit(context, reservations, project_id=project_id)

        self.db.share_backup_delete(context, backup_id)
        LOG.info("Share backup %s deleted successfully.", backup_id)

    def restore_backup(self, context, backup, share_id):
        LOG.info('Restore backup started, backup: %(backup_id)s '
                 'share: %(share_id)s.',
                 {'backup_id': backup['id'], 'share_id': share_id})

        backup_id = backup['id']
        backup_share_id = backup['share_id']
        share = self.db.share_get(context, share_id)
        share_instance = self._get_share_instance(context, share)

        try:
            if (self.driver.restore_to_target_support is False and
                    share_id != backup_share_id):

                self.message_api.create(
                    context,
                    message_field.Action.RESTORE_BACKUP,
                    share['project_id'],
                    resource_type=message_field.Resource.SHARE,
                    resource_id=share['id'],
                    detail=message_field.Detail.TARGETED_RESTORE_UNSUPPORTED
                )

                msg = _("Cannot restore backup %(backup)s to target share "
                        "%(share)s as share driver does not provide support "
                        " for targeted restores") % (
                            {'backup': backup_id, 'share': share_id})
                LOG.exception(msg)
                raise exception.BackupException(reason=msg)

            share_server = self._get_share_server(context, share_instance)
            self.driver.restore_backup(context, backup, share_instance,
                                       share_server=share_server)
        except Exception:
            with excutils.save_and_reraise_exception():
                LOG.error("Failed to restore backup %(backup)s to share "
                          "%(share)s by driver.",
                          {'backup': backup_id, 'share': share_id})
                self.db.share_update(
                    context, share_id,
                    {'status': constants.STATUS_BACKUP_RESTORING_ERROR})
                self.db.share_backup_update(
                    context, backup['id'],
                    {'status': constants.STATUS_ERROR})

    @periodic_task.periodic_task(
        spacing=CONF.driver_restore_continue_update_interval)
    @utils.require_driver_initialized
    def restore_backup_continue(self, context):
        filters = {'status': constants.STATUS_RESTORING,
                   'host': self.host,
                   'topic': CONF.share_topic}
        backups = self.db.share_backups_get_all(context, filters)
        for backup in backups:
            backup_id = backup['id']
            try:
                filters = {
                    'source_backup_id': backup_id,
                }
                shares = self.db.share_get_all(context, filters)
            except Exception:
                LOG.warning('Failed to get shares for backup %s', backup_id)
                continue

            for share in shares:
                if share['status'] != constants.STATUS_BACKUP_RESTORING:
                    continue

                share_id = share['id']
                share_instance = self._get_share_instance(context, share)
                try:
                    share_server = self._get_share_server(
                        context, share_instance)
                    result = self.driver.restore_backup_continue(
                        context, backup, share_instance,
                        share_server=share_server)
                    progress = result.get('total_progress', '0')
                    self.db.share_backup_update(
                        context, backup_id, {'restore_progress': progress})

                    if progress == '100':
                        self.db.share_update(
                            context, share_id,
                            {'status': constants.STATUS_AVAILABLE})
                        self.db.share_backup_update(
                            context, backup_id,
                            {'status': constants.STATUS_AVAILABLE})
                        LOG.info("Share backup %s restored successfully.",
                                 backup_id)
                except Exception:
                    LOG.exception("Failed to get progress of share_backup "
                                  "%(backup)s restoring in share %(share).",
                                  {'share': share_id, 'backup': backup_id})
                    self.db.share_update(
                        context, share_id,
                        {'status': constants.STATUS_BACKUP_RESTORING_ERROR})
                    self.db.share_backup_update(
                        context, backup_id,
                        {'status': constants.STATUS_AVAILABLE,
                         'restore_progress': '0'})

    @periodic_task.periodic_task(
        spacing=CONF.share_usage_size_update_interval,
        enabled=CONF.enable_gathering_share_usage_size)
    @utils.require_driver_initialized
    def update_share_usage_size(self, context):
        """Invokes driver to gather usage size of shares."""
        updated_share_instances = []
        share_instances = self.db.share_instance_get_all_by_host(
            context, host=self.host, with_share_data=True)

        if share_instances:
            try:
                updated_share_instances = self.driver.update_share_usage_size(
                    context, share_instances)
            except Exception:
                LOG.exception("Gather share usage size failure.")

        for si in updated_share_instances:
            share_instance = self._get_share_instance(context, si['id'])
            share = self.db.share_get(context, share_instance['share_id'])
            self._notify_about_share_usage(
                context, share, share_instance, "consumed.size",
                extra_usage_info={'used_size': si['used_size'],
                                  'gathered_at': si['gathered_at']})

    @periodic_task.periodic_task(spacing=CONF.periodic_interval)
    @utils.require_driver_initialized
    def periodic_share_status_update(self, context):
        """Invokes share driver to update shares status."""
        LOG.debug("Updating status of share instances.")
        share_instances = self.db.share_instance_get_all_by_host(
            context, self.host, with_share_data=True,
            status=constants.STATUS_CREATING_FROM_SNAPSHOT)

        for si in share_instances:
            si_dict = self._get_share_instance_dict(context, si)
            self._update_share_status(context, si_dict)

    def _update_share_status(self, context, share_instance):
        share_server = self._get_share_server(context, share_instance)
        if share_server is not None:
            share_server = self._get_share_server_dict(context,
                                                       share_server)
        try:
            data_updates = self.driver.get_share_status(share_instance,
                                                        share_server)
        except Exception:
            LOG.exception(
                ("Unexpected driver error occurred while updating status for "
                 "share instance %(id)s that belongs to share '%(share_id)s'"),
                {'id': share_instance['id'],
                 'share_id': share_instance['share_id']}
            )
            data_updates = {
                'status': constants.STATUS_ERROR
            }

        status = data_updates.get('status')
        if status == constants.STATUS_ERROR:
            msg = ("Status of share instance %(id)s that belongs to share "
                   "%(share_id)s was updated to '%(status)s'."
                   % {'id': share_instance['id'],
                      'share_id': share_instance['share_id'],
                      'status': status})
            LOG.error(msg)
            self.db.share_instance_update(
                context, share_instance['id'],
                {'status': constants.STATUS_ERROR,
                 'progress': None})
            self.message_api.create(
                context,
                message_field.Action.UPDATE,
                share_instance['project_id'],
                resource_type=message_field.Resource.SHARE,
                resource_id=share_instance['share_id'],
                detail=message_field.Detail.DRIVER_FAILED_CREATING_FROM_SNAP)
            return

        export_locations = data_updates.get('export_locations')
        progress = data_updates.get('progress')

        statuses_requiring_update = [
            constants.STATUS_AVAILABLE,
            constants.STATUS_CREATING_FROM_SNAPSHOT]

        if status in statuses_requiring_update:
            si_updates = {
                'status': status,
            }
            progress = ('100%' if status == constants.STATUS_AVAILABLE
                        else progress)
            if progress is not None:
                si_updates.update({'progress': progress})
            self.db.share_instance_update(
                context, share_instance['id'], si_updates)
            msg = ("Status of share instance %(id)s that belongs to share "
                   "%(share_id)s was updated to '%(status)s'."
                   % {'id': share_instance['id'],
                      'share_id': share_instance['share_id'],
                      'status': status})
            LOG.debug(msg)
        if export_locations:
            self.db.export_locations_update(
                context, share_instance['id'], export_locations)

    def _validate_check_compatibility_result(
            self, context, resource_id, share_instances, snapshot_instances,
            driver_compatibility, dest_host, nondisruptive, writable,
            preserve_snapshots, resource_type='share'):
        resource_exception = (
            exception.ShareMigrationFailed
            if resource_type == 'share'
            else exception.ShareServerMigrationFailed)
        if not driver_compatibility.get('compatible'):
            msg = _("Destination host %(host)s is not compatible with "
                    "%(resource_type)s %(resource_id)s's source backend for "
                    "driver-assisted migration.") % {
                        'host': dest_host,
                        'resource_id': resource_id,
                        'resource_type': resource_type,
            }
            raise resource_exception(reason=msg)

        if (not driver_compatibility.get('nondisruptive') and
                nondisruptive):
            msg = _("Driver cannot perform a non-disruptive migration of "
                    "%(resource_type)s %(resource_id)s.") % {
                        'resource_type': resource_type,
                        'resource_id': resource_id
            }
            raise resource_exception(reason=msg)

        if not driver_compatibility.get('writable') and writable:
            msg = _("Driver cannot perform migration of %(resource_type)s "
                    "%(resource_id)s while remaining writable.") % {
                        'resource_type': resource_type,
                        'resource_id': resource_id
            }
            raise resource_exception(reason=msg)

        if (not driver_compatibility.get('preserve_snapshots')
                and preserve_snapshots):
            msg = _("Driver cannot perform migration of %(resource_type)s "
                    "%(resource_id)s while preserving snapshots.") % {
                        'resource_type': resource_type,
                        'resource_id': resource_id
            }
            raise resource_exception(reason=msg)

        if (not driver_compatibility.get('preserve_snapshots')
                and snapshot_instances):
            msg = _("Driver does not support preserving snapshots. The "
                    "migration of the %(resource_type)s %(resource_id)s "
                    "cannot proceed while it has snapshots.") % {
                        'resource_type': resource_type,
                        'resource_id': resource_id
            }
            raise resource_exception(reason=msg)

    def _update_resource_status(self, context, status, task_state=None,
                                share_instance_ids=None,
                                snapshot_instance_ids=None):
        fields = {'status': status}
        if task_state:
            fields['task_state'] = task_state
        if share_instance_ids:
            self.db.share_instance_status_update(
                context, share_instance_ids, fields)
        if snapshot_instance_ids:
            self.db.share_snapshot_instances_status_update(
                context, snapshot_instance_ids, fields)

    def _share_server_migration_start_driver(
            self, context, source_share_server, dest_host, writable,
            nondisruptive, preserve_snapshots, new_share_network_id):

        share_instances = self.db.share_instance_get_all_by_share_server(
            context, source_share_server['id'], with_share_data=True)
        share_instance_ids = [x.id for x in share_instances]

        snapshot_instances = (
            self.db.share_snapshot_instance_get_all_with_filters(
                context, {'share_instance_ids': share_instance_ids}))
        snapshot_instance_ids = [x.id for x in snapshot_instances]

        old_share_network = self.db.share_network_get(
            context, share_instances[0]['share_network_id'])
        new_share_network = self.db.share_network_get(
            context, new_share_network_id)

        service_host = share_utils.extract_host(dest_host)
        service = self.db.service_get_by_args(
            context, service_host, 'manila-share')

        # NOTE(dviroel): We'll build a list of request specs and send it to
        # the driver so vendors have a chance to validate if the destination
        # host meets the requirements before starting the migration.
        shares_request_spec = (
            self.share_api.get_share_server_migration_request_spec_dict(
                context,
                share_instances,
                snapshot_instances,
                availability_zone_id=service['availability_zone_id'],
                share_network_id=new_share_network_id))

        extended_allocs = None
        dest_share_server = None
        try:
            # NOTE: Extend network allocations to destination host, i.e. create
            # inactive port bindings on the destination host. Refresh
            # network_allocations field in source_share_server with the new
            # bindings, so that correct segmentation id is used during
            # compatibility check and migration.
            if CONF.server_migration_extend_neutron_network:
                extended_allocs = (
                    self.driver.network_api.extend_network_allocations(
                        context, source_share_server))
                source_share_server['network_allocations'] = extended_allocs

            compatibility = (
                self.driver.share_server_migration_check_compatibility(
                    context, source_share_server, dest_host, old_share_network,
                    new_share_network, shares_request_spec))

            self._validate_check_compatibility_result(
                context, source_share_server, share_instances,
                snapshot_instances, compatibility, dest_host, nondisruptive,
                writable, preserve_snapshots, resource_type='share server')

            create_server_on_backend = not compatibility.get('nondisruptive')
            dest_share_server = self._provide_share_server_for_migration(
                context, source_share_server, new_share_network_id,
                service['availability_zone_id'], dest_host,
                create_on_backend=create_server_on_backend)

            net_changes_identified = False
            if not create_server_on_backend:
                dest_share_server = self.db.share_server_get(
                    context, dest_share_server['id'])
                net_changes_identified = (
                    not share_utils.is_az_subnets_compatible(
                        dest_share_server['share_network_subnets'],
                        source_share_server['share_network_subnets']))

                # NOTE(carloss): Even though the share back end won't need to
                # create a share server, if a network change was identified,
                # there is need to allocate new interfaces to the share server,
                # so the back end can set up the new ips considering
                # the new networking parameters when completing the migration.
                # In such case, the migration will be disruptive, since the old
                # allocations will be replaced by the new ones.
                if net_changes_identified:
                    share_network_subnets = (
                        self.db.
                        share_network_subnet_get_all_by_share_server_id(
                            context, dest_share_server['id']))
                    for share_network_subnet in share_network_subnets:
                        self.driver.allocate_network(
                            context, dest_share_server, new_share_network,
                            share_network_subnet)
                    self.driver.allocate_admin_network(
                        context, dest_share_server)
                    # Refresh the share server so it will have the network
                    # allocations when sent to the driver
                    dest_share_server = self.db.share_server_get(
                        context, dest_share_server['id'])

            self.db.share_server_update(
                context, dest_share_server['id'],
                {'status': constants.STATUS_SERVER_MIGRATING_TO,
                 'task_state': constants.TASK_STATE_MIGRATION_IN_PROGRESS,
                 'source_share_server_id': source_share_server['id']})

            if not compatibility.get('writable'):
                # NOTE(dviroel): Only modify access rules to read-only if the
                # driver doesn't support 'writable'.
                self._cast_access_rules_to_readonly_for_server(
                    context, share_instances, source_share_server,
                    dest_host=source_share_server['host'])

            LOG.debug("Initiating driver migration for share server %s.",
                      source_share_server['id'])

            self.db.share_server_update(
                context, source_share_server['id'],
                {'task_state': (
                    constants.TASK_STATE_MIGRATION_DRIVER_STARTING)})
            self.db.share_server_update(
                context, dest_share_server['id'],
                {'task_state': (
                    constants.TASK_STATE_MIGRATION_DRIVER_STARTING)})

            server_info = self.driver.share_server_migration_start(
                context, source_share_server, dest_share_server,
                share_instances, snapshot_instances)

            backend_details = (
                server_info.get('backend_details') if server_info else None)
            if extended_allocs:
                backend_details = backend_details or {}
                backend_details['segmentation_id'] = (
                    extended_allocs[0]['segmentation_id'])
            if backend_details:
                self.db.share_server_backend_details_set(
                    context, dest_share_server['id'], backend_details)

            self.db.share_server_update(
                context, source_share_server['id'],
                {'task_state': (
                    constants.TASK_STATE_MIGRATION_DRIVER_IN_PROGRESS)})
            self.db.share_server_update(
                context, dest_share_server['id'],
                {'task_state': (
                    constants.TASK_STATE_MIGRATION_DRIVER_IN_PROGRESS)})

        except Exception:
            # Rollback status changes for affected resources
            self._update_resource_status(
                context, constants.STATUS_AVAILABLE,
                share_instance_ids=share_instance_ids,
                snapshot_instance_ids=snapshot_instance_ids)
            # Rollback port bindings on destination host
            if extended_allocs:
                self.driver.network_api.delete_extended_allocations(
                    context, source_share_server, dest_share_server)
            # Rollback read only access rules
            self._reset_read_only_access_rules_for_server(
                context, share_instances, source_share_server,
                dest_host=source_share_server['host'])
            if dest_share_server:
                self.db.share_server_update(
                    context, dest_share_server['id'],
                    {'task_state': constants.TASK_STATE_MIGRATION_ERROR,
                     'status': constants.STATUS_ERROR})
                if not create_server_on_backend:
                    if net_changes_identified:
                        self.driver.deallocate_network(
                            context, dest_share_server['id'])
                    self.db.share_server_delete(
                        context, dest_share_server['id'])
                else:
                    self.delete_share_server(context, dest_share_server)
            msg = _("Driver-assisted migration of share server %s "
                    "failed.") % source_share_server['id']
            LOG.exception(msg)
            raise exception.ShareServerMigrationFailed(reason=msg)

        return True

    @add_hooks
    @utils.require_driver_initialized
    def share_server_migration_check(self, context, share_server_id, dest_host,
                                     writable, nondisruptive,
                                     preserve_snapshots, new_share_network_id):
        driver_result = {}
        result = {
            'compatible': False,
            'writable': None,
            'preserve_snapshots': None,
            'nondisruptive': None,
            'share_network_id': new_share_network_id,
            'migration_cancel': None,
            'migration_get_progress': None
        }

        if not self.driver.driver_handles_share_servers:
            LOG.error('This operation is supported only on backends that '
                      'handles share servers.')
            return result

        share_server = self.db.share_server_get(context, share_server_id)
        share_instances = self.db.share_instance_get_all_by_share_server(
            context, share_server_id, with_share_data=True)
        share_instance_ids = [x.id for x in share_instances]

        snapshot_instances = (
            self.db.share_snapshot_instance_get_all_with_filters(
                context, {'share_instance_ids': share_instance_ids}))

        old_share_network = self.db.share_network_get(
            context, share_instances[0]['share_network_id'])
        new_share_network = self.db.share_network_get(
            context, new_share_network_id)

        service_host = share_utils.extract_host(dest_host)
        service = self.db.service_get_by_args(
            context, service_host, 'manila-share')

        # NOTE: Extend network allocations to destination host, i.e. create
        # inactive port bindings on destination host with the same ports in the
        # share network subnet. Refresh share_server with new network
        # allocations, so that correct segmentation id is used in the
        # compatibility check.
        if CONF.server_migration_extend_neutron_network:
            try:
                allocs = self.driver.network_api.extend_network_allocations(
                    context, share_server)
                share_server['network_allocations'] = allocs
            except Exception:
                LOG.warning(
                    'Failed to extend network allocations for '
                    'share server %s.', share_server['id'])
                return result

        # NOTE(dviroel): We'll build a list of request specs and send it to
        # the driver so vendors have a chance to validate if the destination
        # host meets the requirements before starting the migration.
        shares_request_spec = (
            self.share_api.get_share_server_migration_request_spec_dict(
                context,
                share_instances,
                snapshot_instances,
                availability_zone_id=service['availability_zone_id'],
                share_network_id=new_share_network_id))

        try:
            driver_result = (
                self.driver.share_server_migration_check_compatibility(
                    context, share_server, dest_host, old_share_network,
                    new_share_network, shares_request_spec))

            self._validate_check_compatibility_result(
                context, share_server, share_instances,
                snapshot_instances, driver_result, dest_host, nondisruptive,
                writable, preserve_snapshots, resource_type='share server')

        except Exception:
            # Update driver result to not compatible since it didn't pass in
            # the validations.
            driver_result['compatible'] = False

        # NOTE: Delete port bindings on destination host after compatibility
        # check
        if CONF.server_migration_extend_neutron_network:
            self.driver.network_api.delete_extended_allocations(
                context, share_server)

        result.update(driver_result)

        return result

    @add_hooks
    @utils.require_driver_initialized
    def share_server_migration_start(
            self, context, share_server_id, dest_host, writable,
            nondisruptive, preserve_snapshots, new_share_network_id=None):
        """Migrates a share server from current host to another host."""
        LOG.debug("Entered share_server_migration_start method for share "
                  "server %s.", share_server_id)

        self.db.share_server_update(
            context, share_server_id,
            {'task_state': constants.TASK_STATE_MIGRATION_IN_PROGRESS})

        share_server = self.db.share_server_get(context, share_server_id)

        try:
            if not self.driver.driver_handles_share_servers:
                LOG.error('This operation is supported only on backends that '
                          'handle share servers.')
                raise exception.OperationNotSupportedByDriverMode()

            self._share_server_migration_start_driver(
                context, share_server, dest_host, writable, nondisruptive,
                preserve_snapshots, new_share_network_id)
        except Exception:
            LOG.exception(
                ("The driver could not migrate the share server "
                 "%(server)s"), {'server': share_server_id})
            self.db.share_server_update(
                context, share_server_id,
                {'task_state': constants.TASK_STATE_MIGRATION_ERROR,
                 'status': constants.STATUS_ACTIVE})

    @periodic_task.periodic_task(
        spacing=CONF.server_migration_driver_continue_update_interval)
    @add_hooks
    @utils.require_driver_initialized
    def share_server_migration_driver_continue(self, context):
        """Invokes driver to continue migration of share server."""

        # Searching for destination share servers
        share_servers = self.db.share_server_get_all_by_host(
            context, self.host,
            filters={'status': constants.STATUS_SERVER_MIGRATING_TO})

        dest_updates_on_error = {
            'task_state': constants.TASK_STATE_MIGRATION_ERROR,
            'status': constants.STATUS_ERROR,
        }
        src_updates_on_error = {
            'task_state': constants.TASK_STATE_MIGRATION_ERROR,
            'status': constants.STATUS_ACTIVE,
        }
        updates_on_finished = {
            'task_state': constants.TASK_STATE_MIGRATION_DRIVER_PHASE1_DONE
        }
        for dest_share_server in share_servers:
            if dest_share_server['task_state'] == (
                    constants.TASK_STATE_MIGRATION_DRIVER_IN_PROGRESS):
                src_share_server_id = dest_share_server.get(
                    'source_share_server_id')
                if src_share_server_id is None:
                    msg = _('Destination share server %s does not have a '
                            'source share server id.'
                            ) % dest_share_server['id']
                    LOG.error(msg)
                    self.db.share_server_update(
                        context, dest_share_server['id'],
                        dest_updates_on_error)
                    continue
                msg_args = {
                    'src_id': src_share_server_id,
                    'dest_id': dest_share_server['id']
                }
                src_share_server = self.db.share_server_get(
                    context, src_share_server_id)
                if not src_share_server:
                    msg = _('Destination share server %(dest_id)s refers to '
                            'a source share server %(src_id)s that does not '
                            'exists.') % msg_args
                    LOG.error(msg)
                    self.db.share_server_update(
                        context, dest_share_server['id'],
                        dest_updates_on_error)
                    continue
                if (src_share_server['status'] !=
                        constants.STATUS_SERVER_MIGRATING):
                    msg = _('Destination share server %(dest_id)s refers to '
                            'a source share server %(src_id)s that is not '
                            ' being migrated.') % msg_args
                    LOG.error(msg)
                    self.db.share_server_update(
                        context, dest_share_server['id'],
                        dest_updates_on_error)
                    continue

                share_instances = (
                    self.db.share_instance_get_all_by_share_server(
                        context, src_share_server_id, with_share_data=True))
                share_instance_ids = [x.id for x in share_instances]

                snapshot_instances = (
                    self.db.share_snapshot_instance_get_all_with_filters(
                        context,
                        {'share_instance_ids': share_instance_ids}))
                snapshot_instance_ids = [x.id for x in snapshot_instances]

                try:
                    finished = self.driver.share_server_migration_continue(
                        context, src_share_server, dest_share_server,
                        share_instances, snapshot_instances)

                    if finished:
                        self.db.share_server_update(
                            context, src_share_server['id'],
                            updates_on_finished)
                        self.db.share_server_update(
                            context, dest_share_server['id'],
                            updates_on_finished)
                        msg = _("Share server migration for share %s "
                                "completed first phase successfully."
                                ) % src_share_server['id']
                        LOG.info(msg)
                    else:
                        src_share_server = self.db.share_server_get(
                            context, src_share_server['id'])
                        if (src_share_server['task_state'] ==
                                constants.TASK_STATE_MIGRATION_CANCELLED):
                            msg = _("Share server migration for share %s was "
                                    "cancelled.") % src_share_server['id']
                            LOG.warning(msg)
                except Exception:
                    self._update_resource_status(
                        context, constants.STATUS_AVAILABLE,
                        share_instance_ids=share_instance_ids,
                        snapshot_instance_ids=snapshot_instance_ids)
                    self._reset_read_only_access_rules_for_server(
                        context, share_instances, src_share_server,
                        dest_host=dest_share_server['host'])
                    self.db.share_server_update(
                        context, dest_share_server['id'],
                        dest_updates_on_error)
                    if src_share_server:
                        self.db.share_server_update(
                            context, src_share_server['id'],
                            src_updates_on_error)

                    msg = _("Migration of share server %s has failed.")
                    LOG.exception(msg, src_share_server['id'])

    @add_hooks
    @utils.require_driver_initialized
    def share_server_migration_complete(self, context, src_share_server_id,
                                        dest_share_server_id):
        """Invokes driver to complete the migration of share server."""
        dest_server = self.db.share_server_get(context, dest_share_server_id)
        src_server = self.db.share_server_get(context, src_share_server_id)

        share_instances = (
            self.db.share_instance_get_all_by_share_server(
                context, src_share_server_id, with_share_data=True))
        share_instance_ids = [x.id for x in share_instances]

        snapshot_instances = (
            self.db.share_snapshot_instance_get_all_with_filters(
                context,
                {'share_instance_ids': share_instance_ids}))
        snapshot_instance_ids = [x.id for x in snapshot_instances]

        updates_on_error = {
            'task_state': constants.TASK_STATE_MIGRATION_ERROR,
            'status': constants.STATUS_ERROR,
        }
        try:
            self._server_migration_complete_driver(context,
                                                   src_server,
                                                   share_instances,
                                                   snapshot_instances,
                                                   dest_server)
        except Exception:
            msg = _("Driver migration completion failed for"
                    " share server %s.") % src_share_server_id
            LOG.exception(msg)
            self._update_resource_status(
                context, constants.STATUS_ERROR,
                share_instance_ids=share_instance_ids,
                snapshot_instance_ids=snapshot_instance_ids)
            self.db.share_server_update(
                context, src_share_server_id, updates_on_error)
            self.db.share_server_update(
                context, dest_share_server_id, updates_on_error)
            msg_args = {
                'source_id': src_share_server_id,
                'dest_id': dest_share_server_id
            }
            msg = _('Share server migration from %(source_id)s to %(dest_id)s '
                    'has failed in migration-complete phase.') % msg_args
            raise exception.ShareServerMigrationFailed(reason=msg)

        server_update_args = {
            'task_state': constants.TASK_STATE_MIGRATION_SUCCESS,
            'status': constants.STATUS_ACTIVE
        }

        # Migration mechanism reused the share server
        if not dest_server['identifier']:
            server_update_args['identifier'] = src_server['identifier']

        # Update share server status for success scenario
        self.db.share_server_update(
            context, dest_share_server_id, server_update_args)
        self._update_resource_status(
            context, constants.STATUS_AVAILABLE,
            share_instance_ids=share_instance_ids,
            snapshot_instance_ids=snapshot_instance_ids)

        LOG.info("Share Server Migration for share server %s was completed "
                 "with success.", src_share_server_id)

    def _server_migration_complete_driver(self, context, source_share_server,
                                          share_instances,
                                          snapshot_instances,
                                          dest_share_server):

        self.db.share_server_update(
            context, source_share_server['id'],
            {'task_state': constants.TASK_STATE_MIGRATION_COMPLETING})
        self.db.share_server_update(
            context, dest_share_server['id'],
            {'task_state': constants.TASK_STATE_MIGRATION_COMPLETING})

        # Retrieve network allocations reserved for the new share server
        dest_snss = dest_share_server['share_network_subnets']
        dest_sn_id = dest_snss[0]['share_network_id']
        dest_sn = self.db.share_network_get(context, dest_sn_id)
        dest_snss = self.db.share_network_subnet_get_all_by_share_server_id(
            context, dest_share_server['id'])

        existing_allocations = (
            self.db.network_allocations_get_for_share_server(
                context, dest_share_server['id']))
        migration_reused_network_allocations = len(existing_allocations) == 0
        migration_extended_network_allocations = (
            CONF.server_migration_extend_neutron_network)

        server_to_get_allocations = (
            dest_share_server
            if not migration_reused_network_allocations
            else source_share_server)

        new_network_allocations = self._form_server_setup_info(
            context, server_to_get_allocations, dest_sn, dest_snss)

        model_update = self.driver.share_server_migration_complete(
            context, source_share_server, dest_share_server, share_instances,
            snapshot_instances, new_network_allocations)

        alloc_update = {
            'share_server_id': dest_share_server['id']
        }
        subnet_update = {}

        if migration_extended_network_allocations:
            # NOTE: Network allocations are extended to the destination host on
            # previous (migration_start) step, i.e. port bindings are created
            # on destination host with existing ports. The network allocations
            # will be cut over on this (migration_complete) step, i.e. port
            # bindings on destination host will be activated and bindings on
            # source host will be deleted.
            updated_allocations = (
                self.driver.network_api.cutover_network_allocations(
                    context, source_share_server))
            segmentation_id = self.db.share_server_backend_details_get_item(
                context, dest_share_server['id'], 'segmentation_id')
            alloc_update.update({
                'segmentation_id': segmentation_id
            })
            subnet_update.update({
                'segmentation_id': segmentation_id,
            })
        elif migration_reused_network_allocations:
            updated_allocations = (
                self.db.network_allocations_get_for_share_server(
                    context, source_share_server["id"]))
        else:
            network_allocations = []
            for net_allocation in new_network_allocations:
                network_allocations += net_allocation['network_allocations']

            updated_allocations = [
                *network_allocations,
                *new_network_allocations[0]['admin_network_allocations']
            ]

        for allocation in updated_allocations:
            allocation_id = allocation['id']
            self.db.network_allocation_update(
                context, allocation_id, alloc_update)

        if subnet_update:
            for subnet in dest_snss:
                self.db.share_network_subnet_update(context, subnet['id'],
                                                    subnet_update)

        # If share server doesn't have an identifier, we didn't ask the driver
        # to create a brand new server - this was a nondisruptive migration
        share_server_was_reused = not dest_share_server['identifier']
        if share_server_was_reused:
            driver_backend_details = model_update.get(
                'server_backend_details')
            # Clean up the previous backend details set for migration details
            if driver_backend_details:
                self.db.share_server_backend_details_delete(
                    context, dest_share_server['id'])
            backend_details = (
                driver_backend_details
                or source_share_server.get("backend_details"))
            if backend_details:
                for k, v in backend_details.items():
                    self.db.share_server_backend_details_set(
                        context, dest_share_server['id'], {k: v})

        host_value = share_utils.extract_host(dest_share_server['host'])
        service = self.db.service_get_by_args(
            context, host_value, 'manila-share')
        new_az_id = service['availability_zone_id']

        share_updates = model_update.get('share_updates', {})
        for share_instance in share_instances:
            share_update = share_updates.get(share_instance['id'], {})
            new_share_host = share_utils.append_host(
                dest_share_server['host'], share_update.get('pool_name'))
            # Update share instance with new values
            instance_update = {
                'share_server_id': dest_share_server['id'],
                'host': new_share_host,
                'share_network_id': dest_sn_id,
                'availability_zone_id': new_az_id,
            }
            self.db.share_instance_update(
                context, share_instance['id'], instance_update)
            # Try to update info returned in the model update
            if not share_update:
                continue
            # Update export locations
            update_export_location = (
                share_updates[share_instance['id']].get('export_locations'))
            if update_export_location:
                self.db.export_locations_update(
                    context, share_instance['id'], update_export_location)

        snapshot_updates = model_update.get('snapshot_updates', {})
        for snap_instance in snapshot_instances:
            model_update = snapshot_updates.get(snap_instance['id'], {})
            snapshot_export_locations = model_update.pop(
                'export_locations', [])
            if model_update:
                self.db.share_snapshot_instance_update(
                    context, snap_instance['id'], model_update)

            if snapshot_export_locations:
                export_locations_update = []
                for exp_location in snapshot_export_locations:
                    updated_el = {
                        'path': exp_location['path'],
                        'is_admin_only': exp_location['is_admin_only'],
                    }
                    export_locations_update.append(updated_el)
                self.db.share_snapshot_instance_export_locations_update(
                    context, snap_instance['id'], export_locations_update)

        # Reset read only access since migration has finished
        self._reset_read_only_access_rules_for_server(
            context, share_instances, source_share_server,
            dest_host=source_share_server['host'])

        # NOTE(dviroel): Setting the source share server to INACTIVE to avoid
        # being reused for new shares, since it may have some invalid
        # configurations and most of the drivers don't check for compatible
        # share servers on share creation.
        self.db.share_server_update(
            context, source_share_server['id'],
            {'task_state': constants.TASK_STATE_MIGRATION_SUCCESS,
             'status': constants.STATUS_INACTIVE})

        if share_server_was_reused:
            self.driver.deallocate_network(context, source_share_server['id'])
            self.db.share_server_delete(context, source_share_server['id'])
        else:
            source_share_server = self._get_share_server_dict(
                context, source_share_server)
            rpcapi = share_rpcapi.ShareAPI()
            rpcapi.delete_share_server(context, source_share_server)

    @add_hooks
    @utils.require_driver_initialized
    def share_server_migration_cancel(self, context, src_share_server_id,
                                      dest_share_server_id):
        share_server = self.db.share_server_get(context, src_share_server_id)
        dest_share_server = self.db.share_server_get(context,
                                                     dest_share_server_id)

        if share_server['task_state'] not in (
                constants.TASK_STATE_MIGRATION_DRIVER_PHASE1_DONE,
                constants.TASK_STATE_MIGRATION_DRIVER_IN_PROGRESS):
            msg = _("Migration of share server %s cannot be cancelled at this "
                    "moment.") % src_share_server_id
            raise exception.InvalidShareServer(reason=msg)

        share_instances = (
            self.db.share_instance_get_all_by_share_server(
                context, src_share_server_id, with_share_data=True))
        share_instance_ids = [x.id for x in share_instances]

        snapshot_instances = (
            self.db.share_snapshot_instance_get_all_with_filters(
                context,
                {'share_instance_ids': share_instance_ids}))
        snapshot_instance_ids = [x.id for x in snapshot_instances]

        # Avoid new migration continue and cancel calls while cancelling the
        # migration, which can take some time to finish. The cancel in progress
        # state will help administrator to identify if the operation is still
        # in progress.
        self.db.share_server_update(
            context, share_server['id'],
            {'task_state': constants.TASK_STATE_MIGRATION_CANCEL_IN_PROGRESS})

        self.driver.share_server_migration_cancel(
            context, share_server, dest_share_server,
            share_instances, snapshot_instances)

        if CONF.server_migration_extend_neutron_network:
            self.driver.network_api.delete_extended_allocations(
                context, share_server)

        # NOTE(dviroel): After cancelling the migration we should set the new
        # share server to INVALID since it may contain an invalid configuration
        # to be reused. We also cleanup the source_share_server_id to unblock
        # new migrations.
        self.db.share_server_update(
            context, dest_share_server_id,
            {'task_state': constants.TASK_STATE_MIGRATION_CANCELLED,
             'status': constants.STATUS_INACTIVE})

        self._check_delete_share_server(context,
                                        share_server=dest_share_server)

        self._update_resource_status(
            context, constants.STATUS_AVAILABLE,
            share_instance_ids=share_instance_ids,
            snapshot_instance_ids=snapshot_instance_ids)

        self._reset_read_only_access_rules_for_server(
            context, share_instances, share_server,
            dest_host=share_server['host'])

        self.db.share_server_update(
            context, share_server['id'],
            {'task_state': constants.TASK_STATE_MIGRATION_CANCELLED,
             'status': constants.STATUS_ACTIVE})

        LOG.info("Share Server Migration for share server %s was cancelled.",
                 share_server['id'])

    @add_hooks
    @utils.require_driver_initialized
    def share_server_migration_get_progress(
            self, context, src_share_server_id, dest_share_server_id):

        src_share_server = self.db.share_server_get(context,
                                                    src_share_server_id)
        if src_share_server['task_state'] != (
                constants.TASK_STATE_MIGRATION_DRIVER_IN_PROGRESS):
            msg = _("Driver is not performing migration for"
                    " share server %s at this moment.") % src_share_server_id
            raise exception.InvalidShareServer(reason=msg)

        dest_share_server = self.db.share_server_get(context,
                                                     dest_share_server_id)
        share_instances = (
            self.db.share_instance_get_all_by_share_server(
                context, src_share_server_id, with_share_data=True))
        share_instance_ids = [x.id for x in share_instances]

        snapshot_instances = (
            self.db.share_snapshot_instance_get_all_with_filters(
                context,
                {'share_instance_ids': share_instance_ids}))

        return self.driver.share_server_migration_get_progress(
            context, src_share_server, dest_share_server, share_instances,
            snapshot_instances)

    @locked_share_network_operation
    def _check_share_network_update_finished(
            self, context, share_network_id=None):
        # Check if this share network is already active
        share_network = self.db.share_network_get(context, share_network_id)
        if share_network['status'] == constants.STATUS_NETWORK_ACTIVE:
            return

        share_servers = self.db.share_server_get_all_with_filters(
            context, {'share_network_id': share_network_id}
        )

        if all([ss['status'] != constants.STATUS_SERVER_NETWORK_CHANGE
                for ss in share_servers]):
            # All share servers have updated their configuration
            self.db.share_network_update(
                context, share_network_id,
                {'status': constants.STATUS_NETWORK_ACTIVE})

    def _update_share_network_security_service(
            self, context, share_network_id, new_security_service_id,
            current_security_service_id=None, check_only=False):

        new_security_service = self.db.security_service_get(
            context, new_security_service_id)

        current_security_service = None
        if current_security_service_id:
            current_security_service = self.db.security_service_get(
                context, current_security_service_id)

        new_ss_type = new_security_service['type']
        backend_details_data = {
            'name': new_security_service['name'],
            'ou': new_security_service['ou'],
            'default_ad_site': new_security_service['default_ad_site'],
            'domain': new_security_service['domain'],
            'server': new_security_service['server'],
            'dns_ip': new_security_service['dns_ip'],
            'user': new_security_service['user'],
            'type': new_ss_type,
            'password': new_security_service['password'],
        }

        share_network = self.db.share_network_get(
            context, share_network_id)

        share_servers = self.db.share_server_get_all_by_host(
            context, self.host,
            filters={'share_network_id': share_network_id})

        for share_server in share_servers:

            # Get share_network_subnet in case it was updated.
            share_network_subnets = (
                self.db.share_network_subnet_get_all_by_share_server_id(
                    context, share_server['id']))

            network_info = self._form_server_setup_info(
                context, share_server, share_network, share_network_subnets)

            share_instances = (
                self.db.share_instance_get_all_by_share_server(
                    context, share_server['id'], with_share_data=True))
            share_instance_ids = [sn.id for sn in share_instances]

            share_instances_rules = []
            for share_instance_id in share_instance_ids:
                instance_rules = {
                    'share_instance_id': share_instance_id,
                    'access_rules': (
                        self.db.share_access_get_all_for_instance(
                            context, share_instance_id))
                }
                share_instances_rules.append(instance_rules)

            # Only check if the driver supports this kind of update.
            if check_only:
                if self.driver.check_update_share_server_security_service(
                        context, share_server, network_info,
                        share_instances, share_instances_rules,
                        new_security_service,
                        current_security_service=current_security_service):
                    # Check the next share server.
                    continue
                else:
                    # At least one share server doesn't support this update
                    return False

            # NOTE(dviroel): We always do backend details update since it
            # should be the expected configuration for this share server. Any
            # issue with this operation should be fixed by the admin which will
            # guarantee that storage and backend_details configurations match.
            self.db.share_server_backend_details_set(
                context, share_server['id'],
                {'security_service_' + new_ss_type: jsonutils.dumps(
                    backend_details_data)})
            try:
                updates = self.driver.update_share_server_security_service(
                    context, share_server, network_info,
                    share_instances, share_instances_rules,
                    new_security_service,
                    current_security_service=current_security_service) or {}
            except Exception:
                operation = 'add'
                sec_serv_info = ('new security service %s'
                                 % new_security_service_id)
                if current_security_service_id:
                    operation = 'update'
                    sec_serv_info = ('current security service %s and '
                                     % current_security_service_id +
                                     sec_serv_info)
                msg = _("Share server %(server_id)s has failed on security "
                        "service %(operation)s operation for "
                        "%(sec_serv_ids)s.") % {
                    'server_id': share_server['id'],
                    'operation': operation,
                    'sec_serv_ids': sec_serv_info,
                }
                LOG.exception(msg)
                # Set share server to error. Security service configuration
                # must be fixed before restoring it to active again.
                self.db.share_server_update(
                    context, share_server['id'],
                    {'status': constants.STATUS_ERROR})

                if current_security_service:
                    # NOTE(dviroel): An already configured security service has
                    # failed on update operation. We will set all share
                    # instances to 'error'.
                    if share_instance_ids:
                        self.db.share_instance_status_update(
                            context, share_instance_ids,
                            {'status': constants.STATUS_ERROR})
                        # Update share instance access rules status
                        (self.access_helper
                            .update_share_instances_access_rules_status(
                                context, constants.SHARE_INSTANCE_RULES_ERROR,
                                share_instance_ids))
                # Go to the next share server
                continue

            # Update access rules based on drivers updates
            for instance_id, rules_updates in updates.items():
                self.access_helper.process_driver_rule_updates(
                    context, rules_updates, instance_id)

            msg = _("Security service was successfully updated on share "
                    "server %s.") % share_server['id']
            LOG.info(msg)
            self.db.share_server_update(
                context, share_server['id'],
                {'status': constants.STATUS_ACTIVE})

        if check_only:
            # All share servers support the requested update
            return True

        # Check if all share servers have already finished their updates in
        # order to properly update share network status
        self._check_share_network_update_finished(
            context, share_network_id=share_network['id'])

    def update_share_network_security_service(
            self, context, share_network_id, new_security_service_id,
            current_security_service_id=None):
        self._update_share_network_security_service(
            context, share_network_id, new_security_service_id,
            current_security_service_id=current_security_service_id,
            check_only=False)

    def check_update_share_network_security_service(
            self, context, share_network_id, new_security_service_id,
            current_security_service_id=None):
        is_supported = self._update_share_network_security_service(
            context, share_network_id, new_security_service_id,
            current_security_service_id=current_security_service_id,
            check_only=True)
        self._update_share_network_security_service_operations(
            context, share_network_id, is_supported,
            new_security_service_id=new_security_service_id,
            current_security_service_id=current_security_service_id)

    @api.locked_security_service_update_operation
    def _update_share_network_security_service_operations(
            self, context, share_network_id, is_supported,
            new_security_service_id=None,
            current_security_service_id=None):
        update_check_key = self.share_api.get_security_service_update_key(
            'hosts_check', new_security_service_id,
            current_security_service_id)
        current_hosts_info = self.db.async_operation_data_get(
            context, share_network_id, update_check_key)
        if current_hosts_info:
            current_hosts = json.loads(current_hosts_info)
            current_hosts[self.host] = is_supported
            self.db.async_operation_data_update(
                context, share_network_id,
                {update_check_key: json.dumps(current_hosts)})
        else:
            LOG.debug('A share network security service check was requested '
                      'but no entries were found in database. Ignoring call '
                      'and returning.')

    @api.locked_share_server_update_allocations_operation
    def _update_share_server_allocations_check_operation(
            self, context, is_supported, share_network_id=None,
            availability_zone_id=None):
        update_key = self.share_api.get_share_server_update_allocations_key(
            share_network_id, availability_zone_id)
        current_hosts_info = self.db.async_operation_data_get(
            context, share_network_id, update_key)
        if current_hosts_info:
            current_hosts = json.loads(current_hosts_info)
            current_hosts[self.host] = is_supported
            self.db.async_operation_data_update(
                context, share_network_id,
                {update_key: json.dumps(current_hosts)})
        else:
            LOG.debug('A share network subnet create check was requested '
                      'but no entries were found in database. Ignoring call '
                      'and returning.')

    def _get_subnet_allocations(self, context, share_server_id,
                                share_network_subnet):

        network_allocations = (
            self.db.network_allocations_get_for_share_server(
                context, share_server_id, label='user',
                subnet_id=share_network_subnet['id']))

        return {
            'share_network_subnet_id': share_network_subnet['id'],
            'neutron_net_id': share_network_subnet['neutron_net_id'],
            'neutron_subnet_id': share_network_subnet['neutron_subnet_id'],
            'network_allocations': network_allocations,
        }

    def _form_network_allocations(self, context, share_server_id,
                                  share_network_subnets):

        subnet_allocations = []
        for share_network_subnet in share_network_subnets:
            subnet_allocations.append(self._get_subnet_allocations(
                context, share_server_id, share_network_subnet))

        admin_network_allocations = (
            self.db.network_allocations_get_for_share_server(
                context, share_server_id, label='admin'))

        return {
            'admin_network_allocations': admin_network_allocations,
            'subnets': subnet_allocations,
        }

    def check_update_share_server_network_allocations(
            self, context, share_network_id, new_share_network_subnet):

        share_network = self.db.share_network_get(
            context, share_network_id)
        az_subnets = (
            self.db.share_network_subnets_get_all_by_availability_zone_id(
                context, share_network_id,
                new_share_network_subnet['availability_zone_id'],
                fallback_to_default=False)
        )
        self.driver.network_api.include_network_info(new_share_network_subnet)

        # all subnets have the same set of share servers, so do the check from
        # servers in the first subnet.
        share_servers = az_subnets[0]['share_servers'] if az_subnets else []
        is_supported = True
        for share_server in share_servers:

            current_network_allocations = self._form_network_allocations(
                context, share_server['id'], az_subnets)

            share_instances = (
                self.db.share_instance_get_all_by_share_server(
                    context, share_server['id'], with_share_data=True))
            share_instance_ids = [sn.id for sn in share_instances]

            share_instances_rules = []
            for share_instance_id in share_instance_ids:
                instance_rules = {
                    'share_instance_id': share_instance_id,
                    'access_rules': (
                        self.db.share_access_get_all_for_instance(
                            context, share_instance_id))
                }
                share_instances_rules.append(instance_rules)

            if self.driver.check_update_share_server_network_allocations(
                    context, share_server, current_network_allocations,
                    new_share_network_subnet,
                    share_network['security_services'],
                    share_instances, share_instances_rules):
                # Check the next share server.
                continue
            else:
                # At least one share server doesn't support this update.
                is_supported = False
                break

        self._update_share_server_allocations_check_operation(
            context, is_supported, share_network_id=share_network_id,
            availability_zone_id=(
                new_share_network_subnet['availability_zone_id']))

    def _do_update_share_server_network_allocations(
            self, context, share_server, share_network, new_subnet,
            current_network_allocations, share_instances,
            snapshot_instance_ids):

        self.driver.allocate_network(
            context, share_server, share_network, new_subnet)
        new_network_allocations = self._get_subnet_allocations(
            context, share_server['id'], new_subnet)
        if not new_network_allocations['network_allocations']:
            raise exception.AllocationsNotFoundForShareServer(
                share_server_id=share_server['id'])

        # NOTE(felipe_rodrigues): all allocations have the same network
        # segmentation info, so validation from the first one.
        self._validate_segmentation_id(
            new_network_allocations['network_allocations'][0])

        model_update = self.driver.update_share_server_network_allocations(
            context, share_server, current_network_allocations,
            new_network_allocations, share_network['security_services'],
            share_instances, snapshot_instance_ids)

        self.driver.update_network_allocation(context, share_server)

        driver_backend_details = model_update.get('server_details')
        if driver_backend_details:
            self.db.share_server_backend_details_set(
                context, share_server['id'], driver_backend_details)

        share_updates = model_update.get('share_updates', {})
        for share_instance_id, export_locations in share_updates.items():
            self.db.export_locations_update(
                context, share_instance_id, export_locations)

        snapshot_updates = model_update.get('snapshot_updates', {})
        for snap_instance_id, model_update in snapshot_updates.items():
            snapshot_export_locations = model_update.pop(
                'export_locations', [])
            if model_update:
                self.db.share_snapshot_instance_update(
                    context, snap_instance_id, model_update)

            if snapshot_export_locations:
                export_locations_update = []
                for exp_location in snapshot_export_locations:
                    updated_el = {
                        'path': exp_location['path'],
                        'is_admin_only': exp_location['is_admin_only'],
                    }
                    export_locations_update.append(updated_el)
                self.db.share_snapshot_instance_export_locations_update(
                    context, snap_instance_id, export_locations_update)

    def update_share_server_network_allocations(
            self, context, share_network_id, new_share_network_subnet_id):

        share_network = self.db.share_network_get(
            context, share_network_id)
        new_subnet = self.db.share_network_subnet_get(
            context, new_share_network_subnet_id)
        current_subnets = (
            self.db.share_network_subnets_get_all_by_availability_zone_id(
                context, share_network_id,
                new_subnet['availability_zone_id'],
                fallback_to_default=False)
        )
        current_subnets = [subnet for subnet in current_subnets
                           if subnet['id'] != new_share_network_subnet_id]
        share_servers = (
            self.db.share_server_get_all_by_host_and_or_share_subnet(
                context, host=self.host,
                share_subnet_id=new_share_network_subnet_id))
        for share_server in share_servers:

            share_server_id = share_server['id']
            current_network_allocations = self._form_network_allocations(
                context, share_server_id, current_subnets)
            share_instances = (
                self.db.share_instance_get_all_by_share_server(
                    context, share_server_id, with_share_data=True))
            share_instance_ids = [x['id'] for x in share_instances]
            snapshot_instances = (
                self.db.share_snapshot_instance_get_all_with_filters(
                    context,
                    {'share_instance_ids': share_instance_ids}))
            snapshot_instance_ids = [x['id'] for x in snapshot_instances]

            try:
                self._do_update_share_server_network_allocations(
                    context, share_server, share_network, new_subnet,
                    current_network_allocations, share_instances,
                    snapshot_instances)
            except Exception as e:
                msg = ('Failed to update allocations of share server '
                       '%(server_id)s on subnet %(subnet_id)s: %(e)s.')
                data = {
                    'server_id': share_server_id,
                    'subnet_id': new_share_network_subnet_id,
                    'e': str(e),
                }
                LOG.exception(msg, data)

                # Set resources to error. Allocations configuration must be
                # fixed before restoring it to active again.
                self._handle_setup_server_error(context, share_server_id, e)
                self._update_resource_status(
                    context, constants.STATUS_ERROR,
                    share_instance_ids=share_instance_ids,
                    snapshot_instance_ids=snapshot_instance_ids)

                continue

            msg = _(
                "Network allocations was successfully updated on share "
                "server %s.") % share_server['id']
            LOG.info(msg)
            self.db.share_server_update(
                context, share_server['id'],
                {'status': constants.STATUS_ACTIVE})

        # Check if all share servers have already finished their updates in
        # order to properly update share network status.
        self._check_share_network_update_finished(
            context, share_network_id=share_network['id'])

    def update_share_from_metadata(self, context, share_id, metadata):
        share = self.db.share_get(context, share_id)
        share_instance = self._get_share_instance(context, share)
        share_server = self._get_share_server(context, share_instance)
        try:
            self.driver.update_share_from_metadata(context, share_instance,
                                                   metadata, share_server)
            self.message_api.create(
                context,
                message_field.Action.UPDATE_METADATA,
                share['project_id'],
                resource_type=message_field.Resource.SHARE,
                resource_id=share_id,
                detail=message_field.Detail.UPDATE_METADATA_SUCCESS)
        except Exception:
            self.message_api.create(
                context,
                message_field.Action.UPDATE_METADATA,
                share['project_id'],
                resource_type=message_field.Resource.SHARE,
                resource_id=share_id,
                detail=message_field.Detail.UPDATE_METADATA_FAILURE)

    def update_share_network_subnet_from_metadata(self, context,
                                                  share_network_id,
                                                  share_network_subnet_id,
                                                  share_server_id,
                                                  metadata):
        share_network = self.db.share_network_get(context, share_network_id)
        share_network_subnet = self.db.share_network_subnet_get(
            context, share_network_subnet_id)
        share_server = self.db.share_server_get(context, share_server_id)

        try:
            self.driver.update_share_network_subnet_from_metadata(
                context,
                share_network,
                share_network_subnet,
                share_server,
                metadata)
            self.message_api.create(
                context,
                message_field.Action.UPDATE_METADATA,
                share_network['project_id'],
                resource_type=message_field.Resource.SHARE_NETWORK_SUBNET,
                resource_id=share_network_subnet_id,
                detail=message_field.Detail.UPDATE_METADATA_SUCCESS)
        except Exception as e:
            if isinstance(e, NotImplementedError):
                LOG.debug("Not passing the updates of share network subnet "
                          "metadata to share driver since the required driver "
                          "interface is not implemented.")
            self.message_api.create(
                context,
                message_field.Action.UPDATE_METADATA,
                share_network['project_id'],
                resource_type=message_field.Resource.SHARE_NETWORK_SUBNET,
                resource_id=share_network_subnet_id,
                detail=message_field.Detail.UPDATE_METADATA_FAILURE)<|MERGE_RESOLUTION|>--- conflicted
+++ resolved
@@ -4816,11 +4816,7 @@
             # has been changed.
             server_id = share_server['id']
             try:
-<<<<<<< HEAD
-                self.db.share_server_get(
-=======
                 server = self.db.share_server_get(
->>>>>>> cbb03df3
                     context, server_id)
             except exception.ShareServerNotFound:
                 raise
